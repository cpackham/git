--- conflicted
+++ resolved
@@ -528,15 +528,9 @@
 
 sub get_headref ($$) {
     my $name    = shift;
-<<<<<<< HEAD
     my $git_dir = shift;
 
-    my $f = "$git_dir/refs/heads/$name";
-=======
-    my $git_dir = shift; 
-    
     my $f = "$git_dir/$remote/$name";
->>>>>>> 06baffd3
     if (open(my $fh, $f)) {
 	    chomp(my $r = <$fh>);
 	    is_sha1($r) or die "Cannot get head id for $name ($r): $!";
