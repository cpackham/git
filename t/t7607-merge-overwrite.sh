#!/bin/sh

test_description='git-merge

Do not overwrite changes.'

. ./test-lib.sh

test_expect_success 'setup' '
	test_commit c0 c0.c &&
	test_commit c1 c1.c &&
	test_commit c1a c1.c "c1 a" &&
	git reset --hard c0 &&
	test_commit c2 c2.c &&
	git reset --hard c0 &&
	mkdir sub &&
	echo "sub/f" > sub/f &&
	git add sub/f &&
	git commit -m sub &&
	git tag sub &&
	echo "VERY IMPORTANT CHANGES" > important
'

test_expect_success 'will not overwrite untracked file' '
	git reset --hard c1 &&
	cp important c2.c &&
	test_must_fail git merge c2 &&
	test_path_is_missing .git/MERGE_HEAD &&
	test_cmp important c2.c
'

test_expect_success 'will overwrite tracked file' '
	git reset --hard c1 &&
	cp important c2.c &&
	git add c2.c &&
	git commit -m important &&
	git checkout c2
'

test_expect_success 'will not overwrite new file' '
	git reset --hard c1 &&
	cp important c2.c &&
	git add c2.c &&
	test_must_fail git merge c2 &&
	test_path_is_missing .git/MERGE_HEAD &&
	test_cmp important c2.c
'

test_expect_success 'will not overwrite staged changes' '
	git reset --hard c1 &&
	cp important c2.c &&
	git add c2.c &&
	rm c2.c &&
	test_must_fail git merge c2 &&
	test_path_is_missing .git/MERGE_HEAD &&
	git checkout c2.c &&
	test_cmp important c2.c
'

test_expect_success 'will not overwrite removed file' '
	git reset --hard c1 &&
	git rm c1.c &&
	git commit -m "rm c1.c" &&
	cp important c1.c &&
	test_must_fail git merge c1a &&
	test_cmp important c1.c
'

test_expect_success 'will not overwrite re-added file' '
	git reset --hard c1 &&
	git rm c1.c &&
	git commit -m "rm c1.c" &&
	cp important c1.c &&
	git add c1.c &&
	test_must_fail git merge c1a &&
	test_path_is_missing .git/MERGE_HEAD &&
	test_cmp important c1.c
'

test_expect_success 'will not overwrite removed file with staged changes' '
	git reset --hard c1 &&
	git rm c1.c &&
	git commit -m "rm c1.c" &&
	cp important c1.c &&
	git add c1.c &&
	rm c1.c &&
	test_must_fail git merge c1a &&
	test_path_is_missing .git/MERGE_HEAD &&
	git checkout c1.c &&
	test_cmp important c1.c
'

<<<<<<< HEAD
test_expect_success 'will not overwrite untracked subtree' '
	git reset --hard c0 &&
	rm -rf sub &&
	mkdir -p sub/f &&
	cp important sub/f/important &&
	test_must_fail git merge sub &&
	test_path_is_missing .git/MERGE_HEAD &&
	test_cmp important sub/f/important
'

test_expect_success 'will not overwrite untracked file in leading path' '
	git reset --hard c0 &&
	rm -rf sub &&
	cp important sub &&
	test_must_fail git merge sub &&
	test_path_is_missing .git/MERGE_HEAD &&
	test_cmp important sub
'

test_expect_failure SYMLINKS 'will not overwrite untracked symlink in leading path' '
	git reset --hard c0 &&
	rm -rf sub &&
	mkdir sub2 &&
	ln -s sub2 sub &&
	test_must_fail git merge sub &&
	test_path_is_missing .git/MERGE_HEAD
'

test_expect_success SYMLINKS 'will not be confused by symlink in leading path' '
	git reset --hard c0 &&
	rm -rf sub &&
	ln -s sub2 sub &&
	git add sub &&
	git commit -m ln &&
	git checkout sub
=======
test_expect_success 'set up unborn branch and content' '
	git symbolic-ref HEAD refs/heads/unborn &&
	rm -f .git/index &&
	echo foo > tracked-file &&
	git add tracked-file &&
	echo bar > untracked-file
'

test_expect_failure 'will not clobber WT/index when merging into unborn' '
	git merge master &&
	grep foo tracked-file &&
	git show :tracked-file >expect &&
	grep foo expect &&
	grep bar untracked-file
>>>>>>> 5b327081
'

test_done<|MERGE_RESOLUTION|>--- conflicted
+++ resolved
@@ -90,7 +90,22 @@
 	test_cmp important c1.c
 '
 
-<<<<<<< HEAD
+test_expect_success 'set up unborn branch and content' '
+	git symbolic-ref HEAD refs/heads/unborn &&
+	rm -f .git/index &&
+	echo foo > tracked-file &&
+	git add tracked-file &&
+	echo bar > untracked-file
+'
+
+test_expect_failure 'will not clobber WT/index when merging into unborn' '
+	git merge master &&
+	grep foo tracked-file &&
+	git show :tracked-file >expect &&
+	grep foo expect &&
+	grep bar untracked-file
+'
+
 test_expect_success 'will not overwrite untracked subtree' '
 	git reset --hard c0 &&
 	rm -rf sub &&
@@ -126,22 +141,6 @@
 	git add sub &&
 	git commit -m ln &&
 	git checkout sub
-=======
-test_expect_success 'set up unborn branch and content' '
-	git symbolic-ref HEAD refs/heads/unborn &&
-	rm -f .git/index &&
-	echo foo > tracked-file &&
-	git add tracked-file &&
-	echo bar > untracked-file
-'
-
-test_expect_failure 'will not clobber WT/index when merging into unborn' '
-	git merge master &&
-	grep foo tracked-file &&
-	git show :tracked-file >expect &&
-	grep foo expect &&
-	grep bar untracked-file
->>>>>>> 5b327081
 '
 
 test_done