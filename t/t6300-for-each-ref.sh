#!/bin/sh
#
# Copyright (c) 2007 Andy Parkins
#

test_description='for-each-ref test'

. ./test-lib.sh
. "$TEST_DIRECTORY"/lib-gpg.sh

# Mon Jul 3 23:18:43 2006 +0000
datestamp=1151968723
setdate_and_increment () {
    GIT_COMMITTER_DATE="$datestamp +0200"
    datestamp=$(expr "$datestamp" + 1)
    GIT_AUTHOR_DATE="$datestamp +0200"
    datestamp=$(expr "$datestamp" + 1)
    export GIT_COMMITTER_DATE GIT_AUTHOR_DATE
}

test_expect_success setup '
	setdate_and_increment &&
	echo "Using $datestamp" > one &&
	git add one &&
	git commit -m "Initial" &&
	setdate_and_increment &&
	git tag -a -m "Tagging at $datestamp" testtag &&
	git update-ref refs/remotes/origin/master master &&
	git remote add origin nowhere &&
	git config branch.master.remote origin &&
	git config branch.master.merge refs/heads/master &&
	git remote add myfork elsewhere &&
	git config remote.pushdefault myfork &&
	git config push.default current
'

test_atom() {
	case "$1" in
		head) ref=refs/heads/master ;;
		 tag) ref=refs/tags/testtag ;;
		 sym) ref=refs/heads/sym ;;
		   *) ref=$1 ;;
	esac
	printf '%s\n' "$3" >expected
	test_expect_${4:-success} $PREREQ "basic atom: $1 $2" "
		git for-each-ref --format='%($2)' $ref >actual &&
		sanitize_pgp <actual >actual.clean &&
		test_cmp expected actual.clean
	"
}

test_atom head refname refs/heads/master
test_atom head refname:short master
test_atom head refname:lstrip=1 heads/master
test_atom head refname:lstrip=2 master
test_atom head refname:lstrip=-1 master
test_atom head refname:lstrip=-2 heads/master
test_atom head refname:rstrip=1 refs/heads
test_atom head refname:rstrip=2 refs
test_atom head refname:rstrip=-1 refs
test_atom head refname:rstrip=-2 refs/heads
test_atom head upstream refs/remotes/origin/master
test_atom head upstream:short origin/master
test_atom head upstream:lstrip=2 origin/master
test_atom head upstream:lstrip=-2 origin/master
test_atom head upstream:rstrip=2 refs/remotes
test_atom head upstream:rstrip=-2 refs/remotes
test_atom head push refs/remotes/myfork/master
test_atom head push:short myfork/master
test_atom head push:lstrip=1 remotes/myfork/master
test_atom head push:lstrip=-1 master
test_atom head push:rstrip=1 refs/remotes/myfork
test_atom head push:rstrip=-1 refs
test_atom head objecttype commit
test_atom head objectsize 171
test_atom head objectname $(git rev-parse refs/heads/master)
test_atom head objectname:short $(git rev-parse --short refs/heads/master)
test_atom head objectname:short=1 $(git rev-parse --short=1 refs/heads/master)
test_atom head objectname:short=10 $(git rev-parse --short=10 refs/heads/master)
test_atom head tree $(git rev-parse refs/heads/master^{tree})
test_atom head parent ''
test_atom head numparent 0
test_atom head object ''
test_atom head type ''
test_atom head '*objectname' ''
test_atom head '*objecttype' ''
test_atom head author 'A U Thor <author@example.com> 1151968724 +0200'
test_atom head authorname 'A U Thor'
test_atom head authoremail '<author@example.com>'
test_atom head authordate 'Tue Jul 4 01:18:44 2006 +0200'
test_atom head committer 'C O Mitter <committer@example.com> 1151968723 +0200'
test_atom head committername 'C O Mitter'
test_atom head committeremail '<committer@example.com>'
test_atom head committerdate 'Tue Jul 4 01:18:43 2006 +0200'
test_atom head tag ''
test_atom head tagger ''
test_atom head taggername ''
test_atom head taggeremail ''
test_atom head taggerdate ''
test_atom head creator 'C O Mitter <committer@example.com> 1151968723 +0200'
test_atom head creatordate 'Tue Jul 4 01:18:43 2006 +0200'
test_atom head subject 'Initial'
test_atom head contents:subject 'Initial'
test_atom head body ''
test_atom head contents:body ''
test_atom head contents:signature ''
test_atom head contents 'Initial
'
test_atom head HEAD '*'

test_atom tag refname refs/tags/testtag
test_atom tag refname:short testtag
test_atom tag upstream ''
test_atom tag push ''
test_atom tag objecttype tag
test_atom tag objectsize 154
test_atom tag objectname $(git rev-parse refs/tags/testtag)
test_atom tag objectname:short $(git rev-parse --short refs/tags/testtag)
test_atom head objectname:short=1 $(git rev-parse --short=1 refs/heads/master)
test_atom head objectname:short=10 $(git rev-parse --short=10 refs/heads/master)
test_atom tag tree ''
test_atom tag parent ''
test_atom tag numparent ''
test_atom tag object $(git rev-parse refs/tags/testtag^0)
test_atom tag type 'commit'
test_atom tag '*objectname' 'ea122842f48be4afb2d1fc6a4b96c05885ab7463'
test_atom tag '*objecttype' 'commit'
test_atom tag author ''
test_atom tag authorname ''
test_atom tag authoremail ''
test_atom tag authordate ''
test_atom tag committer ''
test_atom tag committername ''
test_atom tag committeremail ''
test_atom tag committerdate ''
test_atom tag tag 'testtag'
test_atom tag tagger 'C O Mitter <committer@example.com> 1151968725 +0200'
test_atom tag taggername 'C O Mitter'
test_atom tag taggeremail '<committer@example.com>'
test_atom tag taggerdate 'Tue Jul 4 01:18:45 2006 +0200'
test_atom tag creator 'C O Mitter <committer@example.com> 1151968725 +0200'
test_atom tag creatordate 'Tue Jul 4 01:18:45 2006 +0200'
test_atom tag subject 'Tagging at 1151968727'
test_atom tag contents:subject 'Tagging at 1151968727'
test_atom tag body ''
test_atom tag contents:body ''
test_atom tag contents:signature ''
test_atom tag contents 'Tagging at 1151968727
'
test_atom tag HEAD ' '

test_expect_success 'Check invalid atoms names are errors' '
	test_must_fail git for-each-ref --format="%(INVALID)" refs/heads
'

test_expect_success 'stripping refnames too far gives an error' '
	test_must_fail git for-each-ref --format="%(refname:lstrip=3)" &&
	test_must_fail git for-each-ref --format="%(refname:lstrip=-4)"
'

test_expect_success 'stripping refnames too far gives an error' '
	test_must_fail git for-each-ref --format="%(refname:rstrip=3)" &&
	test_must_fail git for-each-ref --format="%(refname:rstrip=-4)"
'

test_expect_success 'Check format specifiers are ignored in naming date atoms' '
	git for-each-ref --format="%(authordate)" refs/heads &&
	git for-each-ref --format="%(authordate:default) %(authordate)" refs/heads &&
	git for-each-ref --format="%(authordate) %(authordate:default)" refs/heads &&
	git for-each-ref --format="%(authordate:default) %(authordate:default)" refs/heads
'

test_expect_success 'Check valid format specifiers for date fields' '
	git for-each-ref --format="%(authordate:default)" refs/heads &&
	git for-each-ref --format="%(authordate:relative)" refs/heads &&
	git for-each-ref --format="%(authordate:short)" refs/heads &&
	git for-each-ref --format="%(authordate:local)" refs/heads &&
	git for-each-ref --format="%(authordate:iso8601)" refs/heads &&
	git for-each-ref --format="%(authordate:rfc2822)" refs/heads
'

test_expect_success 'Check invalid format specifiers are errors' '
	test_must_fail git for-each-ref --format="%(authordate:INVALID)" refs/heads
'

test_expect_success 'arguments to %(objectname:short=) must be positive integers' '
	test_must_fail git for-each-ref --format="%(objectname:short=0)" &&
	test_must_fail git for-each-ref --format="%(objectname:short=-1)" &&
	test_must_fail git for-each-ref --format="%(objectname:short=foo)"
'

test_date () {
	f=$1 &&
	committer_date=$2 &&
	author_date=$3 &&
	tagger_date=$4 &&
	cat >expected <<-EOF &&
	'refs/heads/master' '$committer_date' '$author_date'
	'refs/tags/testtag' '$tagger_date'
	EOF
	(
		git for-each-ref --shell \
			--format="%(refname) %(committerdate${f:+:$f}) %(authordate${f:+:$f})" \
			refs/heads &&
		git for-each-ref --shell \
			--format="%(refname) %(taggerdate${f:+:$f})" \
			refs/tags
	) >actual &&
	test_cmp expected actual
}

test_expect_success 'Check unformatted date fields output' '
	test_date "" \
		"Tue Jul 4 01:18:43 2006 +0200" \
		"Tue Jul 4 01:18:44 2006 +0200" \
		"Tue Jul 4 01:18:45 2006 +0200"
'

test_expect_success 'Check format "default" formatted date fields output' '
	test_date default \
		"Tue Jul 4 01:18:43 2006 +0200" \
		"Tue Jul 4 01:18:44 2006 +0200" \
		"Tue Jul 4 01:18:45 2006 +0200"
'

test_expect_success 'Check format "default-local" date fields output' '
	test_date default-local "Mon Jul 3 23:18:43 2006" "Mon Jul 3 23:18:44 2006" "Mon Jul 3 23:18:45 2006"
'

# Don't know how to do relative check because I can't know when this script
# is going to be run and can't fake the current time to git, and hence can't
# provide expected output.  Instead, I'll just make sure that "relative"
# doesn't exit in error
test_expect_success 'Check format "relative" date fields output' '
	f=relative &&
	(git for-each-ref --shell --format="%(refname) %(committerdate:$f) %(authordate:$f)" refs/heads &&
	git for-each-ref --shell --format="%(refname) %(taggerdate:$f)" refs/tags) >actual
'

# We just check that this is the same as "relative" for now.
test_expect_success 'Check format "relative-local" date fields output' '
	test_date relative-local \
		"$(git for-each-ref --format="%(committerdate:relative)" refs/heads)" \
		"$(git for-each-ref --format="%(authordate:relative)" refs/heads)" \
		"$(git for-each-ref --format="%(taggerdate:relative)" refs/tags)"
'

test_expect_success 'Check format "short" date fields output' '
	test_date short 2006-07-04 2006-07-04 2006-07-04
'

test_expect_success 'Check format "short-local" date fields output' '
	test_date short-local 2006-07-03 2006-07-03 2006-07-03
'

test_expect_success 'Check format "local" date fields output' '
	test_date local \
		"Mon Jul 3 23:18:43 2006" \
		"Mon Jul 3 23:18:44 2006" \
		"Mon Jul 3 23:18:45 2006"
'

test_expect_success 'Check format "iso8601" date fields output' '
	test_date iso8601 \
		"2006-07-04 01:18:43 +0200" \
		"2006-07-04 01:18:44 +0200" \
		"2006-07-04 01:18:45 +0200"
'

test_expect_success 'Check format "iso8601-local" date fields output' '
	test_date iso8601-local "2006-07-03 23:18:43 +0000" "2006-07-03 23:18:44 +0000" "2006-07-03 23:18:45 +0000"
'

test_expect_success 'Check format "rfc2822" date fields output' '
	test_date rfc2822 \
		"Tue, 4 Jul 2006 01:18:43 +0200" \
		"Tue, 4 Jul 2006 01:18:44 +0200" \
		"Tue, 4 Jul 2006 01:18:45 +0200"
'

test_expect_success 'Check format "rfc2822-local" date fields output' '
	test_date rfc2822-local "Mon, 3 Jul 2006 23:18:43 +0000" "Mon, 3 Jul 2006 23:18:44 +0000" "Mon, 3 Jul 2006 23:18:45 +0000"
'

test_expect_success 'Check format "raw" date fields output' '
	test_date raw "1151968723 +0200" "1151968724 +0200" "1151968725 +0200"
'

test_expect_success 'Check format "raw-local" date fields output' '
	test_date raw-local "1151968723 +0000" "1151968724 +0000" "1151968725 +0000"
'

test_expect_success 'Check format of strftime date fields' '
	echo "my date is 2006-07-04" >expected &&
	git for-each-ref \
	  --format="%(authordate:format:my date is %Y-%m-%d)" \
	  refs/heads >actual &&
	test_cmp expected actual
'

test_expect_success 'Check format of strftime-local date fields' '
	echo "my date is 2006-07-03" >expected &&
	git for-each-ref \
	  --format="%(authordate:format-local:my date is %Y-%m-%d)" \
	  refs/heads >actual &&
	test_cmp expected actual
'

test_expect_success 'exercise strftime with odd fields' '
	echo >expected &&
	git for-each-ref --format="%(authordate:format:)" refs/heads >actual &&
	test_cmp expected actual &&
	long="long format -- $_z40$_z40$_z40$_z40$_z40$_z40$_z40" &&
	echo $long >expected &&
	git for-each-ref --format="%(authordate:format:$long)" refs/heads >actual &&
	test_cmp expected actual
'

cat >expected <<\EOF
refs/heads/master
refs/remotes/origin/master
refs/tags/testtag
EOF

test_expect_success 'Verify ascending sort' '
	git for-each-ref --format="%(refname)" --sort=refname >actual &&
	test_cmp expected actual
'


cat >expected <<\EOF
refs/tags/testtag
refs/remotes/origin/master
refs/heads/master
EOF

test_expect_success 'Verify descending sort' '
	git for-each-ref --format="%(refname)" --sort=-refname >actual &&
	test_cmp expected actual
'

cat >expected <<\EOF
'refs/heads/master'
'refs/remotes/origin/master'
'refs/tags/testtag'
EOF

test_expect_success 'Quoting style: shell' '
	git for-each-ref --shell --format="%(refname)" >actual &&
	test_cmp expected actual
'

test_expect_success 'Quoting style: perl' '
	git for-each-ref --perl --format="%(refname)" >actual &&
	test_cmp expected actual
'

test_expect_success 'Quoting style: python' '
	git for-each-ref --python --format="%(refname)" >actual &&
	test_cmp expected actual
'

cat >expected <<\EOF
"refs/heads/master"
"refs/remotes/origin/master"
"refs/tags/testtag"
EOF

test_expect_success 'Quoting style: tcl' '
	git for-each-ref --tcl --format="%(refname)" >actual &&
	test_cmp expected actual
'

for i in "--perl --shell" "-s --python" "--python --tcl" "--tcl --perl"; do
	test_expect_success "more than one quoting style: $i" "
		git for-each-ref $i 2>&1 | (read line &&
		case \$line in
		\"error: more than one quoting style\"*) : happy;;
		*) false
		esac)
	"
done

test_expect_success 'setup for upstream:track[short]' '
	test_commit two
'

test_atom head upstream:track '[ahead 1]'
test_atom head upstream:trackshort '>'
test_atom head upstream:track,nobracket 'ahead 1'
test_atom head upstream:nobracket,track 'ahead 1'
test_atom head push:track '[ahead 1]'
test_atom head push:trackshort '>'

test_expect_success 'Check that :track[short] cannot be used with other atoms' '
	test_must_fail git for-each-ref --format="%(refname:track)" 2>/dev/null &&
	test_must_fail git for-each-ref --format="%(refname:trackshort)" 2>/dev/null
'

test_expect_success 'Check that :track[short] works when upstream is invalid' '
	cat >expected <<-\EOF &&
	[gone]

	EOF
	test_when_finished "git config branch.master.merge refs/heads/master" &&
	git config branch.master.merge refs/heads/does-not-exist &&
	git for-each-ref \
		--format="%(upstream:track)$LF%(upstream:trackshort)" \
		refs/heads >actual &&
	test_cmp expected actual
'

test_expect_success 'Check for invalid refname format' '
	test_must_fail git for-each-ref --format="%(refname:INVALID)"
'

get_color ()
{
	git config --get-color no.such.slot "$1"
}

cat >expected <<EOF
$(git rev-parse --short refs/heads/master) $(get_color green)master$(get_color reset)
$(git rev-parse --short refs/remotes/origin/master) $(get_color green)origin/master$(get_color reset)
$(git rev-parse --short refs/tags/testtag) $(get_color green)testtag$(get_color reset)
$(git rev-parse --short refs/tags/two) $(get_color green)two$(get_color reset)
EOF

test_expect_success 'Check %(color:...) ' '
	git for-each-ref --format="%(objectname:short) %(color:green)%(refname:short)" >actual &&
	test_cmp expected actual
'

cat >expected <<\EOF
heads/master
tags/master
EOF

test_expect_success 'Check ambiguous head and tag refs (strict)' '
	git config --bool core.warnambiguousrefs true &&
	git checkout -b newtag &&
	echo "Using $datestamp" > one &&
	git add one &&
	git commit -m "Branch" &&
	setdate_and_increment &&
	git tag -m "Tagging at $datestamp" master &&
	git for-each-ref --format "%(refname:short)" refs/heads/master refs/tags/master >actual &&
	test_cmp expected actual
'

cat >expected <<\EOF
heads/master
master
EOF

test_expect_success 'Check ambiguous head and tag refs (loose)' '
	git config --bool core.warnambiguousrefs false &&
	git for-each-ref --format "%(refname:short)" refs/heads/master refs/tags/master >actual &&
	test_cmp expected actual
'

cat >expected <<\EOF
heads/ambiguous
ambiguous
EOF

test_expect_success 'Check ambiguous head and tag refs II (loose)' '
	git checkout master &&
	git tag ambiguous testtag^0 &&
	git branch ambiguous testtag^0 &&
	git for-each-ref --format "%(refname:short)" refs/heads/ambiguous refs/tags/ambiguous >actual &&
	test_cmp expected actual
'

test_expect_success 'an unusual tag with an incomplete line' '

	git tag -m "bogo" bogo &&
	bogo=$(git cat-file tag bogo) &&
	bogo=$(printf "%s" "$bogo" | git mktag) &&
	git tag -f bogo "$bogo" &&
	git for-each-ref --format "%(body)" refs/tags/bogo

'

test_expect_success 'create tag with subject and body content' '
	cat >>msg <<-\EOF &&
		the subject line

		first body line
		second body line
	EOF
	git tag -F msg subject-body
'
test_atom refs/tags/subject-body subject 'the subject line'
test_atom refs/tags/subject-body body 'first body line
second body line
'
test_atom refs/tags/subject-body contents 'the subject line

first body line
second body line
'

test_expect_success 'create tag with multiline subject' '
	cat >msg <<-\EOF &&
		first subject line
		second subject line

		first body line
		second body line
	EOF
	git tag -F msg multiline
'
test_atom refs/tags/multiline subject 'first subject line second subject line'
test_atom refs/tags/multiline contents:subject 'first subject line second subject line'
test_atom refs/tags/multiline body 'first body line
second body line
'
test_atom refs/tags/multiline contents:body 'first body line
second body line
'
test_atom refs/tags/multiline contents:signature ''
test_atom refs/tags/multiline contents 'first subject line
second subject line

first body line
second body line
'

test_expect_success GPG 'create signed tags' '
	git tag -s -m "" signed-empty &&
	git tag -s -m "subject line" signed-short &&
	cat >msg <<-\EOF &&
	subject line

	body contents
	EOF
	git tag -s -F msg signed-long
'

sig='-----BEGIN PGP SIGNATURE-----
-----END PGP SIGNATURE-----
'

PREREQ=GPG
test_atom refs/tags/signed-empty subject ''
test_atom refs/tags/signed-empty contents:subject ''
test_atom refs/tags/signed-empty body "$sig"
test_atom refs/tags/signed-empty contents:body ''
test_atom refs/tags/signed-empty contents:signature "$sig"
test_atom refs/tags/signed-empty contents "$sig"

test_atom refs/tags/signed-short subject 'subject line'
test_atom refs/tags/signed-short contents:subject 'subject line'
test_atom refs/tags/signed-short body "$sig"
test_atom refs/tags/signed-short contents:body ''
test_atom refs/tags/signed-short contents:signature "$sig"
test_atom refs/tags/signed-short contents "subject line
$sig"

test_atom refs/tags/signed-long subject 'subject line'
test_atom refs/tags/signed-long contents:subject 'subject line'
test_atom refs/tags/signed-long body "body contents
$sig"
test_atom refs/tags/signed-long contents:body 'body contents
'
test_atom refs/tags/signed-long contents:signature "$sig"
test_atom refs/tags/signed-long contents "subject line

body contents
$sig"

cat >expected <<EOF
$(git rev-parse refs/tags/bogo) <committer@example.com> refs/tags/bogo
$(git rev-parse refs/tags/master) <committer@example.com> refs/tags/master
EOF

test_expect_success 'Verify sort with multiple keys' '
	git for-each-ref --format="%(objectname) %(taggeremail) %(refname)" --sort=objectname --sort=taggeremail \
		refs/tags/bogo refs/tags/master > actual &&
	test_cmp expected actual
'

<<<<<<< HEAD
test_expect_success 'do not dereference NULL upon %(HEAD) on unborn branch' '
	test_when_finished "git checkout master" &&
	git for-each-ref --format="%(HEAD) %(refname:short)" refs/heads/ >actual &&
	sed -e "s/^\* /  /" actual >expect &&
	git checkout --orphan HEAD &&
	git for-each-ref --format="%(HEAD) %(refname:short)" refs/heads/ >actual &&
	test_cmp expect actual
'

cat >trailers <<EOF
Reviewed-by: A U Thor <author@example.com>
Signed-off-by: A U Thor <author@example.com>
EOF

test_expect_success 'basic atom: head contents:trailers' '
	echo "Some contents" > two &&
	git add two &&
	git commit -F - <<-EOF &&
	trailers: this commit message has trailers

	Some message contents

	$(cat trailers)
	EOF
	git for-each-ref --format="%(contents:trailers)" refs/heads/master >actual &&
	sanitize_pgp <actual >actual.clean &&
	# git for-each-ref ends with a blank line
	cat >expect <<-EOF &&
	$(cat trailers)

	EOF
	test_cmp expect actual.clean
=======
test_expect_success 'Add symbolic ref for the following tests' '
	git symbolic-ref refs/heads/sym refs/heads/master
'

cat >expected <<EOF
refs/heads/master
EOF

test_expect_success 'Verify usage of %(symref) atom' '
	git for-each-ref --format="%(symref)" refs/heads/sym >actual &&
	test_cmp expected actual
'

cat >expected <<EOF
heads/master
EOF

test_expect_success 'Verify usage of %(symref:short) atom' '
	git for-each-ref --format="%(symref:short)" refs/heads/sym >actual &&
	test_cmp expected actual
'

cat >expected <<EOF
master
heads/master
EOF

test_expect_success 'Verify usage of %(symref:lstrip) atom' '
	git for-each-ref --format="%(symref:lstrip=2)" refs/heads/sym > actual &&
	git for-each-ref --format="%(symref:lstrip=-2)" refs/heads/sym >> actual &&
	test_cmp expected actual
'

cat >expected <<EOF
refs
refs/heads
EOF

test_expect_success 'Verify usage of %(symref:rstrip) atom' '
	git for-each-ref --format="%(symref:rstrip=2)" refs/heads/sym > actual &&
	git for-each-ref --format="%(symref:rstrip=-2)" refs/heads/sym >> actual &&
	test_cmp expected actual
>>>>>>> 1da5f9d9
'

test_done<|MERGE_RESOLUTION|>--- conflicted
+++ resolved
@@ -581,7 +581,6 @@
 	test_cmp expected actual
 '
 
-<<<<<<< HEAD
 test_expect_success 'do not dereference NULL upon %(HEAD) on unborn branch' '
 	test_when_finished "git checkout master" &&
 	git for-each-ref --format="%(HEAD) %(refname:short)" refs/heads/ >actual &&
@@ -591,6 +590,50 @@
 	test_cmp expect actual
 '
 
+test_expect_success 'Add symbolic ref for the following tests' '
+	git symbolic-ref refs/heads/sym refs/heads/master
+'
+
+cat >expected <<EOF
+refs/heads/master
+EOF
+
+test_expect_success 'Verify usage of %(symref) atom' '
+	git for-each-ref --format="%(symref)" refs/heads/sym >actual &&
+	test_cmp expected actual
+'
+
+cat >expected <<EOF
+heads/master
+EOF
+
+test_expect_success 'Verify usage of %(symref:short) atom' '
+	git for-each-ref --format="%(symref:short)" refs/heads/sym >actual &&
+	test_cmp expected actual
+'
+
+cat >expected <<EOF
+master
+heads/master
+EOF
+
+test_expect_success 'Verify usage of %(symref:lstrip) atom' '
+	git for-each-ref --format="%(symref:lstrip=2)" refs/heads/sym > actual &&
+	git for-each-ref --format="%(symref:lstrip=-2)" refs/heads/sym >> actual &&
+	test_cmp expected actual
+'
+
+cat >expected <<EOF
+refs
+refs/heads
+EOF
+
+test_expect_success 'Verify usage of %(symref:rstrip) atom' '
+	git for-each-ref --format="%(symref:rstrip=2)" refs/heads/sym > actual &&
+	git for-each-ref --format="%(symref:rstrip=-2)" refs/heads/sym >> actual &&
+	test_cmp expected actual
+'
+
 cat >trailers <<EOF
 Reviewed-by: A U Thor <author@example.com>
 Signed-off-by: A U Thor <author@example.com>
@@ -614,50 +657,6 @@
 
 	EOF
 	test_cmp expect actual.clean
-=======
-test_expect_success 'Add symbolic ref for the following tests' '
-	git symbolic-ref refs/heads/sym refs/heads/master
-'
-
-cat >expected <<EOF
-refs/heads/master
-EOF
-
-test_expect_success 'Verify usage of %(symref) atom' '
-	git for-each-ref --format="%(symref)" refs/heads/sym >actual &&
-	test_cmp expected actual
-'
-
-cat >expected <<EOF
-heads/master
-EOF
-
-test_expect_success 'Verify usage of %(symref:short) atom' '
-	git for-each-ref --format="%(symref:short)" refs/heads/sym >actual &&
-	test_cmp expected actual
-'
-
-cat >expected <<EOF
-master
-heads/master
-EOF
-
-test_expect_success 'Verify usage of %(symref:lstrip) atom' '
-	git for-each-ref --format="%(symref:lstrip=2)" refs/heads/sym > actual &&
-	git for-each-ref --format="%(symref:lstrip=-2)" refs/heads/sym >> actual &&
-	test_cmp expected actual
-'
-
-cat >expected <<EOF
-refs
-refs/heads
-EOF
-
-test_expect_success 'Verify usage of %(symref:rstrip) atom' '
-	git for-each-ref --format="%(symref:rstrip=2)" refs/heads/sym > actual &&
-	git for-each-ref --format="%(symref:rstrip=-2)" refs/heads/sym >> actual &&
-	test_cmp expected actual
->>>>>>> 1da5f9d9
 '
 
 test_done