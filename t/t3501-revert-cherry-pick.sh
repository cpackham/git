#!/bin/sh

test_description='test cherry-pick and revert with renames

  --
   + rename2: renames oops to opos
  +  rename1: renames oops to spoo
  +  added:   adds extra line to oops
  ++ initial: has lines in oops

'

. ./test-lib.sh

test_expect_success setup '

	for l in a b c d e f g h i j k l m n o
	do
		echo $l$l$l$l$l$l$l$l$l
	done >oops &&

	test_tick &&
	git add oops &&
	git commit -m initial &&
	git tag initial &&

	test_tick &&
	echo "Add extra line at the end" >>oops &&
	git commit -a -m added &&
	git tag added &&

	test_tick &&
	git mv oops spoo &&
	git commit -m rename1 &&
	git tag rename1 &&

	test_tick &&
	git checkout -b side initial &&
	git mv oops opos &&
	git commit -m rename2 &&
	git tag rename2
'

test_expect_success 'cherry-pick --nonsense' '

	pos=$(git rev-parse HEAD) &&
	git diff --exit-code HEAD &&
	test_must_fail git cherry-pick --nonsense 2>msg &&
	git diff --exit-code HEAD "$pos" &&
	grep '[Uu]sage:' msg
'

test_expect_success 'revert --nonsense' '

	pos=$(git rev-parse HEAD) &&
	git diff --exit-code HEAD &&
	test_must_fail git revert --nonsense 2>msg &&
	git diff --exit-code HEAD "$pos" &&
	grep '[Uu]sage:' msg
'

test_expect_success 'cherry-pick after renaming branch' '

	git checkout rename2 &&
	git cherry-pick added &&
	test $(git rev-parse HEAD^) = $(git rev-parse rename2) &&
	test -f opos &&
	grep "Add extra line at the end" opos &&
	git reflog -1 | grep cherry-pick

'

test_expect_success 'revert after renaming branch' '

	git checkout rename1 &&
	git revert added &&
	test $(git rev-parse HEAD^) = $(git rev-parse rename1) &&
	test -f spoo &&
	! grep "Add extra line at the end" spoo &&
	git reflog -1 | grep revert

'

<<<<<<< HEAD
test_expect_success 'cherry-pick on stat-dirty working tree' '
	git clone . copy
	(
		cd copy &&
		git checkout initial &&
		test-chmtime +40 oops &&
		git cherry-pick added
	)
'

test_expect_success 'revert forbidden on dirty working tree' '
=======
test_expect_success NO_GETTEXT_POISON 'revert forbidden on dirty working tree' '
>>>>>>> 8a661824

	echo content >extra_file &&
	git add extra_file &&
	test_must_fail git revert HEAD 2>errors &&
	grep "Your local changes would be overwritten by " errors

'

test_done<|MERGE_RESOLUTION|>--- conflicted
+++ resolved
@@ -81,7 +81,6 @@
 
 '
 
-<<<<<<< HEAD
 test_expect_success 'cherry-pick on stat-dirty working tree' '
 	git clone . copy
 	(
@@ -92,10 +91,7 @@
 	)
 '
 
-test_expect_success 'revert forbidden on dirty working tree' '
-=======
 test_expect_success NO_GETTEXT_POISON 'revert forbidden on dirty working tree' '
->>>>>>> 8a661824
 
 	echo content >extra_file &&
 	git add extra_file &&
