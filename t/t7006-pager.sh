--- conflicted
+++ resolved
@@ -219,13 +219,8 @@
 test_default_pager() {
 	parse_args "$@"
 
-<<<<<<< HEAD
 	$test_expectation SIMPLEPAGER,TTY "$cmd - default pager is used by default" "
-		unset PAGER GIT_PAGER;
-=======
-	$test_expectation SIMPLEPAGERTTY "$cmd - default pager is used by default" "
 		sane_unset PAGER GIT_PAGER &&
->>>>>>> 00648ba0
 		test_might_fail git config --unset core.pager &&
 		rm -f default_pager_used ||
 		cleanup_fail &&
