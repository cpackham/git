#include "builtin.h"
#include "cache.h"
#include "parse-options.h"
#include "refs.h"
#include "wildmatch.h"
#include "commit.h"
#include "remote.h"
#include "color.h"
#include "tag.h"
#include "quote.h"
#include "ref-filter.h"
#include "revision.h"
#include "utf8.h"
#include "git-compat-util.h"
#include "version.h"
<<<<<<< HEAD
#include "trailer.h"
=======
#include "wt-status.h"

static struct ref_msg {
	const char *gone;
	const char *ahead;
	const char *behind;
	const char *ahead_behind;
} msgs = {
	 /* Untranslated plumbing messages: */
	"gone",
	"ahead %d",
	"behind %d",
	"ahead %d, behind %d"
};

void setup_ref_filter_porcelain_msg(void)
{
	msgs.gone = _("gone");
	msgs.ahead = _("ahead %d");
	msgs.behind = _("behind %d");
	msgs.ahead_behind = _("ahead %d, behind %d");
}
>>>>>>> 1da5f9d9

typedef enum { FIELD_STR, FIELD_ULONG, FIELD_TIME } cmp_type;
typedef enum { COMPARE_EQUAL, COMPARE_UNEQUAL, COMPARE_NONE } cmp_status;

struct align {
	align_type position;
	unsigned int width;
};

struct if_then_else {
	cmp_status cmp_status;
	const char *str;
	unsigned int then_atom_seen : 1,
		else_atom_seen : 1,
		condition_satisfied : 1;
};

struct refname_atom {
	enum { R_NORMAL, R_SHORT, R_LSTRIP, R_RSTRIP } option;
	int lstrip, rstrip;
};

/*
 * An atom is a valid field atom listed below, possibly prefixed with
 * a "*" to denote deref_tag().
 *
 * We parse given format string and sort specifiers, and make a list
 * of properties that we need to extract out of objects.  ref_array_item
 * structure will hold an array of values extracted that can be
 * indexed with the "atom number", which is an index into this
 * array.
 */
static struct used_atom {
	const char *name;
	cmp_type type;
	union {
		char color[COLOR_MAXLEN];
		struct align align;
		struct {
			enum { RR_REF, RR_TRACK, RR_TRACKSHORT } option;
			struct refname_atom refname;
			unsigned int nobracket : 1;
		} remote_ref;
		struct {
			enum { C_BARE, C_BODY, C_BODY_DEP, C_LINES, C_SIG, C_SUB, C_TRAILERS } option;
			unsigned int nlines;
		} contents;
		struct {
			cmp_status cmp_status;
			const char *str;
		} if_then_else;
		struct {
			enum { O_FULL, O_LENGTH, O_SHORT } option;
			unsigned int length;
		} objectname;
		struct refname_atom refname;
	} u;
} *used_atom;
static int used_atom_cnt, need_tagged, need_symref;
static int need_color_reset_at_eol;

static void color_atom_parser(struct used_atom *atom, const char *color_value)
{
	if (!color_value)
		die(_("expected format: %%(color:<color>)"));
	if (color_parse(color_value, atom->u.color) < 0)
		die(_("unrecognized color: %%(color:%s)"), color_value);
}

static void refname_atom_parser_internal(struct refname_atom *atom,
					 const char *arg, const char *name)
{
	if (!arg)
		atom->option = R_NORMAL;
	else if (!strcmp(arg, "short"))
		atom->option = R_SHORT;
	else if (skip_prefix(arg, "lstrip=", &arg)) {
		atom->option = R_LSTRIP;
		if (strtol_i(arg, 10, &atom->lstrip))
			die(_("Integer value expected refname:lstrip=%s"), arg);
	} else if (skip_prefix(arg, "rstrip=", &arg)) {
		atom->option = R_RSTRIP;
		if (strtol_i(arg, 10, &atom->rstrip))
			die(_("Integer value expected refname:rstrip=%s"), arg);
	} else
		die(_("unrecognized %%(%s) argument: %s"), name, arg);
}

static void remote_ref_atom_parser(struct used_atom *atom, const char *arg)
{
	struct string_list params = STRING_LIST_INIT_DUP;
	int i;

	if (!arg) {
		atom->u.remote_ref.option = RR_REF;
		refname_atom_parser_internal(&atom->u.remote_ref.refname,
					     arg, atom->name);
		return;
	}

	atom->u.remote_ref.nobracket = 0;
	string_list_split(&params, arg, ',', -1);

	for (i = 0; i < params.nr; i++) {
		const char *s = params.items[i].string;

		if (!strcmp(s, "track"))
			atom->u.remote_ref.option = RR_TRACK;
		else if (!strcmp(s, "trackshort"))
			atom->u.remote_ref.option = RR_TRACKSHORT;
		else if (!strcmp(s, "nobracket"))
			atom->u.remote_ref.nobracket = 1;
		else {
			atom->u.remote_ref.option = RR_REF;
			refname_atom_parser_internal(&atom->u.remote_ref.refname,
						     arg, atom->name);
		}
	}

	string_list_clear(&params, 0);
}

static void body_atom_parser(struct used_atom *atom, const char *arg)
{
	if (arg)
		die(_("%%(body) does not take arguments"));
	atom->u.contents.option = C_BODY_DEP;
}

static void subject_atom_parser(struct used_atom *atom, const char *arg)
{
	if (arg)
		die(_("%%(subject) does not take arguments"));
	atom->u.contents.option = C_SUB;
}

static void trailers_atom_parser(struct used_atom *atom, const char *arg)
{
	if (arg)
		die(_("%%(trailers) does not take arguments"));
	atom->u.contents.option = C_TRAILERS;
}

static void contents_atom_parser(struct used_atom *atom, const char *arg)
{
	if (!arg)
		atom->u.contents.option = C_BARE;
	else if (!strcmp(arg, "body"))
		atom->u.contents.option = C_BODY;
	else if (!strcmp(arg, "signature"))
		atom->u.contents.option = C_SIG;
	else if (!strcmp(arg, "subject"))
		atom->u.contents.option = C_SUB;
	else if (!strcmp(arg, "trailers"))
		atom->u.contents.option = C_TRAILERS;
	else if (skip_prefix(arg, "lines=", &arg)) {
		atom->u.contents.option = C_LINES;
		if (strtoul_ui(arg, 10, &atom->u.contents.nlines))
			die(_("positive value expected contents:lines=%s"), arg);
	} else
		die(_("unrecognized %%(contents) argument: %s"), arg);
}

static void objectname_atom_parser(struct used_atom *atom, const char *arg)
{
	if (!arg)
		atom->u.objectname.option = O_FULL;
	else if (!strcmp(arg, "short"))
		atom->u.objectname.option = O_SHORT;
	else if (skip_prefix(arg, "short=", &arg)) {
		atom->u.objectname.option = O_LENGTH;
		if (strtoul_ui(arg, 10, &atom->u.objectname.length) ||
		    atom->u.objectname.length == 0)
			die(_("positive value expected objectname:short=%s"), arg);
		if (atom->u.objectname.length < MINIMUM_ABBREV)
			atom->u.objectname.length = MINIMUM_ABBREV;
	} else
		die(_("unrecognized %%(objectname) argument: %s"), arg);
}

static void refname_atom_parser(struct used_atom *atom, const char *arg)
{
	return refname_atom_parser_internal(&atom->u.refname, arg, atom->name);
}

static align_type parse_align_position(const char *s)
{
	if (!strcmp(s, "right"))
		return ALIGN_RIGHT;
	else if (!strcmp(s, "middle"))
		return ALIGN_MIDDLE;
	else if (!strcmp(s, "left"))
		return ALIGN_LEFT;
	return -1;
}

static void align_atom_parser(struct used_atom *atom, const char *arg)
{
	struct align *align = &atom->u.align;
	struct string_list params = STRING_LIST_INIT_DUP;
	int i;
	unsigned int width = ~0U;

	if (!arg)
		die(_("expected format: %%(align:<width>,<position>)"));

	align->position = ALIGN_LEFT;

	string_list_split(&params, arg, ',', -1);
	for (i = 0; i < params.nr; i++) {
		const char *s = params.items[i].string;
		int position;

		if (skip_prefix(s, "position=", &s)) {
			position = parse_align_position(s);
			if (position < 0)
				die(_("unrecognized position:%s"), s);
			align->position = position;
		} else if (skip_prefix(s, "width=", &s)) {
			if (strtoul_ui(s, 10, &width))
				die(_("unrecognized width:%s"), s);
		} else if (!strtoul_ui(s, 10, &width))
			;
		else if ((position = parse_align_position(s)) >= 0)
			align->position = position;
		else
			die(_("unrecognized %%(align) argument: %s"), s);
	}

	if (width == ~0U)
		die(_("positive width expected with the %%(align) atom"));
	align->width = width;
	string_list_clear(&params, 0);
}

static void if_atom_parser(struct used_atom *atom, const char *arg)
{
	if (!arg) {
		atom->u.if_then_else.cmp_status = COMPARE_NONE;
		return;
	} else if (skip_prefix(arg, "equals=", &atom->u.if_then_else.str)) {
		atom->u.if_then_else.cmp_status = COMPARE_EQUAL;
	} else if (skip_prefix(arg, "notequals=", &atom->u.if_then_else.str)) {
		atom->u.if_then_else.cmp_status = COMPARE_UNEQUAL;
	} else {
		die(_("unrecognized %%(if) argument: %s"), arg);
	}
}


static struct {
	const char *name;
	cmp_type cmp_type;
	void (*parser)(struct used_atom *atom, const char *arg);
} valid_atom[] = {
	{ "refname" , FIELD_STR, refname_atom_parser },
	{ "objecttype" },
	{ "objectsize", FIELD_ULONG },
	{ "objectname", FIELD_STR, objectname_atom_parser },
	{ "tree" },
	{ "parent" },
	{ "numparent", FIELD_ULONG },
	{ "object" },
	{ "type" },
	{ "tag" },
	{ "author" },
	{ "authorname" },
	{ "authoremail" },
	{ "authordate", FIELD_TIME },
	{ "committer" },
	{ "committername" },
	{ "committeremail" },
	{ "committerdate", FIELD_TIME },
	{ "tagger" },
	{ "taggername" },
	{ "taggeremail" },
	{ "taggerdate", FIELD_TIME },
	{ "creator" },
	{ "creatordate", FIELD_TIME },
	{ "subject", FIELD_STR, subject_atom_parser },
	{ "body", FIELD_STR, body_atom_parser },
	{ "trailers", FIELD_STR, trailers_atom_parser },
	{ "contents", FIELD_STR, contents_atom_parser },
	{ "upstream", FIELD_STR, remote_ref_atom_parser },
	{ "push", FIELD_STR, remote_ref_atom_parser },
	{ "symref", FIELD_STR, refname_atom_parser },
	{ "flag" },
	{ "HEAD" },
	{ "color", FIELD_STR, color_atom_parser },
	{ "align", FIELD_STR, align_atom_parser },
	{ "end" },
	{ "if", FIELD_STR, if_atom_parser },
	{ "then" },
	{ "else" },
};

#define REF_FORMATTING_STATE_INIT  { 0, NULL }

struct ref_formatting_stack {
	struct ref_formatting_stack *prev;
	struct strbuf output;
	void (*at_end)(struct ref_formatting_stack **stack);
	void *at_end_data;
};

struct ref_formatting_state {
	int quote_style;
	struct ref_formatting_stack *stack;
};

struct atom_value {
	const char *s;
	void (*handler)(struct atom_value *atomv, struct ref_formatting_state *state);
	unsigned long ul; /* used for sorting when not FIELD_STR */
	struct used_atom *atom;
};

/*
 * Used to parse format string and sort specifiers
 */
int parse_ref_filter_atom(const char *atom, const char *ep)
{
	const char *sp;
	const char *arg;
	int i, at, atom_len;

	sp = atom;
	if (*sp == '*' && sp < ep)
		sp++; /* deref */
	if (ep <= sp)
		die(_("malformed field name: %.*s"), (int)(ep-atom), atom);

	/* Do we have the atom already used elsewhere? */
	for (i = 0; i < used_atom_cnt; i++) {
		int len = strlen(used_atom[i].name);
		if (len == ep - atom && !memcmp(used_atom[i].name, atom, len))
			return i;
	}

	/*
	 * If the atom name has a colon, strip it and everything after
	 * it off - it specifies the format for this entry, and
	 * shouldn't be used for checking against the valid_atom
	 * table.
	 */
	arg = memchr(sp, ':', ep - sp);
	atom_len = (arg ? arg : ep) - sp;

	/* Is the atom a valid one? */
	for (i = 0; i < ARRAY_SIZE(valid_atom); i++) {
		int len = strlen(valid_atom[i].name);
		if (len == atom_len && !memcmp(valid_atom[i].name, sp, len))
			break;
	}

	if (ARRAY_SIZE(valid_atom) <= i)
		die(_("unknown field name: %.*s"), (int)(ep-atom), atom);

	/* Add it in, including the deref prefix */
	at = used_atom_cnt;
	used_atom_cnt++;
	REALLOC_ARRAY(used_atom, used_atom_cnt);
	used_atom[at].name = xmemdupz(atom, ep - atom);
	used_atom[at].type = valid_atom[i].cmp_type;
	if (arg)
		arg = used_atom[at].name + (arg - atom) + 1;
	memset(&used_atom[at].u, 0, sizeof(used_atom[at].u));
	if (valid_atom[i].parser)
		valid_atom[i].parser(&used_atom[at], arg);
	if (*atom == '*')
		need_tagged = 1;
	if (!strcmp(valid_atom[i].name, "symref"))
		need_symref = 1;
	return at;
}

static void quote_formatting(struct strbuf *s, const char *str, int quote_style)
{
	switch (quote_style) {
	case QUOTE_NONE:
		strbuf_addstr(s, str);
		break;
	case QUOTE_SHELL:
		sq_quote_buf(s, str);
		break;
	case QUOTE_PERL:
		perl_quote_buf(s, str);
		break;
	case QUOTE_PYTHON:
		python_quote_buf(s, str);
		break;
	case QUOTE_TCL:
		tcl_quote_buf(s, str);
		break;
	}
}

static void append_atom(struct atom_value *v, struct ref_formatting_state *state)
{
	/*
	 * Quote formatting is only done when the stack has a single
	 * element. Otherwise quote formatting is done on the
	 * element's entire output strbuf when the %(end) atom is
	 * encountered.
	 */
	if (!state->stack->prev)
		quote_formatting(&state->stack->output, v->s, state->quote_style);
	else
		strbuf_addstr(&state->stack->output, v->s);
}

static void push_stack_element(struct ref_formatting_stack **stack)
{
	struct ref_formatting_stack *s = xcalloc(1, sizeof(struct ref_formatting_stack));

	strbuf_init(&s->output, 0);
	s->prev = *stack;
	*stack = s;
}

static void pop_stack_element(struct ref_formatting_stack **stack)
{
	struct ref_formatting_stack *current = *stack;
	struct ref_formatting_stack *prev = current->prev;

	if (prev)
		strbuf_addbuf(&prev->output, &current->output);
	strbuf_release(&current->output);
	free(current);
	*stack = prev;
}

static void end_align_handler(struct ref_formatting_stack **stack)
{
	struct ref_formatting_stack *cur = *stack;
	struct align *align = (struct align *)cur->at_end_data;
	struct strbuf s = STRBUF_INIT;

	strbuf_utf8_align(&s, align->position, align->width, cur->output.buf);
	strbuf_swap(&cur->output, &s);
	strbuf_release(&s);
}

static void align_atom_handler(struct atom_value *atomv, struct ref_formatting_state *state)
{
	struct ref_formatting_stack *new;

	push_stack_element(&state->stack);
	new = state->stack;
	new->at_end = end_align_handler;
	new->at_end_data = &atomv->atom->u.align;
}

static void if_then_else_handler(struct ref_formatting_stack **stack)
{
	struct ref_formatting_stack *cur = *stack;
	struct ref_formatting_stack *prev = cur->prev;
	struct if_then_else *if_then_else = (struct if_then_else *)cur->at_end_data;

	if (!if_then_else->then_atom_seen)
		die(_("format: %%(if) atom used without a %%(then) atom"));

	if (if_then_else->else_atom_seen) {
		/*
		 * There is an %(else) atom: we need to drop one state from the
		 * stack, either the %(else) branch if the condition is satisfied, or
		 * the %(then) branch if it isn't.
		 */
		if (if_then_else->condition_satisfied) {
			strbuf_reset(&cur->output);
			pop_stack_element(&cur);
		} else {
			strbuf_swap(&cur->output, &prev->output);
			strbuf_reset(&cur->output);
			pop_stack_element(&cur);
		}
	} else if (!if_then_else->condition_satisfied) {
		/*
		 * No %(else) atom: just drop the %(then) branch if the
		 * condition is not satisfied.
		 */
		strbuf_reset(&cur->output);
	}

	*stack = cur;
	free(if_then_else);
}

static void if_atom_handler(struct atom_value *atomv, struct ref_formatting_state *state)
{
	struct ref_formatting_stack *new;
	struct if_then_else *if_then_else = xcalloc(sizeof(struct if_then_else), 1);

	if_then_else->str = atomv->atom->u.if_then_else.str;
	if_then_else->cmp_status = atomv->atom->u.if_then_else.cmp_status;

	push_stack_element(&state->stack);
	new = state->stack;
	new->at_end = if_then_else_handler;
	new->at_end_data = if_then_else;
}

static int is_empty(const char *s)
{
	while (*s != '\0') {
		if (!isspace(*s))
			return 0;
		s++;
	}
	return 1;
}

static void then_atom_handler(struct atom_value *atomv, struct ref_formatting_state *state)
{
	struct ref_formatting_stack *cur = state->stack;
	struct if_then_else *if_then_else = NULL;

	if (cur->at_end == if_then_else_handler)
		if_then_else = (struct if_then_else *)cur->at_end_data;
	if (!if_then_else)
		die(_("format: %%(then) atom used without an %%(if) atom"));
	if (if_then_else->then_atom_seen)
		die(_("format: %%(then) atom used more than once"));
	if (if_then_else->else_atom_seen)
		die(_("format: %%(then) atom used after %%(else)"));
	if_then_else->then_atom_seen = 1;
	/*
	 * If the 'equals' or 'notequals' attribute is used then
	 * perform the required comparison. If not, only non-empty
	 * strings satisfy the 'if' condition.
	 */
	if (if_then_else->cmp_status == COMPARE_EQUAL) {
		if (!strcmp(if_then_else->str, cur->output.buf))
			if_then_else->condition_satisfied = 1;
	} else if (if_then_else->cmp_status == COMPARE_UNEQUAL) {
		if (strcmp(if_then_else->str, cur->output.buf))
			if_then_else->condition_satisfied = 1;
	} else if (cur->output.len && !is_empty(cur->output.buf))
		if_then_else->condition_satisfied = 1;
	strbuf_reset(&cur->output);
}

static void else_atom_handler(struct atom_value *atomv, struct ref_formatting_state *state)
{
	struct ref_formatting_stack *prev = state->stack;
	struct if_then_else *if_then_else = NULL;

	if (prev->at_end == if_then_else_handler)
		if_then_else = (struct if_then_else *)prev->at_end_data;
	if (!if_then_else)
		die(_("format: %%(else) atom used without an %%(if) atom"));
	if (!if_then_else->then_atom_seen)
		die(_("format: %%(else) atom used without a %%(then) atom"));
	if (if_then_else->else_atom_seen)
		die(_("format: %%(else) atom used more than once"));
	if_then_else->else_atom_seen = 1;
	push_stack_element(&state->stack);
	state->stack->at_end_data = prev->at_end_data;
	state->stack->at_end = prev->at_end;
}

static void end_atom_handler(struct atom_value *atomv, struct ref_formatting_state *state)
{
	struct ref_formatting_stack *current = state->stack;
	struct strbuf s = STRBUF_INIT;

	if (!current->at_end)
		die(_("format: %%(end) atom used without corresponding atom"));
	current->at_end(&state->stack);

	/*  Stack may have been popped within at_end(), hence reset the current pointer */
	current = state->stack;

	/*
	 * Perform quote formatting when the stack element is that of
	 * a supporting atom. If nested then perform quote formatting
	 * only on the topmost supporting atom.
	 */
	if (!current->prev->prev) {
		quote_formatting(&s, current->output.buf, state->quote_style);
		strbuf_swap(&current->output, &s);
	}
	strbuf_release(&s);
	pop_stack_element(&state->stack);
}

/*
 * In a format string, find the next occurrence of %(atom).
 */
static const char *find_next(const char *cp)
{
	while (*cp) {
		if (*cp == '%') {
			/*
			 * %( is the start of an atom;
			 * %% is a quoted per-cent.
			 */
			if (cp[1] == '(')
				return cp;
			else if (cp[1] == '%')
				cp++; /* skip over two % */
			/* otherwise this is a singleton, literal % */
		}
		cp++;
	}
	return NULL;
}

/*
 * Make sure the format string is well formed, and parse out
 * the used atoms.
 */
int verify_ref_format(const char *format)
{
	const char *cp, *sp;

	need_color_reset_at_eol = 0;
	for (cp = format; *cp && (sp = find_next(cp)); ) {
		const char *color, *ep = strchr(sp, ')');
		int at;

		if (!ep)
			return error(_("malformed format string %s"), sp);
		/* sp points at "%(" and ep points at the closing ")" */
		at = parse_ref_filter_atom(sp + 2, ep);
		cp = ep + 1;

		if (skip_prefix(used_atom[at].name, "color:", &color))
			need_color_reset_at_eol = !!strcmp(color, "reset");
	}
	return 0;
}

/*
 * Given an object name, read the object data and size, and return a
 * "struct object".  If the object data we are returning is also borrowed
 * by the "struct object" representation, set *eaten as well---it is a
 * signal from parse_object_buffer to us not to free the buffer.
 */
static void *get_obj(const unsigned char *sha1, struct object **obj, unsigned long *sz, int *eaten)
{
	enum object_type type;
	void *buf = read_sha1_file(sha1, &type, sz);

	if (buf)
		*obj = parse_object_buffer(sha1, type, *sz, buf, eaten);
	else
		*obj = NULL;
	return buf;
}

static int grab_objectname(const char *name, const unsigned char *sha1,
			   struct atom_value *v, struct used_atom *atom)
{
	if (starts_with(name, "objectname")) {
		if (atom->u.objectname.option == O_SHORT) {
			v->s = xstrdup(find_unique_abbrev(sha1, DEFAULT_ABBREV));
			return 1;
		} else if (atom->u.objectname.option == O_FULL) {
			v->s = xstrdup(sha1_to_hex(sha1));
			return 1;
		} else if (atom->u.objectname.option == O_LENGTH) {
			v->s = xstrdup(find_unique_abbrev(sha1, atom->u.objectname.length));
			return 1;
		} else
			die("BUG: unknown %%(objectname) option");
	}
	return 0;
}

/* See grab_values */
static void grab_common_values(struct atom_value *val, int deref, struct object *obj, void *buf, unsigned long sz)
{
	int i;

	for (i = 0; i < used_atom_cnt; i++) {
		const char *name = used_atom[i].name;
		struct atom_value *v = &val[i];
		if (!!deref != (*name == '*'))
			continue;
		if (deref)
			name++;
		if (!strcmp(name, "objecttype"))
			v->s = typename(obj->type);
		else if (!strcmp(name, "objectsize")) {
			v->ul = sz;
			v->s = xstrfmt("%lu", sz);
		}
		else if (deref)
			grab_objectname(name, obj->oid.hash, v, &used_atom[i]);
	}
}

/* See grab_values */
static void grab_tag_values(struct atom_value *val, int deref, struct object *obj, void *buf, unsigned long sz)
{
	int i;
	struct tag *tag = (struct tag *) obj;

	for (i = 0; i < used_atom_cnt; i++) {
		const char *name = used_atom[i].name;
		struct atom_value *v = &val[i];
		if (!!deref != (*name == '*'))
			continue;
		if (deref)
			name++;
		if (!strcmp(name, "tag"))
			v->s = tag->tag;
		else if (!strcmp(name, "type") && tag->tagged)
			v->s = typename(tag->tagged->type);
		else if (!strcmp(name, "object") && tag->tagged)
			v->s = xstrdup(oid_to_hex(&tag->tagged->oid));
	}
}

/* See grab_values */
static void grab_commit_values(struct atom_value *val, int deref, struct object *obj, void *buf, unsigned long sz)
{
	int i;
	struct commit *commit = (struct commit *) obj;

	for (i = 0; i < used_atom_cnt; i++) {
		const char *name = used_atom[i].name;
		struct atom_value *v = &val[i];
		if (!!deref != (*name == '*'))
			continue;
		if (deref)
			name++;
		if (!strcmp(name, "tree")) {
			v->s = xstrdup(oid_to_hex(&commit->tree->object.oid));
		}
		else if (!strcmp(name, "numparent")) {
			v->ul = commit_list_count(commit->parents);
			v->s = xstrfmt("%lu", v->ul);
		}
		else if (!strcmp(name, "parent")) {
			struct commit_list *parents;
			struct strbuf s = STRBUF_INIT;
			for (parents = commit->parents; parents; parents = parents->next) {
				struct commit *parent = parents->item;
				if (parents != commit->parents)
					strbuf_addch(&s, ' ');
				strbuf_addstr(&s, oid_to_hex(&parent->object.oid));
			}
			v->s = strbuf_detach(&s, NULL);
		}
	}
}

static const char *find_wholine(const char *who, int wholen, const char *buf, unsigned long sz)
{
	const char *eol;
	while (*buf) {
		if (!strncmp(buf, who, wholen) &&
		    buf[wholen] == ' ')
			return buf + wholen + 1;
		eol = strchr(buf, '\n');
		if (!eol)
			return "";
		eol++;
		if (*eol == '\n')
			return ""; /* end of header */
		buf = eol;
	}
	return "";
}

static const char *copy_line(const char *buf)
{
	const char *eol = strchrnul(buf, '\n');
	return xmemdupz(buf, eol - buf);
}

static const char *copy_name(const char *buf)
{
	const char *cp;
	for (cp = buf; *cp && *cp != '\n'; cp++) {
		if (!strncmp(cp, " <", 2))
			return xmemdupz(buf, cp - buf);
	}
	return "";
}

static const char *copy_email(const char *buf)
{
	const char *email = strchr(buf, '<');
	const char *eoemail;
	if (!email)
		return "";
	eoemail = strchr(email, '>');
	if (!eoemail)
		return "";
	return xmemdupz(email, eoemail + 1 - email);
}

static char *copy_subject(const char *buf, unsigned long len)
{
	char *r = xmemdupz(buf, len);
	int i;

	for (i = 0; i < len; i++)
		if (r[i] == '\n')
			r[i] = ' ';

	return r;
}

static void grab_date(const char *buf, struct atom_value *v, const char *atomname)
{
	const char *eoemail = strstr(buf, "> ");
	char *zone;
	unsigned long timestamp;
	long tz;
	struct date_mode date_mode = { DATE_NORMAL };
	const char *formatp;

	/*
	 * We got here because atomname ends in "date" or "date<something>";
	 * it's not possible that <something> is not ":<format>" because
	 * parse_ref_filter_atom() wouldn't have allowed it, so we can assume that no
	 * ":" means no format is specified, and use the default.
	 */
	formatp = strchr(atomname, ':');
	if (formatp != NULL) {
		formatp++;
		parse_date_format(formatp, &date_mode);
	}

	if (!eoemail)
		goto bad;
	timestamp = strtoul(eoemail + 2, &zone, 10);
	if (timestamp == ULONG_MAX)
		goto bad;
	tz = strtol(zone, NULL, 10);
	if ((tz == LONG_MIN || tz == LONG_MAX) && errno == ERANGE)
		goto bad;
	v->s = xstrdup(show_date(timestamp, tz, &date_mode));
	v->ul = timestamp;
	return;
 bad:
	v->s = "";
	v->ul = 0;
}

/* See grab_values */
static void grab_person(const char *who, struct atom_value *val, int deref, struct object *obj, void *buf, unsigned long sz)
{
	int i;
	int wholen = strlen(who);
	const char *wholine = NULL;

	for (i = 0; i < used_atom_cnt; i++) {
		const char *name = used_atom[i].name;
		struct atom_value *v = &val[i];
		if (!!deref != (*name == '*'))
			continue;
		if (deref)
			name++;
		if (strncmp(who, name, wholen))
			continue;
		if (name[wholen] != 0 &&
		    strcmp(name + wholen, "name") &&
		    strcmp(name + wholen, "email") &&
		    !starts_with(name + wholen, "date"))
			continue;
		if (!wholine)
			wholine = find_wholine(who, wholen, buf, sz);
		if (!wholine)
			return; /* no point looking for it */
		if (name[wholen] == 0)
			v->s = copy_line(wholine);
		else if (!strcmp(name + wholen, "name"))
			v->s = copy_name(wholine);
		else if (!strcmp(name + wholen, "email"))
			v->s = copy_email(wholine);
		else if (starts_with(name + wholen, "date"))
			grab_date(wholine, v, name);
	}

	/*
	 * For a tag or a commit object, if "creator" or "creatordate" is
	 * requested, do something special.
	 */
	if (strcmp(who, "tagger") && strcmp(who, "committer"))
		return; /* "author" for commit object is not wanted */
	if (!wholine)
		wholine = find_wholine(who, wholen, buf, sz);
	if (!wholine)
		return;
	for (i = 0; i < used_atom_cnt; i++) {
		const char *name = used_atom[i].name;
		struct atom_value *v = &val[i];
		if (!!deref != (*name == '*'))
			continue;
		if (deref)
			name++;

		if (starts_with(name, "creatordate"))
			grab_date(wholine, v, name);
		else if (!strcmp(name, "creator"))
			v->s = copy_line(wholine);
	}
}

static void find_subpos(const char *buf, unsigned long sz,
			const char **sub, unsigned long *sublen,
			const char **body, unsigned long *bodylen,
			unsigned long *nonsiglen,
			const char **sig, unsigned long *siglen)
{
	const char *eol;
	/* skip past header until we hit empty line */
	while (*buf && *buf != '\n') {
		eol = strchrnul(buf, '\n');
		if (*eol)
			eol++;
		buf = eol;
	}
	/* skip any empty lines */
	while (*buf == '\n')
		buf++;

	/* parse signature first; we might not even have a subject line */
	*sig = buf + parse_signature(buf, strlen(buf));
	*siglen = strlen(*sig);

	/* subject is first non-empty line */
	*sub = buf;
	/* subject goes to first empty line */
	while (buf < *sig && *buf && *buf != '\n') {
		eol = strchrnul(buf, '\n');
		if (*eol)
			eol++;
		buf = eol;
	}
	*sublen = buf - *sub;
	/* drop trailing newline, if present */
	if (*sublen && (*sub)[*sublen - 1] == '\n')
		*sublen -= 1;

	/* skip any empty lines */
	while (*buf == '\n')
		buf++;
	*body = buf;
	*bodylen = strlen(buf);
	*nonsiglen = *sig - buf;
}

/*
 * If 'lines' is greater than 0, append that many lines from the given
 * 'buf' of length 'size' to the given strbuf.
 */
static void append_lines(struct strbuf *out, const char *buf, unsigned long size, int lines)
{
	int i;
	const char *sp, *eol;
	size_t len;

	sp = buf;

	for (i = 0; i < lines && sp < buf + size; i++) {
		if (i)
			strbuf_addstr(out, "\n    ");
		eol = memchr(sp, '\n', size - (sp - buf));
		len = eol ? eol - sp : size - (sp - buf);
		strbuf_add(out, sp, len);
		if (!eol)
			break;
		sp = eol + 1;
	}
}

/* See grab_values */
static void grab_sub_body_contents(struct atom_value *val, int deref, struct object *obj, void *buf, unsigned long sz)
{
	int i;
	const char *subpos = NULL, *bodypos = NULL, *sigpos = NULL;
	unsigned long sublen = 0, bodylen = 0, nonsiglen = 0, siglen = 0;

	for (i = 0; i < used_atom_cnt; i++) {
		struct used_atom *atom = &used_atom[i];
		const char *name = atom->name;
		struct atom_value *v = &val[i];
		if (!!deref != (*name == '*'))
			continue;
		if (deref)
			name++;
		if (strcmp(name, "subject") &&
		    strcmp(name, "body") &&
		    strcmp(name, "trailers") &&
		    !starts_with(name, "contents"))
			continue;
		if (!subpos)
			find_subpos(buf, sz,
				    &subpos, &sublen,
				    &bodypos, &bodylen, &nonsiglen,
				    &sigpos, &siglen);

		if (atom->u.contents.option == C_SUB)
			v->s = copy_subject(subpos, sublen);
		else if (atom->u.contents.option == C_BODY_DEP)
			v->s = xmemdupz(bodypos, bodylen);
		else if (atom->u.contents.option == C_BODY)
			v->s = xmemdupz(bodypos, nonsiglen);
		else if (atom->u.contents.option == C_SIG)
			v->s = xmemdupz(sigpos, siglen);
		else if (atom->u.contents.option == C_LINES) {
			struct strbuf s = STRBUF_INIT;
			const char *contents_end = bodylen + bodypos - siglen;

			/*  Size is the length of the message after removing the signature */
			append_lines(&s, subpos, contents_end - subpos, atom->u.contents.nlines);
			v->s = strbuf_detach(&s, NULL);
		} else if (atom->u.contents.option == C_TRAILERS) {
			struct trailer_info info;

			/* Search for trailer info */
			trailer_info_get(&info, subpos);
			v->s = xmemdupz(info.trailer_start,
					info.trailer_end - info.trailer_start);
			trailer_info_release(&info);
		} else if (atom->u.contents.option == C_BARE)
			v->s = xstrdup(subpos);
	}
}

/*
 * We want to have empty print-string for field requests
 * that do not apply (e.g. "authordate" for a tag object)
 */
static void fill_missing_values(struct atom_value *val)
{
	int i;
	for (i = 0; i < used_atom_cnt; i++) {
		struct atom_value *v = &val[i];
		if (v->s == NULL)
			v->s = "";
	}
}

/*
 * val is a list of atom_value to hold returned values.  Extract
 * the values for atoms in used_atom array out of (obj, buf, sz).
 * when deref is false, (obj, buf, sz) is the object that is
 * pointed at by the ref itself; otherwise it is the object the
 * ref (which is a tag) refers to.
 */
static void grab_values(struct atom_value *val, int deref, struct object *obj, void *buf, unsigned long sz)
{
	grab_common_values(val, deref, obj, buf, sz);
	switch (obj->type) {
	case OBJ_TAG:
		grab_tag_values(val, deref, obj, buf, sz);
		grab_sub_body_contents(val, deref, obj, buf, sz);
		grab_person("tagger", val, deref, obj, buf, sz);
		break;
	case OBJ_COMMIT:
		grab_commit_values(val, deref, obj, buf, sz);
		grab_sub_body_contents(val, deref, obj, buf, sz);
		grab_person("author", val, deref, obj, buf, sz);
		grab_person("committer", val, deref, obj, buf, sz);
		break;
	case OBJ_TREE:
		/* grab_tree_values(val, deref, obj, buf, sz); */
		break;
	case OBJ_BLOB:
		/* grab_blob_values(val, deref, obj, buf, sz); */
		break;
	default:
		die("Eh?  Object of type %d?", obj->type);
	}
}

static inline char *copy_advance(char *dst, const char *src)
{
	while (*src)
		*dst++ = *src++;
	return dst;
}

static const char *lstrip_ref_components(const char *refname, int len)
{
	long remaining = len;
	const char *start = refname;

	if (len < 0) {
		int i;
		const char *p = refname;

		/* Find total no of '/' separated path-components */
		for (i = 0; p[i]; p[i] == '/' ? i++ : *p++)
			;
		/*
		 * The number of components we need to strip is now
		 * the total minus the components to be left (Plus one
		 * because we count the number of '/', but the number
		 * of components is one more than the no of '/').
		 */
		remaining = i + len + 1;
	}

	while (remaining) {
		switch (*start++) {
		case '\0':
			die(_("ref '%s' does not have %d components to :lstrip"),
			    refname, len);
		case '/':
			remaining--;
			break;
		}
	}

	return start;
}

static const char *rstrip_ref_components(const char *refname, int len)
{
	long remaining = len;
	char *start = xstrdup(refname);

	if (len < 0) {
		int i;
		const char *p = refname;

		/* Find total no of '/' separated path-components */
		for (i = 0; p[i]; p[i] == '/' ? i++ : *p++)
			;
		/*
		 * The number of components we need to strip is now
		 * the total minus the components to be left (Plus one
		 * because we count the number of '/', but the number
		 * of components is one more than the no of '/').
		 */
		remaining = i + len + 1;
	}

	while (remaining--) {
		char *p = strrchr(start, '/');
		if (p == NULL)
			die(_("ref '%s' does not have %d components to :rstrip"),
			  refname, len);
		else
			p[0] = '\0';
	}
	return start;
}

static const char *show_ref(struct refname_atom *atom, const char *refname)
{
	if (atom->option == R_SHORT)
		return shorten_unambiguous_ref(refname, warn_ambiguous_refs);
	else if (atom->option == R_LSTRIP)
		return lstrip_ref_components(refname, atom->lstrip);
	else if (atom->option == R_RSTRIP)
		return rstrip_ref_components(refname, atom->rstrip);
	else
		return refname;
}

static void fill_remote_ref_details(struct used_atom *atom, const char *refname,
				    struct branch *branch, const char **s)
{
	int num_ours, num_theirs;
	if (atom->u.remote_ref.option == RR_REF)
		*s = show_ref(&atom->u.remote_ref.refname, refname);
	else if (atom->u.remote_ref.option == RR_TRACK) {
		if (stat_tracking_info(branch, &num_ours,
				       &num_theirs, NULL)) {
			*s = xstrdup(msgs.gone);
		} else if (!num_ours && !num_theirs)
			*s = "";
		else if (!num_ours)
			*s = xstrfmt(msgs.behind, num_theirs);
		else if (!num_theirs)
			*s = xstrfmt(msgs.ahead, num_ours);
		else
			*s = xstrfmt(msgs.ahead_behind,
				     num_ours, num_theirs);
		if (!atom->u.remote_ref.nobracket && *s[0]) {
			const char *to_free = *s;
			*s = xstrfmt("[%s]", *s);
			free((void *)to_free);
		}
	} else if (atom->u.remote_ref.option == RR_TRACKSHORT) {
		if (stat_tracking_info(branch, &num_ours,
				       &num_theirs, NULL))
			return;

		if (!num_ours && !num_theirs)
			*s = "=";
		else if (!num_ours)
			*s = "<";
		else if (!num_theirs)
			*s = ">";
		else
			*s = "<>";
	} else
		die("BUG: unhandled RR_* enum");
}

char *get_head_description(void)
{
	struct strbuf desc = STRBUF_INIT;
	struct wt_status_state state;
	memset(&state, 0, sizeof(state));
	wt_status_get_state(&state, 1);
	if (state.rebase_in_progress ||
	    state.rebase_interactive_in_progress)
		strbuf_addf(&desc, _("(no branch, rebasing %s)"),
			    state.branch);
	else if (state.bisect_in_progress)
		strbuf_addf(&desc, _("(no branch, bisect started on %s)"),
			    state.branch);
	else if (state.detached_from) {
		/* TRANSLATORS: make sure these match _("HEAD detached at ")
		   and _("HEAD detached from ") in wt-status.c */
		if (state.detached_at)
			strbuf_addf(&desc, _("(HEAD detached at %s)"),
				state.detached_from);
		else
			strbuf_addf(&desc, _("(HEAD detached from %s)"),
				state.detached_from);
	}
	else
		strbuf_addstr(&desc, _("(no branch)"));
	free(state.branch);
	free(state.onto);
	free(state.detached_from);
	return strbuf_detach(&desc, NULL);
}

static const char *get_symref(struct used_atom *atom, struct ref_array_item *ref)
{
	if (!ref->symref)
		return "";
	else
		return show_ref(&atom->u.refname, ref->symref);
}

static const char *get_refname(struct used_atom *atom, struct ref_array_item *ref)
{
	if (ref->kind & FILTER_REFS_DETACHED_HEAD)
		return get_head_description();
	return show_ref(&atom->u.refname, ref->refname);
}

/*
 * Parse the object referred by ref, and grab needed value.
 */
static void populate_value(struct ref_array_item *ref)
{
	void *buf;
	struct object *obj;
	int eaten, i;
	unsigned long size;
	const unsigned char *tagged;

	ref->value = xcalloc(used_atom_cnt, sizeof(struct atom_value));

	if (need_symref && (ref->flag & REF_ISSYMREF) && !ref->symref) {
		unsigned char unused1[20];
		ref->symref = resolve_refdup(ref->refname, RESOLVE_REF_READING,
					     unused1, NULL);
		if (!ref->symref)
			ref->symref = "";
	}

	/* Fill in specials first */
	for (i = 0; i < used_atom_cnt; i++) {
		struct used_atom *atom = &used_atom[i];
		const char *name = used_atom[i].name;
		struct atom_value *v = &ref->value[i];
		int deref = 0;
		const char *refname;
		struct branch *branch = NULL;

		v->handler = append_atom;
		v->atom = atom;

		if (*name == '*') {
			deref = 1;
			name++;
		}

		if (starts_with(name, "refname"))
			refname = get_refname(atom, ref);
		else if (starts_with(name, "symref"))
			refname = get_symref(atom, ref);
		else if (starts_with(name, "upstream")) {
			const char *branch_name;
			/* only local branches may have an upstream */
			if (!skip_prefix(ref->refname, "refs/heads/",
					 &branch_name))
				continue;
			branch = branch_get(branch_name);

			refname = branch_get_upstream(branch, NULL);
			if (refname)
				fill_remote_ref_details(atom, refname, branch, &v->s);
			continue;
		} else if (starts_with(name, "push")) {
			const char *branch_name;
			if (!skip_prefix(ref->refname, "refs/heads/",
					 &branch_name))
				continue;
			branch = branch_get(branch_name);

			refname = branch_get_push(branch, NULL);
			if (!refname)
				continue;
			fill_remote_ref_details(atom, refname, branch, &v->s);
			continue;
		} else if (starts_with(name, "color:")) {
			v->s = atom->u.color;
			continue;
		} else if (!strcmp(name, "flag")) {
			char buf[256], *cp = buf;
			if (ref->flag & REF_ISSYMREF)
				cp = copy_advance(cp, ",symref");
			if (ref->flag & REF_ISPACKED)
				cp = copy_advance(cp, ",packed");
			if (cp == buf)
				v->s = "";
			else {
				*cp = '\0';
				v->s = xstrdup(buf + 1);
			}
			continue;
		} else if (!deref && grab_objectname(name, ref->objectname, v, atom)) {
			continue;
		} else if (!strcmp(name, "HEAD")) {
			const char *head;
			unsigned char sha1[20];

			head = resolve_ref_unsafe("HEAD", RESOLVE_REF_READING,
						  sha1, NULL);
			if (head && !strcmp(ref->refname, head))
				v->s = "*";
			else
				v->s = " ";
			continue;
		} else if (starts_with(name, "align")) {
			v->handler = align_atom_handler;
			continue;
		} else if (!strcmp(name, "end")) {
			v->handler = end_atom_handler;
			continue;
		} else if (starts_with(name, "if")) {
			const char *s;

			if (skip_prefix(name, "if:", &s))
				v->s = xstrdup(s);
			v->handler = if_atom_handler;
			continue;
		} else if (!strcmp(name, "then")) {
			v->handler = then_atom_handler;
			continue;
		} else if (!strcmp(name, "else")) {
			v->handler = else_atom_handler;
			continue;
		} else
			continue;

		if (!deref)
			v->s = refname;
		else
			v->s = xstrfmt("%s^{}", refname);
	}

	for (i = 0; i < used_atom_cnt; i++) {
		struct atom_value *v = &ref->value[i];
		if (v->s == NULL)
			goto need_obj;
	}
	return;

 need_obj:
	buf = get_obj(ref->objectname, &obj, &size, &eaten);
	if (!buf)
		die(_("missing object %s for %s"),
		    sha1_to_hex(ref->objectname), ref->refname);
	if (!obj)
		die(_("parse_object_buffer failed on %s for %s"),
		    sha1_to_hex(ref->objectname), ref->refname);

	grab_values(ref->value, 0, obj, buf, size);
	if (!eaten)
		free(buf);

	/*
	 * If there is no atom that wants to know about tagged
	 * object, we are done.
	 */
	if (!need_tagged || (obj->type != OBJ_TAG))
		return;

	/*
	 * If it is a tag object, see if we use a value that derefs
	 * the object, and if we do grab the object it refers to.
	 */
	tagged = ((struct tag *)obj)->tagged->oid.hash;

	/*
	 * NEEDSWORK: This derefs tag only once, which
	 * is good to deal with chains of trust, but
	 * is not consistent with what deref_tag() does
	 * which peels the onion to the core.
	 */
	buf = get_obj(tagged, &obj, &size, &eaten);
	if (!buf)
		die(_("missing object %s for %s"),
		    sha1_to_hex(tagged), ref->refname);
	if (!obj)
		die(_("parse_object_buffer failed on %s for %s"),
		    sha1_to_hex(tagged), ref->refname);
	grab_values(ref->value, 1, obj, buf, size);
	if (!eaten)
		free(buf);
}

/*
 * Given a ref, return the value for the atom.  This lazily gets value
 * out of the object by calling populate value.
 */
static void get_ref_atom_value(struct ref_array_item *ref, int atom, struct atom_value **v)
{
	if (!ref->value) {
		populate_value(ref);
		fill_missing_values(ref->value);
	}
	*v = &ref->value[atom];
}

enum contains_result {
	CONTAINS_UNKNOWN = -1,
	CONTAINS_NO = 0,
	CONTAINS_YES = 1
};

/*
 * Mimicking the real stack, this stack lives on the heap, avoiding stack
 * overflows.
 *
 * At each recursion step, the stack items points to the commits whose
 * ancestors are to be inspected.
 */
struct contains_stack {
	int nr, alloc;
	struct contains_stack_entry {
		struct commit *commit;
		struct commit_list *parents;
	} *contains_stack;
};

static int in_commit_list(const struct commit_list *want, struct commit *c)
{
	for (; want; want = want->next)
		if (!oidcmp(&want->item->object.oid, &c->object.oid))
			return 1;
	return 0;
}

/*
 * Test whether the candidate or one of its parents is contained in the list.
 * Do not recurse to find out, though, but return -1 if inconclusive.
 */
static enum contains_result contains_test(struct commit *candidate,
			    const struct commit_list *want)
{
	/* was it previously marked as containing a want commit? */
	if (candidate->object.flags & TMP_MARK)
		return 1;
	/* or marked as not possibly containing a want commit? */
	if (candidate->object.flags & UNINTERESTING)
		return 0;
	/* or are we it? */
	if (in_commit_list(want, candidate)) {
		candidate->object.flags |= TMP_MARK;
		return 1;
	}

	if (parse_commit(candidate) < 0)
		return 0;

	return -1;
}

static void push_to_contains_stack(struct commit *candidate, struct contains_stack *contains_stack)
{
	ALLOC_GROW(contains_stack->contains_stack, contains_stack->nr + 1, contains_stack->alloc);
	contains_stack->contains_stack[contains_stack->nr].commit = candidate;
	contains_stack->contains_stack[contains_stack->nr++].parents = candidate->parents;
}

static enum contains_result contains_tag_algo(struct commit *candidate,
		const struct commit_list *want)
{
	struct contains_stack contains_stack = { 0, 0, NULL };
	int result = contains_test(candidate, want);

	if (result != CONTAINS_UNKNOWN)
		return result;

	push_to_contains_stack(candidate, &contains_stack);
	while (contains_stack.nr) {
		struct contains_stack_entry *entry = &contains_stack.contains_stack[contains_stack.nr - 1];
		struct commit *commit = entry->commit;
		struct commit_list *parents = entry->parents;

		if (!parents) {
			commit->object.flags |= UNINTERESTING;
			contains_stack.nr--;
		}
		/*
		 * If we just popped the stack, parents->item has been marked,
		 * therefore contains_test will return a meaningful 0 or 1.
		 */
		else switch (contains_test(parents->item, want)) {
		case CONTAINS_YES:
			commit->object.flags |= TMP_MARK;
			contains_stack.nr--;
			break;
		case CONTAINS_NO:
			entry->parents = parents->next;
			break;
		case CONTAINS_UNKNOWN:
			push_to_contains_stack(parents->item, &contains_stack);
			break;
		}
	}
	free(contains_stack.contains_stack);
	return contains_test(candidate, want);
}

static int commit_contains(struct ref_filter *filter, struct commit *commit)
{
	if (filter->with_commit_tag_algo)
		return contains_tag_algo(commit, filter->with_commit);
	return is_descendant_of(commit, filter->with_commit);
}

/*
 * Return 1 if the refname matches one of the patterns, otherwise 0.
 * A pattern can be a literal prefix (e.g. a refname "refs/heads/master"
 * matches a pattern "refs/heads/mas") or a wildcard (e.g. the same ref
 * matches "refs/heads/mas*", too).
 */
static int match_pattern(const struct ref_filter *filter, const char *refname)
{
	const char **patterns = filter->name_patterns;
	unsigned flags = 0;

	if (filter->ignore_case)
		flags |= WM_CASEFOLD;

	/*
	 * When no '--format' option is given we need to skip the prefix
	 * for matching refs of tags and branches.
	 */
	(void)(skip_prefix(refname, "refs/tags/", &refname) ||
	       skip_prefix(refname, "refs/heads/", &refname) ||
	       skip_prefix(refname, "refs/remotes/", &refname) ||
	       skip_prefix(refname, "refs/", &refname));

	for (; *patterns; patterns++) {
		if (!wildmatch(*patterns, refname, flags, NULL))
			return 1;
	}
	return 0;
}

/*
 * Return 1 if the refname matches one of the patterns, otherwise 0.
 * A pattern can be path prefix (e.g. a refname "refs/heads/master"
 * matches a pattern "refs/heads/" but not "refs/heads/m") or a
 * wildcard (e.g. the same ref matches "refs/heads/m*", too).
 */
static int match_name_as_path(const struct ref_filter *filter, const char *refname)
{
	const char **pattern = filter->name_patterns;
	int namelen = strlen(refname);
	unsigned flags = WM_PATHNAME;

	if (filter->ignore_case)
		flags |= WM_CASEFOLD;

	for (; *pattern; pattern++) {
		const char *p = *pattern;
		int plen = strlen(p);

		if ((plen <= namelen) &&
		    !strncmp(refname, p, plen) &&
		    (refname[plen] == '\0' ||
		     refname[plen] == '/' ||
		     p[plen-1] == '/'))
			return 1;
		if (!wildmatch(p, refname, WM_PATHNAME, NULL))
			return 1;
	}
	return 0;
}

/* Return 1 if the refname matches one of the patterns, otherwise 0. */
static int filter_pattern_match(struct ref_filter *filter, const char *refname)
{
	if (!*filter->name_patterns)
		return 1; /* No pattern always matches */
	if (filter->match_as_path)
		return match_name_as_path(filter, refname);
	return match_pattern(filter, refname);
}

/*
 * Given a ref (sha1, refname), check if the ref belongs to the array
 * of sha1s. If the given ref is a tag, check if the given tag points
 * at one of the sha1s in the given sha1 array.
 * the given sha1_array.
 * NEEDSWORK:
 * 1. Only a single level of inderection is obtained, we might want to
 * change this to account for multiple levels (e.g. annotated tags
 * pointing to annotated tags pointing to a commit.)
 * 2. As the refs are cached we might know what refname peels to without
 * the need to parse the object via parse_object(). peel_ref() might be a
 * more efficient alternative to obtain the pointee.
 */
static const unsigned char *match_points_at(struct sha1_array *points_at,
					    const unsigned char *sha1,
					    const char *refname)
{
	const unsigned char *tagged_sha1 = NULL;
	struct object *obj;

	if (sha1_array_lookup(points_at, sha1) >= 0)
		return sha1;
	obj = parse_object(sha1);
	if (!obj)
		die(_("malformed object at '%s'"), refname);
	if (obj->type == OBJ_TAG)
		tagged_sha1 = ((struct tag *)obj)->tagged->oid.hash;
	if (tagged_sha1 && sha1_array_lookup(points_at, tagged_sha1) >= 0)
		return tagged_sha1;
	return NULL;
}

/* Allocate space for a new ref_array_item and copy the objectname and flag to it */
static struct ref_array_item *new_ref_array_item(const char *refname,
						 const unsigned char *objectname,
						 int flag)
{
	struct ref_array_item *ref;
	FLEX_ALLOC_STR(ref, refname, refname);
	hashcpy(ref->objectname, objectname);
	ref->flag = flag;

	return ref;
}

static int filter_ref_kind(struct ref_filter *filter, const char *refname)
{
	unsigned int i;

	static struct {
		const char *prefix;
		unsigned int kind;
	} ref_kind[] = {
		{ "refs/heads/" , FILTER_REFS_BRANCHES },
		{ "refs/remotes/" , FILTER_REFS_REMOTES },
		{ "refs/tags/", FILTER_REFS_TAGS}
	};

	if (filter->kind == FILTER_REFS_BRANCHES ||
	    filter->kind == FILTER_REFS_REMOTES ||
	    filter->kind == FILTER_REFS_TAGS)
		return filter->kind;
	else if (!strcmp(refname, "HEAD"))
		return FILTER_REFS_DETACHED_HEAD;

	for (i = 0; i < ARRAY_SIZE(ref_kind); i++) {
		if (starts_with(refname, ref_kind[i].prefix))
			return ref_kind[i].kind;
	}

	return FILTER_REFS_OTHERS;
}

/*
 * A call-back given to for_each_ref().  Filter refs and keep them for
 * later object processing.
 */
static int ref_filter_handler(const char *refname, const struct object_id *oid, int flag, void *cb_data)
{
	struct ref_filter_cbdata *ref_cbdata = cb_data;
	struct ref_filter *filter = ref_cbdata->filter;
	struct ref_array_item *ref;
	struct commit *commit = NULL;
	unsigned int kind;

	if (flag & REF_BAD_NAME) {
		warning(_("ignoring ref with broken name %s"), refname);
		return 0;
	}

	if (flag & REF_ISBROKEN) {
		warning(_("ignoring broken ref %s"), refname);
		return 0;
	}

	/* Obtain the current ref kind from filter_ref_kind() and ignore unwanted refs. */
	kind = filter_ref_kind(filter, refname);
	if (!(kind & filter->kind))
		return 0;

	if (!filter_pattern_match(filter, refname))
		return 0;

	if (filter->points_at.nr && !match_points_at(&filter->points_at, oid->hash, refname))
		return 0;

	/*
	 * A merge filter is applied on refs pointing to commits. Hence
	 * obtain the commit using the 'oid' available and discard all
	 * non-commits early. The actual filtering is done later.
	 */
	if (filter->merge_commit || filter->with_commit || filter->verbose) {
		commit = lookup_commit_reference_gently(oid->hash, 1);
		if (!commit)
			return 0;
		/* We perform the filtering for the '--contains' option */
		if (filter->with_commit &&
		    !commit_contains(filter, commit))
			return 0;
	}

	/*
	 * We do not open the object yet; sort may only need refname
	 * to do its job and the resulting list may yet to be pruned
	 * by maxcount logic.
	 */
	ref = new_ref_array_item(refname, oid->hash, flag);
	ref->commit = commit;

	REALLOC_ARRAY(ref_cbdata->array->items, ref_cbdata->array->nr + 1);
	ref_cbdata->array->items[ref_cbdata->array->nr++] = ref;
	ref->kind = kind;
	return 0;
}

/*  Free memory allocated for a ref_array_item */
static void free_array_item(struct ref_array_item *item)
{
	free((char *)item->symref);
	free(item);
}

/* Free all memory allocated for ref_array */
void ref_array_clear(struct ref_array *array)
{
	int i;

	for (i = 0; i < array->nr; i++)
		free_array_item(array->items[i]);
	free(array->items);
	array->items = NULL;
	array->nr = array->alloc = 0;
}

static void do_merge_filter(struct ref_filter_cbdata *ref_cbdata)
{
	struct rev_info revs;
	int i, old_nr;
	struct ref_filter *filter = ref_cbdata->filter;
	struct ref_array *array = ref_cbdata->array;
	struct commit **to_clear = xcalloc(sizeof(struct commit *), array->nr);

	init_revisions(&revs, NULL);

	for (i = 0; i < array->nr; i++) {
		struct ref_array_item *item = array->items[i];
		add_pending_object(&revs, &item->commit->object, item->refname);
		to_clear[i] = item->commit;
	}

	filter->merge_commit->object.flags |= UNINTERESTING;
	add_pending_object(&revs, &filter->merge_commit->object, "");

	revs.limited = 1;
	if (prepare_revision_walk(&revs))
		die(_("revision walk setup failed"));

	old_nr = array->nr;
	array->nr = 0;

	for (i = 0; i < old_nr; i++) {
		struct ref_array_item *item = array->items[i];
		struct commit *commit = item->commit;

		int is_merged = !!(commit->object.flags & UNINTERESTING);

		if (is_merged == (filter->merge == REF_FILTER_MERGED_INCLUDE))
			array->items[array->nr++] = array->items[i];
		else
			free_array_item(item);
	}

	for (i = 0; i < old_nr; i++)
		clear_commit_marks(to_clear[i], ALL_REV_FLAGS);
	clear_commit_marks(filter->merge_commit, ALL_REV_FLAGS);
	free(to_clear);
}

/*
 * API for filtering a set of refs. Based on the type of refs the user
 * has requested, we iterate through those refs and apply filters
 * as per the given ref_filter structure and finally store the
 * filtered refs in the ref_array structure.
 */
int filter_refs(struct ref_array *array, struct ref_filter *filter, unsigned int type)
{
	struct ref_filter_cbdata ref_cbdata;
	int ret = 0;
	unsigned int broken = 0;

	ref_cbdata.array = array;
	ref_cbdata.filter = filter;

	if (type & FILTER_REFS_INCLUDE_BROKEN)
		broken = 1;
	filter->kind = type & FILTER_REFS_KIND_MASK;

	/*  Simple per-ref filtering */
	if (!filter->kind)
		die("filter_refs: invalid type");
	else {
		/*
		 * For common cases where we need only branches or remotes or tags,
		 * we only iterate through those refs. If a mix of refs is needed,
		 * we iterate over all refs and filter out required refs with the help
		 * of filter_ref_kind().
		 */
		if (filter->kind == FILTER_REFS_BRANCHES)
			ret = for_each_fullref_in("refs/heads/", ref_filter_handler, &ref_cbdata, broken);
		else if (filter->kind == FILTER_REFS_REMOTES)
			ret = for_each_fullref_in("refs/remotes/", ref_filter_handler, &ref_cbdata, broken);
		else if (filter->kind == FILTER_REFS_TAGS)
			ret = for_each_fullref_in("refs/tags/", ref_filter_handler, &ref_cbdata, broken);
		else if (filter->kind & FILTER_REFS_ALL)
			ret = for_each_fullref_in("", ref_filter_handler, &ref_cbdata, broken);
		if (!ret && (filter->kind & FILTER_REFS_DETACHED_HEAD))
			head_ref(ref_filter_handler, &ref_cbdata);
	}


	/*  Filters that need revision walking */
	if (filter->merge_commit)
		do_merge_filter(&ref_cbdata);

	return ret;
}

static int cmp_ref_sorting(struct ref_sorting *s, struct ref_array_item *a, struct ref_array_item *b)
{
	struct atom_value *va, *vb;
	int cmp;
	cmp_type cmp_type = used_atom[s->atom].type;
	int (*cmp_fn)(const char *, const char *);

	get_ref_atom_value(a, s->atom, &va);
	get_ref_atom_value(b, s->atom, &vb);
	cmp_fn = s->ignore_case ? strcasecmp : strcmp;
	if (s->version)
		cmp = versioncmp(va->s, vb->s);
	else if (cmp_type == FIELD_STR)
		cmp = cmp_fn(va->s, vb->s);
	else {
		if (va->ul < vb->ul)
			cmp = -1;
		else if (va->ul == vb->ul)
			cmp = cmp_fn(a->refname, b->refname);
		else
			cmp = 1;
	}

	return (s->reverse) ? -cmp : cmp;
}

static struct ref_sorting *ref_sorting;
static int compare_refs(const void *a_, const void *b_)
{
	struct ref_array_item *a = *((struct ref_array_item **)a_);
	struct ref_array_item *b = *((struct ref_array_item **)b_);
	struct ref_sorting *s;

	for (s = ref_sorting; s; s = s->next) {
		int cmp = cmp_ref_sorting(s, a, b);
		if (cmp)
			return cmp;
	}
	return 0;
}

void ref_array_sort(struct ref_sorting *sorting, struct ref_array *array)
{
	ref_sorting = sorting;
	QSORT(array->items, array->nr, compare_refs);
}

static void append_literal(const char *cp, const char *ep, struct ref_formatting_state *state)
{
	struct strbuf *s = &state->stack->output;

	while (*cp && (!ep || cp < ep)) {
		if (*cp == '%') {
			if (cp[1] == '%')
				cp++;
			else {
				int ch = hex2chr(cp + 1);
				if (0 <= ch) {
					strbuf_addch(s, ch);
					cp += 3;
					continue;
				}
			}
		}
		strbuf_addch(s, *cp);
		cp++;
	}
}

void format_ref_array_item(struct ref_array_item *info, const char *format,
			   int quote_style, struct strbuf *final_buf)
{
	const char *cp, *sp, *ep;
	struct ref_formatting_state state = REF_FORMATTING_STATE_INIT;

	state.quote_style = quote_style;
	push_stack_element(&state.stack);

	for (cp = format; *cp && (sp = find_next(cp)); cp = ep + 1) {
		struct atom_value *atomv;

		ep = strchr(sp, ')');
		if (cp < sp)
			append_literal(cp, sp, &state);
		get_ref_atom_value(info, parse_ref_filter_atom(sp + 2, ep), &atomv);
		atomv->handler(atomv, &state);
	}
	if (*cp) {
		sp = cp + strlen(cp);
		append_literal(cp, sp, &state);
	}
	if (need_color_reset_at_eol) {
		struct atom_value resetv;
		char color[COLOR_MAXLEN] = "";

		if (color_parse("reset", color) < 0)
			die("BUG: couldn't parse 'reset' as a color");
		resetv.s = color;
		append_atom(&resetv, &state);
	}
	if (state.stack->prev)
		die(_("format: %%(end) atom missing"));
	strbuf_addbuf(final_buf, &state.stack->output);
	pop_stack_element(&state.stack);
}

void show_ref_array_item(struct ref_array_item *info, const char *format, int quote_style)
{
	struct strbuf final_buf = STRBUF_INIT;

	format_ref_array_item(info, format, quote_style, &final_buf);
	fwrite(final_buf.buf, 1, final_buf.len, stdout);
	strbuf_release(&final_buf);
	putchar('\n');
}

/*  If no sorting option is given, use refname to sort as default */
struct ref_sorting *ref_default_sorting(void)
{
	static const char cstr_name[] = "refname";

	struct ref_sorting *sorting = xcalloc(1, sizeof(*sorting));

	sorting->next = NULL;
	sorting->atom = parse_ref_filter_atom(cstr_name, cstr_name + strlen(cstr_name));
	return sorting;
}

int parse_opt_ref_sorting(const struct option *opt, const char *arg, int unset)
{
	struct ref_sorting **sorting_tail = opt->value;
	struct ref_sorting *s;
	int len;

	if (!arg) /* should --no-sort void the list ? */
		return -1;

	s = xcalloc(1, sizeof(*s));
	s->next = *sorting_tail;
	*sorting_tail = s;

	if (*arg == '-') {
		s->reverse = 1;
		arg++;
	}
	if (skip_prefix(arg, "version:", &arg) ||
	    skip_prefix(arg, "v:", &arg))
		s->version = 1;
	len = strlen(arg);
	s->atom = parse_ref_filter_atom(arg, arg+len);
	return 0;
}

int parse_opt_merge_filter(const struct option *opt, const char *arg, int unset)
{
	struct ref_filter *rf = opt->value;
	unsigned char sha1[20];

	rf->merge = starts_with(opt->long_name, "no")
		? REF_FILTER_MERGED_OMIT
		: REF_FILTER_MERGED_INCLUDE;

	if (get_sha1(arg, sha1))
		die(_("malformed object name %s"), arg);

	rf->merge_commit = lookup_commit_reference_gently(sha1, 0);
	if (!rf->merge_commit)
		return opterror(opt, "must point to a commit", 0);

	return 0;
}<|MERGE_RESOLUTION|>--- conflicted
+++ resolved
@@ -13,9 +13,7 @@
 #include "utf8.h"
 #include "git-compat-util.h"
 #include "version.h"
-<<<<<<< HEAD
 #include "trailer.h"
-=======
 #include "wt-status.h"
 
 static struct ref_msg {
@@ -38,7 +36,6 @@
 	msgs.behind = _("behind %d");
 	msgs.ahead_behind = _("ahead %d, behind %d");
 }
->>>>>>> 1da5f9d9
 
 typedef enum { FIELD_STR, FIELD_ULONG, FIELD_TIME } cmp_type;
 typedef enum { COMPARE_EQUAL, COMPARE_UNEQUAL, COMPARE_NONE } cmp_status;
@@ -1253,12 +1250,14 @@
 		strbuf_addf(&desc, _("(no branch, bisect started on %s)"),
 			    state.branch);
 	else if (state.detached_from) {
-		/* TRANSLATORS: make sure these match _("HEAD detached at ")
-		   and _("HEAD detached from ") in wt-status.c */
 		if (state.detached_at)
+			/* TRANSLATORS: make sure this matches
+			   "HEAD detached at " in wt-status.c */
 			strbuf_addf(&desc, _("(HEAD detached at %s)"),
 				state.detached_from);
 		else
+			/* TRANSLATORS: make sure this matches
+			   "HEAD detached from " in wt-status.c */
 			strbuf_addf(&desc, _("(HEAD detached from %s)"),
 				state.detached_from);
 	}
