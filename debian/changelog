--- conflicted
+++ resolved
@@ -1,4 +1,3 @@
-<<<<<<< HEAD
 git-core (1.0.GIT-0) unstable; urgency=low
 
   * Post GIT 1.0 development track.
@@ -10,13 +9,12 @@
   * Post GIT 1.0.0 development track.
 
  -- Junio C Hamano <junkio@cox.net>  Wed, 21 Dec 2005 12:12:05 -0800
-=======
+
 git-core (1.0.4-0) unstable; urgency=low
 
   * GIT 1.0.4.
 
  -- Junio C Hamano <junkio@cox.net>  Sat, 24 Dec 2005 00:01:20 -0800
->>>>>>> 6ab58895
 
 git-core (1.0.3-0) unstable; urgency=low
 
