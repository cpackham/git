/*
 * "git push"
 */
#include "cache.h"
#include "refs.h"
#include "run-command.h"
#include "builtin.h"
#include "remote.h"
#include "transport.h"
#include "parse-options.h"

static const char * const push_usage[] = {
	"git push [<options>] [<repository> <refspec>...]",
	NULL,
};

static int thin;
static const char *receivepack;

static const char **refspec;
static int refspec_nr;

static void add_refspec(const char *ref)
{
	int nr = refspec_nr + 1;
	refspec = xrealloc(refspec, nr * sizeof(char *));
	refspec[nr-1] = ref;
	refspec_nr = nr;
}

static void set_refspecs(const char **refs, int nr)
{
	int i;
	for (i = 0; i < nr; i++) {
		const char *ref = refs[i];
		if (!strcmp("tag", ref)) {
			char *tag;
			int len;
			if (nr <= ++i)
				die("tag shorthand without <tag>");
			len = strlen(refs[i]) + 11;
			tag = xmalloc(len);
			strcpy(tag, "refs/tags/");
			strcat(tag, refs[i]);
			ref = tag;
		}
		add_refspec(ref);
	}
}

static void setup_push_tracking(void)
{
	struct strbuf refspec = STRBUF_INIT;
	struct branch *branch = branch_get(NULL);
	if (!branch)
		die("You are not currently on a branch.");
	if (!branch->merge_nr)
		die("The current branch %s is not tracking anything.",
		    branch->name);
	if (branch->merge_nr != 1)
		die("The current branch %s is tracking multiple branches, "
		    "refusing to push.", branch->name);
	strbuf_addf(&refspec, "%s:%s", branch->name, branch->merge[0]->src);
	add_refspec(refspec.buf);
}

static void setup_default_push_refspecs(void)
{
	switch (push_default) {
	default:
	case PUSH_DEFAULT_MATCHING:
		add_refspec(":");
		break;

	case PUSH_DEFAULT_TRACKING:
		setup_push_tracking();
		break;

	case PUSH_DEFAULT_CURRENT:
		add_refspec("HEAD");
		break;

	case PUSH_DEFAULT_NOTHING:
		die("You didn't specify any refspecs to push, and "
		    "push.default is \"nothing\".");
		break;
	}
}

static int push_with_options(struct transport *transport, int flags)
{
	int err;
	int nonfastforward;
	if (receivepack)
		transport_set_option(transport,
				     TRANS_OPT_RECEIVEPACK, receivepack);
	if (thin)
		transport_set_option(transport, TRANS_OPT_THIN, "yes");

	if (flags & TRANSPORT_PUSH_VERBOSE)
		fprintf(stderr, "Pushing to %s\n", transport->url);
	err = transport_push(transport, refspec_nr, refspec, flags,
			     &nonfastforward);
	if (err != 0)
		error("failed to push some refs to '%s'", transport->url);

	err |= transport_disconnect(transport);

	if (!err)
		return 0;

	if (nonfastforward && advice_push_nonfastforward) {
		printf("To prevent you from losing history, non-fast-forward updates were rejected\n"
		       "Merge the remote changes before pushing again.  See the 'non-fast-forward'\n"
		       "section of 'git push --help' for details.\n");
	}

	return 1;
}

static int do_push(const char *repo, int flags)
{
	int i, errs;
	struct remote *remote = remote_get(repo);
	const char **url;
	int url_nr;

	if (!remote) {
		if (repo)
			die("bad repository '%s'", repo);
		die("No destination configured to push to.");
	}

	if (remote->mirror)
		flags |= (TRANSPORT_PUSH_MIRROR|TRANSPORT_PUSH_FORCE);

	if ((flags & TRANSPORT_PUSH_ALL) && refspec) {
		if (!strcmp(*refspec, "refs/tags/*"))
			return error("--all and --tags are incompatible");
		return error("--all can't be combined with refspecs");
	}

	if ((flags & TRANSPORT_PUSH_MIRROR) && refspec) {
		if (!strcmp(*refspec, "refs/tags/*"))
			return error("--mirror and --tags are incompatible");
		return error("--mirror can't be combined with refspecs");
	}

	if ((flags & (TRANSPORT_PUSH_ALL|TRANSPORT_PUSH_MIRROR)) ==
				(TRANSPORT_PUSH_ALL|TRANSPORT_PUSH_MIRROR)) {
		return error("--all and --mirror are incompatible");
	}

	if (!refspec && !(flags & TRANSPORT_PUSH_ALL)) {
		if (remote->push_refspec_nr) {
			refspec = remote->push_refspec;
			refspec_nr = remote->push_refspec_nr;
		} else if (!(flags & TRANSPORT_PUSH_MIRROR))
			setup_default_push_refspecs();
	}
	errs = 0;
	if (remote->pushurl_nr) {
		url = remote->pushurl;
		url_nr = remote->pushurl_nr;
	} else {
		url = remote->url;
		url_nr = remote->url_nr;
	}
<<<<<<< HEAD
	if (url_nr) {
		for (i = 0; i < url_nr; i++) {
			struct transport *transport =
				transport_get(remote, url[i]);
			if (push_with_options(transport, flags))
				errs++;
=======
	for (i = 0; i < url_nr; i++) {
		struct transport *transport =
			transport_get(remote, url[i]);
		int err;
		int nonfastforward;
		if (receivepack)
			transport_set_option(transport,
					     TRANS_OPT_RECEIVEPACK, receivepack);
		if (thin)
			transport_set_option(transport, TRANS_OPT_THIN, "yes");

		if (flags & TRANSPORT_PUSH_VERBOSE)
			fprintf(stderr, "Pushing to %s\n", url[i]);
		err = transport_push(transport, refspec_nr, refspec, flags,
				     &nonfastforward);
		err |= transport_disconnect(transport);

		if (!err)
			continue;

		error("failed to push some refs to '%s'", url[i]);
		if (nonfastforward && advice_push_nonfastforward) {
			printf("To prevent you from losing history, non-fast-forward updates were rejected\n"
			       "Merge the remote changes before pushing again.  See the 'non-fast-forward'\n"
			       "section of 'git push --help' for details.\n");
>>>>>>> 9a424b27
		}
	} else {
		struct transport *transport =
			transport_get(remote, NULL);

		if (push_with_options(transport, flags))
			errs++;
	}
	return !!errs;
}

int cmd_push(int argc, const char **argv, const char *prefix)
{
	int flags = 0;
	int tags = 0;
	int rc;
	const char *repo = NULL;	/* default repository */
	struct option options[] = {
		OPT_BIT('q', "quiet", &flags, "be quiet", TRANSPORT_PUSH_QUIET),
		OPT_BIT('v', "verbose", &flags, "be verbose", TRANSPORT_PUSH_VERBOSE),
		OPT_STRING( 0 , "repo", &repo, "repository", "repository"),
		OPT_BIT( 0 , "all", &flags, "push all refs", TRANSPORT_PUSH_ALL),
		OPT_BIT( 0 , "mirror", &flags, "mirror all refs",
			    (TRANSPORT_PUSH_MIRROR|TRANSPORT_PUSH_FORCE)),
		OPT_BOOLEAN( 0 , "tags", &tags, "push tags (can't be used with --all or --mirror)"),
		OPT_BIT('n' , "dry-run", &flags, "dry run", TRANSPORT_PUSH_DRY_RUN),
		OPT_BIT( 0,  "porcelain", &flags, "machine-readable output", TRANSPORT_PUSH_PORCELAIN),
		OPT_BIT('f', "force", &flags, "force updates", TRANSPORT_PUSH_FORCE),
		OPT_BOOLEAN( 0 , "thin", &thin, "use thin pack"),
		OPT_STRING( 0 , "receive-pack", &receivepack, "receive-pack", "receive pack program"),
		OPT_STRING( 0 , "exec", &receivepack, "receive-pack", "receive pack program"),
		OPT_END()
	};

	git_config(git_default_config, NULL);
	argc = parse_options(argc, argv, prefix, options, push_usage, 0);

	if (tags)
		add_refspec("refs/tags/*");

	if (argc > 0) {
		repo = argv[0];
		set_refspecs(argv + 1, argc - 1);
	}

	rc = do_push(repo, flags);
	if (rc == -1)
		usage_with_options(push_usage, options);
	else
		return rc;
}<|MERGE_RESOLUTION|>--- conflicted
+++ resolved
@@ -166,40 +166,12 @@
 		url = remote->url;
 		url_nr = remote->url_nr;
 	}
-<<<<<<< HEAD
 	if (url_nr) {
 		for (i = 0; i < url_nr; i++) {
 			struct transport *transport =
 				transport_get(remote, url[i]);
 			if (push_with_options(transport, flags))
 				errs++;
-=======
-	for (i = 0; i < url_nr; i++) {
-		struct transport *transport =
-			transport_get(remote, url[i]);
-		int err;
-		int nonfastforward;
-		if (receivepack)
-			transport_set_option(transport,
-					     TRANS_OPT_RECEIVEPACK, receivepack);
-		if (thin)
-			transport_set_option(transport, TRANS_OPT_THIN, "yes");
-
-		if (flags & TRANSPORT_PUSH_VERBOSE)
-			fprintf(stderr, "Pushing to %s\n", url[i]);
-		err = transport_push(transport, refspec_nr, refspec, flags,
-				     &nonfastforward);
-		err |= transport_disconnect(transport);
-
-		if (!err)
-			continue;
-
-		error("failed to push some refs to '%s'", url[i]);
-		if (nonfastforward && advice_push_nonfastforward) {
-			printf("To prevent you from losing history, non-fast-forward updates were rejected\n"
-			       "Merge the remote changes before pushing again.  See the 'non-fast-forward'\n"
-			       "section of 'git push --help' for details.\n");
->>>>>>> 9a424b27
 		}
 	} else {
 		struct transport *transport =
