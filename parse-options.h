--- conflicted
+++ resolved
@@ -33,11 +33,8 @@
 	PARSE_OPT_NONEG   = 4,
 	PARSE_OPT_HIDDEN  = 8,
 	PARSE_OPT_LASTARG_DEFAULT = 16,
-<<<<<<< HEAD
 	PARSE_OPT_NODASH = 32,
-=======
 	PARSE_OPT_LITERAL_ARGHELP = 64,
->>>>>>> 57343652
 };
 
 struct option;
@@ -71,19 +68,14 @@
  *   PARSE_OPT_OPTARG: says that the argument is optional (not for BOOLEANs)
  *   PARSE_OPT_NOARG: says that this option takes no argument, for CALLBACKs
  *   PARSE_OPT_NONEG: says that this option cannot be negated
-<<<<<<< HEAD
  *   PARSE_OPT_HIDDEN: this option is skipped in the default usage, and
  *                     shown only in the full usage.
  *   PARSE_OPT_LASTARG_DEFAULT: if no argument is given, the default value
  *                              is used.
  *   PARSE_OPT_NODASH: this option doesn't start with a dash.
-=======
- *   PARSE_OPT_HIDDEN this option is skipped in the default usage, showed in
- *                    the long one.
  *   PARSE_OPT_LITERAL_ARGHELP: says that argh shouldn't be enclosed in brackets
  *				(i.e. '<argh>') in the help message.
  *				Useful for options with multiple parameters.
->>>>>>> 57343652
  *
  * `callback`::
  *   pointer to the callback to use for OPTION_CALLBACK.
