/*
 * "git clean" builtin command
 *
 * Copyright (C) 2007 Shawn Bohrer
 *
 * Based on git-clean.sh by Pavel Roskin
 */

#include "builtin.h"
#include "cache.h"
#include "dir.h"
#include "parse-options.h"
#include "string-list.h"
#include "quote.h"

static int force = -1; /* unset */

static const char *const builtin_clean_usage[] = {
	"git clean [-d] [-f] [-n] [-q] [-e <pattern>] [-x | -X] [--] <paths>...",
	NULL
};

static int git_clean_config(const char *var, const char *value, void *cb)
{
	if (!strcmp(var, "clean.requireforce"))
		force = !git_config_bool(var, value);
	return git_default_config(var, value, cb);
}

static int exclude_cb(const struct option *opt, const char *arg, int unset)
{
	struct string_list *exclude_list = opt->value;
	string_list_append(exclude_list, arg);
	return 0;
}

int cmd_clean(int argc, const char **argv, const char *prefix)
{
	int i;
	int show_only = 0, remove_directories = 0, quiet = 0, ignored = 0;
	int ignored_only = 0, config_set = 0, errors = 0;
	int rm_flags = REMOVE_DIR_KEEP_NESTED_GIT;
	struct strbuf directory = STRBUF_INIT;
	struct dir_struct dir;
	static const char **pathspec;
	struct strbuf buf = STRBUF_INIT;
	struct string_list exclude_list = STRING_LIST_INIT_NODUP;
	const char *qname;
	char *seen = NULL;
	struct option options[] = {
		OPT__QUIET(&quiet, "do not print names of files removed"),
		OPT__DRY_RUN(&show_only, "dry run"),
		OPT__FORCE(&force, "force"),
		OPT_BOOLEAN('d', NULL, &remove_directories,
				"remove whole directories"),
		{ OPTION_CALLBACK, 'e', "exclude", &exclude_list, "pattern",
		  "exclude <pattern>", PARSE_OPT_NONEG, exclude_cb },
		OPT_BOOLEAN('x', NULL, &ignored, "remove ignored files, too"),
		OPT_BOOLEAN('X', NULL, &ignored_only,
				"remove only ignored files"),
		OPT_END()
	};

	git_config(git_clean_config, NULL);
	if (force < 0)
		force = 0;
	else
		config_set = 1;

	argc = parse_options(argc, argv, prefix, options, builtin_clean_usage,
			     0);

	memset(&dir, 0, sizeof(dir));
	if (ignored_only)
		dir.flags |= DIR_SHOW_IGNORED;

	if (ignored && ignored_only)
		die(_("-x and -X cannot be used together"));

	if (!show_only && !force) {
		if (config_set)
			die(_("clean.requireForce set to true and neither -n nor -f given; "
				  "refusing to clean"));
		else
			die(_("clean.requireForce defaults to true and neither -n nor -f given; "
				  "refusing to clean"));
	}

	if (force > 1)
		rm_flags = 0;

	dir.flags |= DIR_SHOW_OTHER_DIRECTORIES;

	if (read_cache() < 0)
		die(_("index file corrupt"));

	if (!ignored)
		setup_standard_excludes(&dir);

	for (i = 0; i < exclude_list.nr; i++)
		add_exclude(exclude_list.items[i].string, "", 0, dir.exclude_list);

	pathspec = get_pathspec(prefix, argv);

	fill_directory(&dir, pathspec);

	if (pathspec)
		seen = xmalloc(argc > 0 ? argc : 1);

	for (i = 0; i < dir.nr; i++) {
		struct dir_entry *ent = dir.entries[i];
		int len, pos;
		int matches = 0;
		struct cache_entry *ce;
		struct stat st;

		/*
		 * Remove the '/' at the end that directory
		 * walking adds for directory entries.
		 */
		len = ent->len;
		if (len && ent->name[len-1] == '/')
			len--;
		pos = cache_name_pos(ent->name, len);
		if (0 <= pos)
			continue;	/* exact match */
		pos = -pos - 1;
		if (pos < active_nr) {
			ce = active_cache[pos];
			if (ce_namelen(ce) == len &&
			    !memcmp(ce->name, ent->name, len))
				continue; /* Yup, this one exists unmerged */
		}

		/*
		 * we might have removed this as part of earlier
		 * recursive directory removal, so lstat() here could
		 * fail with ENOENT.
		 */
		if (lstat(ent->name, &st))
			continue;

		if (pathspec) {
			memset(seen, 0, argc > 0 ? argc : 1);
			matches = match_pathspec(pathspec, ent->name, len,
						 0, seen);
		}

		if (S_ISDIR(st.st_mode)) {
			strbuf_addstr(&directory, ent->name);
			qname = quote_path_relative(directory.buf, directory.len, &buf, prefix);
			if (show_only && (remove_directories ||
			    (matches == MATCHED_EXACTLY))) {
				printf(_("Would remove %s\n"), qname);
			} else if (remove_directories ||
				   (matches == MATCHED_EXACTLY)) {
				if (!quiet)
					printf(_("Removing %s\n"), qname);
				if (remove_dir_recursively(&directory,
							   rm_flags) != 0) {
<<<<<<< HEAD
					warning("failed to remove %s", qname);
=======
					warning(_("failed to remove '%s'"), qname);
>>>>>>> 8a661824
					errors++;
				}
			} else if (show_only) {
				printf(_("Would not remove %s\n"), qname);
			} else {
				printf(_("Not removing %s\n"), qname);
			}
			strbuf_reset(&directory);
		} else {
			if (pathspec && !matches)
				continue;
			qname = quote_path_relative(ent->name, -1, &buf, prefix);
			if (show_only) {
				printf(_("Would remove %s\n"), qname);
				continue;
			} else if (!quiet) {
				printf(_("Removing %s\n"), qname);
			}
			if (unlink(ent->name) != 0) {
<<<<<<< HEAD
				warning("failed to remove %s", qname);
=======
				warning(_("failed to remove '%s'"), qname);
>>>>>>> 8a661824
				errors++;
			}
		}
	}
	free(seen);

	strbuf_release(&directory);
	string_list_clear(&exclude_list, 0);
	return (errors != 0);
}<|MERGE_RESOLUTION|>--- conflicted
+++ resolved
@@ -158,11 +158,7 @@
 					printf(_("Removing %s\n"), qname);
 				if (remove_dir_recursively(&directory,
 							   rm_flags) != 0) {
-<<<<<<< HEAD
-					warning("failed to remove %s", qname);
-=======
-					warning(_("failed to remove '%s'"), qname);
->>>>>>> 8a661824
+					warning(_("failed to remove %s"), qname);
 					errors++;
 				}
 			} else if (show_only) {
@@ -182,11 +178,7 @@
 				printf(_("Removing %s\n"), qname);
 			}
 			if (unlink(ent->name) != 0) {
-<<<<<<< HEAD
-				warning("failed to remove %s", qname);
-=======
-				warning(_("failed to remove '%s'"), qname);
->>>>>>> 8a661824
+				warning(_("failed to remove %s"), qname);
 				errors++;
 			}
 		}
