--- conflicted
+++ resolved
@@ -389,22 +389,10 @@
 	if (filter->verbose)
 		maxwidth = calc_maxwidth(&array, strlen(remote_prefix));
 
-<<<<<<< HEAD
-=======
 	if (!format)
 		format = to_free = build_format(filter, maxwidth, remote_prefix);
 	verify_ref_format(format);
 
-	/*
-	 * If no sorting parameter is given then we default to sorting
-	 * by 'refname'. This would give us an alphabetically sorted
-	 * array with the 'HEAD' ref at the beginning followed by
-	 * local branches 'refs/heads/...' and finally remote-tacking
-	 * branches 'refs/remotes/...'.
-	 */
-	if (!sorting)
-		sorting = ref_default_sorting();
->>>>>>> 1da5f9d9
 	ref_array_sort(sorting, &array);
 
 	for (i = 0; i < array.nr; i++) {
@@ -583,11 +571,8 @@
 			OPTION_CALLBACK, 0, "points-at", &filter.points_at, N_("object"),
 			N_("print only branches of the object"), 0, parse_opt_object_name
 		},
-<<<<<<< HEAD
+		OPT_STRING(  0 , "format", &format, N_("format"), N_("format to use for the output")),
 		OPT_BOOL('i', "ignore-case", &icase, N_("sorting and filtering are case insensitive")),
-=======
-		OPT_STRING(  0 , "format", &format, N_("format"), N_("format to use for the output")),
->>>>>>> 1da5f9d9
 		OPT_END(),
 	};
 
@@ -650,7 +635,6 @@
 		if ((filter.kind & FILTER_REFS_BRANCHES) && filter.detached)
 			filter.kind |= FILTER_REFS_DETACHED_HEAD;
 		filter.name_patterns = argv;
-<<<<<<< HEAD
 		/*
 		 * If no sorting parameter is given then we default to sorting
 		 * by 'refname'. This would give us an alphabetically sorted
@@ -661,10 +645,7 @@
 		if (!sorting)
 			sorting = ref_default_sorting();
 		sorting->ignore_case = icase;
-		print_ref_list(&filter, sorting);
-=======
 		print_ref_list(&filter, sorting, format);
->>>>>>> 1da5f9d9
 		print_columns(&output, colopts, NULL);
 		string_list_clear(&output, 0);
 		return 0;
