--- conflicted
+++ resolved
@@ -485,17 +485,10 @@
 	 * without --bare.  Catch the error early.
 	 */
 	git_dir = getenv(GIT_DIR_ENVIRONMENT);
-<<<<<<< HEAD
 	work_tree = getenv(GIT_WORK_TREE_ENVIRONMENT);
 	if ((!git_dir || is_bare_repository_cfg == 1) && work_tree)
-		die("%s (or --work-tree=<directory>) not allowed without "
-		    "specifying %s (or --git-dir=<directory>)",
-=======
-	if ((!git_dir || is_bare_repository_cfg == 1)
-	    && getenv(GIT_WORK_TREE_ENVIRONMENT))
 		die(_("%s (or --work-tree=<directory>) not allowed without "
-			  "specifying %s (or --git-dir=<directory>)"),
->>>>>>> 8a661824
+		      "specifying %s (or --git-dir=<directory>)"),
 		    GIT_WORK_TREE_ENVIRONMENT,
 		    GIT_DIR_ENVIRONMENT);
 
