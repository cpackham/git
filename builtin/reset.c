--- conflicted
+++ resolved
@@ -361,13 +361,9 @@
 		hold_locked_index(lock, LOCK_DIE_ON_ERROR);
 		if (reset_type == MIXED) {
 			int flags = quiet ? REFRESH_QUIET : REFRESH_IN_PORCELAIN;
-<<<<<<< HEAD
-			if (read_from_tree(&pathspec, &oid, intent_to_add))
-=======
 			if (unmerge)
 				unmerge_cache(&pathspec);
-			else if (read_from_tree(&pathspec, oid.hash, intent_to_add))
->>>>>>> 95da2041
+			else if (read_from_tree(&pathspec, &oid, intent_to_add))
 				return 1;
 			if (get_git_work_tree())
 				refresh_index(&the_index, flags, NULL, NULL,
