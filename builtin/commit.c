/*
 * Builtin "git commit"
 *
 * Copyright (c) 2007 Kristian Høgsberg <krh@redhat.com>
 * Based on git-commit.sh by Junio C Hamano and Linus Torvalds
 */

#include "cache.h"
#include "cache-tree.h"
#include "color.h"
#include "dir.h"
#include "builtin.h"
#include "diff.h"
#include "diffcore.h"
#include "commit.h"
#include "revision.h"
#include "wt-status.h"
#include "run-command.h"
#include "refs.h"
#include "log-tree.h"
#include "strbuf.h"
#include "utf8.h"
#include "parse-options.h"
#include "string-list.h"
#include "rerere.h"
#include "unpack-trees.h"
#include "quote.h"
#include "submodule.h"

static const char * const builtin_commit_usage[] = {
	"git commit [options] [--] <filepattern>...",
	NULL
};

static const char * const builtin_status_usage[] = {
	"git status [options] [--] <filepattern>...",
	NULL
};

static const char implicit_ident_advice[] =
N_("Your name and email address were configured automatically based\n"
"on your username and hostname. Please check that they are accurate.\n"
"You can suppress this message by setting them explicitly:\n"
"\n"
"    git config --global user.name \"Your Name\"\n"
"    git config --global user.email you@example.com\n"
"\n"
"If the identity used for this commit is wrong, you can fix it with:\n"
"\n"
"    git commit --amend --author='Your Name <you@example.com>'\n");

static const char empty_amend_advice[] =
N_("You asked to amend the most recent commit, but doing so would make\n"
"it empty. You can repeat your command with --allow-empty, or you can\n"
"remove the commit entirely with \"git reset HEAD^\".\n");

static unsigned char head_sha1[20];

static char *use_message_buffer;
static const char commit_editmsg[] = "COMMIT_EDITMSG";
static struct lock_file index_lock; /* real index */
static struct lock_file false_lock; /* used only for partial commits */
static enum {
	COMMIT_AS_IS = 1,
	COMMIT_NORMAL,
	COMMIT_PARTIAL
} commit_style;

static const char *logfile, *force_author;
static const char *template_file;
static char *edit_message, *use_message;
static char *fixup_message, *squash_message;
static char *author_name, *author_email, *author_date;
static int all, edit_flag, also, interactive, only, amend, signoff;
static int quiet, verbose, no_verify, allow_empty, dry_run, renew_authorship;
static int no_post_rewrite, allow_empty_message;
static char *untracked_files_arg, *force_date, *ignore_submodule_arg;
/*
 * The default commit message cleanup mode will remove the lines
 * beginning with # (shell comments) and leading and trailing
 * whitespaces (empty lines or containing only whitespaces)
 * if editor is used, and only the whitespaces if the message
 * is specified explicitly.
 */
static enum {
	CLEANUP_SPACE,
	CLEANUP_NONE,
	CLEANUP_ALL
} cleanup_mode;
static char *cleanup_arg;

static int use_editor = 1, initial_commit, in_merge, include_status = 1;
static int show_ignored_in_status;
static const char *only_include_assumed;
static struct strbuf message;

static int null_termination;
static enum {
	STATUS_FORMAT_LONG,
	STATUS_FORMAT_SHORT,
	STATUS_FORMAT_PORCELAIN
} status_format = STATUS_FORMAT_LONG;
static int status_show_branch;

static int opt_parse_m(const struct option *opt, const char *arg, int unset)
{
	struct strbuf *buf = opt->value;
	if (unset)
		strbuf_setlen(buf, 0);
	else {
		strbuf_addstr(buf, arg);
		strbuf_addstr(buf, "\n\n");
	}
	return 0;
}

static struct option builtin_commit_options[] = {
	OPT__QUIET(&quiet),
	OPT__VERBOSE(&verbose),

	OPT_GROUP("Commit message options"),
	OPT_FILENAME('F', "file", &logfile, "read log from file"),
	OPT_STRING(0, "author", &force_author, "AUTHOR", "override author for commit"),
	OPT_STRING(0, "date", &force_date, "DATE", "override date for commit"),
	OPT_CALLBACK('m', "message", &message, "MESSAGE", "specify commit message", opt_parse_m),
	OPT_STRING('c', "reedit-message", &edit_message, "COMMIT", "reuse and edit message from specified commit"),
	OPT_STRING('C', "reuse-message", &use_message, "COMMIT", "reuse message from specified commit"),
	OPT_STRING(0, "fixup", &fixup_message, "COMMIT", "use autosquash formatted message to fixup specified commit"),
	OPT_STRING(0, "squash", &squash_message, "COMMIT", "use autosquash formatted message to squash specified commit"),
	OPT_BOOLEAN(0, "reset-author", &renew_authorship, "the commit is authored by me now (used with -C-c/--amend)"),
	OPT_BOOLEAN('s', "signoff", &signoff, "add Signed-off-by:"),
	OPT_FILENAME('t', "template", &template_file, "use specified template file"),
	OPT_BOOLEAN('e', "edit", &edit_flag, "force edit of commit"),
	OPT_STRING(0, "cleanup", &cleanup_arg, "default", "how to strip spaces and #comments from message"),
	OPT_BOOLEAN(0, "status", &include_status, "include status in commit message template"),
	/* end commit message options */

	OPT_GROUP("Commit contents options"),
	OPT_BOOLEAN('a', "all", &all, "commit all changed files"),
	OPT_BOOLEAN('i', "include", &also, "add specified files to index for commit"),
	OPT_BOOLEAN(0, "interactive", &interactive, "interactively add files"),
	OPT_BOOLEAN('o', "only", &only, "commit only specified files"),
	OPT_BOOLEAN('n', "no-verify", &no_verify, "bypass pre-commit hook"),
	OPT_BOOLEAN(0, "dry-run", &dry_run, "show what would be committed"),
	OPT_SET_INT(0, "short", &status_format, "show status concisely",
		    STATUS_FORMAT_SHORT),
	OPT_BOOLEAN(0, "branch", &status_show_branch, "show branch information"),
	OPT_SET_INT(0, "porcelain", &status_format,
		    "show porcelain output format", STATUS_FORMAT_PORCELAIN),
	OPT_BOOLEAN('z', "null", &null_termination,
		    "terminate entries with NUL"),
	OPT_BOOLEAN(0, "amend", &amend, "amend previous commit"),
	OPT_BOOLEAN(0, "no-post-rewrite", &no_post_rewrite, "bypass post-rewrite hook"),
	{ OPTION_STRING, 'u', "untracked-files", &untracked_files_arg, "mode", "show untracked files, optional modes: all, normal, no (Default: all)", PARSE_OPT_OPTARG, NULL, (intptr_t)"all" },
	/* end commit contents options */

	{ OPTION_BOOLEAN, 0, "allow-empty", &allow_empty, NULL,
	  "ok to record an empty change",
	  PARSE_OPT_NOARG | PARSE_OPT_HIDDEN },
	{ OPTION_BOOLEAN, 0, "allow-empty-message", &allow_empty_message, NULL,
	  "ok to record a change with an empty message",
	  PARSE_OPT_NOARG | PARSE_OPT_HIDDEN },

	OPT_END()
};

static void rollback_index_files(void)
{
	switch (commit_style) {
	case COMMIT_AS_IS:
		break; /* nothing to do */
	case COMMIT_NORMAL:
		rollback_lock_file(&index_lock);
		break;
	case COMMIT_PARTIAL:
		rollback_lock_file(&index_lock);
		rollback_lock_file(&false_lock);
		break;
	}
}

static int commit_index_files(void)
{
	int err = 0;

	switch (commit_style) {
	case COMMIT_AS_IS:
		break; /* nothing to do */
	case COMMIT_NORMAL:
		err = commit_lock_file(&index_lock);
		break;
	case COMMIT_PARTIAL:
		err = commit_lock_file(&index_lock);
		rollback_lock_file(&false_lock);
		break;
	}

	return err;
}

/*
 * Take a union of paths in the index and the named tree (typically, "HEAD"),
 * and return the paths that match the given pattern in list.
 */
static int list_paths(struct string_list *list, const char *with_tree,
		      const char *prefix, const char **pattern)
{
	int i;
	char *m;

	for (i = 0; pattern[i]; i++)
		;
	m = xcalloc(1, i);

	if (with_tree)
		overlay_tree_on_cache(with_tree, prefix);

	for (i = 0; i < active_nr; i++) {
		struct cache_entry *ce = active_cache[i];
		struct string_list_item *item;

		if (ce->ce_flags & CE_UPDATE)
			continue;
		if (!match_pathspec(pattern, ce->name, ce_namelen(ce), 0, m))
			continue;
		item = string_list_insert(list, ce->name);
		if (ce_skip_worktree(ce))
			item->util = item; /* better a valid pointer than a fake one */
	}

	return report_path_error(m, pattern, prefix ? strlen(prefix) : 0);
}

static void add_remove_files(struct string_list *list)
{
	int i;
	for (i = 0; i < list->nr; i++) {
		struct stat st;
		struct string_list_item *p = &(list->items[i]);

		/* p->util is skip-worktree */
		if (p->util)
			continue;

		if (!lstat(p->string, &st)) {
			if (add_to_cache(p->string, &st, 0))
				die(_("updating files failed"));
		} else
			remove_file_from_cache(p->string);
	}
}

static void create_base_index(void)
{
	struct tree *tree;
	struct unpack_trees_options opts;
	struct tree_desc t;

	if (initial_commit) {
		discard_cache();
		return;
	}

	memset(&opts, 0, sizeof(opts));
	opts.head_idx = 1;
	opts.index_only = 1;
	opts.merge = 1;
	opts.src_index = &the_index;
	opts.dst_index = &the_index;

	opts.fn = oneway_merge;
	tree = parse_tree_indirect(head_sha1);
	if (!tree)
		die(_("failed to unpack HEAD tree object"));
	parse_tree(tree);
	init_tree_desc(&t, tree->buffer, tree->size);
	if (unpack_trees(1, &t, &opts))
		exit(128); /* We've already reported the error, finish dying */
}

static void refresh_cache_or_die(int refresh_flags)
{
	/*
	 * refresh_flags contains REFRESH_QUIET, so the only errors
	 * are for unmerged entries.
	 */
	if (refresh_cache(refresh_flags | REFRESH_IN_PORCELAIN))
		die_resolve_conflict("commit");
}

static char *prepare_index(int argc, const char **argv, const char *prefix, int is_status)
{
	int fd;
	struct string_list partial;
	const char **pathspec = NULL;
	int refresh_flags = REFRESH_QUIET;

	if (is_status)
		refresh_flags |= REFRESH_UNMERGED;
	if (interactive) {
		if (interactive_add(argc, argv, prefix) != 0)
			die(_("interactive add failed"));
		if (read_cache_preload(NULL) < 0)
			die(_("index file corrupt"));
		commit_style = COMMIT_AS_IS;
		return get_index_file();
	}

	if (*argv)
		pathspec = get_pathspec(prefix, argv);

	if (read_cache_preload(pathspec) < 0)
		die(_("index file corrupt"));

	/*
	 * Non partial, non as-is commit.
	 *
	 * (1) get the real index;
	 * (2) update the_index as necessary;
	 * (3) write the_index out to the real index (still locked);
	 * (4) return the name of the locked index file.
	 *
	 * The caller should run hooks on the locked real index, and
	 * (A) if all goes well, commit the real index;
	 * (B) on failure, rollback the real index.
	 */
	if (all || (also && pathspec && *pathspec)) {
		fd = hold_locked_index(&index_lock, 1);
		add_files_to_cache(also ? prefix : NULL, pathspec, 0);
		refresh_cache_or_die(refresh_flags);
		if (write_cache(fd, active_cache, active_nr) ||
		    close_lock_file(&index_lock))
			die(_("unable to write new_index file"));
		commit_style = COMMIT_NORMAL;
		return index_lock.filename;
	}

	/*
	 * As-is commit.
	 *
	 * (1) return the name of the real index file.
	 *
	 * The caller should run hooks on the real index,
	 * and create commit from the_index.
	 * We still need to refresh the index here.
	 */
	if (!pathspec || !*pathspec) {
		fd = hold_locked_index(&index_lock, 1);
		refresh_cache_or_die(refresh_flags);
		if (active_cache_changed) {
			if (write_cache(fd, active_cache, active_nr) ||
			    commit_locked_index(&index_lock))
				die(_("unable to write new_index file"));
		} else {
			rollback_lock_file(&index_lock);
		}
		commit_style = COMMIT_AS_IS;
		return get_index_file();
	}

	/*
	 * A partial commit.
	 *
	 * (0) find the set of affected paths;
	 * (1) get lock on the real index file;
	 * (2) update the_index with the given paths;
	 * (3) write the_index out to the real index (still locked);
	 * (4) get lock on the false index file;
	 * (5) reset the_index from HEAD;
	 * (6) update the_index the same way as (2);
	 * (7) write the_index out to the false index file;
	 * (8) return the name of the false index file (still locked);
	 *
	 * The caller should run hooks on the locked false index, and
	 * create commit from it.  Then
	 * (A) if all goes well, commit the real index;
	 * (B) on failure, rollback the real index;
	 * In either case, rollback the false index.
	 */
	commit_style = COMMIT_PARTIAL;

	if (in_merge)
		die(_("cannot do a partial commit during a merge."));

	memset(&partial, 0, sizeof(partial));
	partial.strdup_strings = 1;
	if (list_paths(&partial, initial_commit ? NULL : "HEAD", prefix, pathspec))
		exit(1);

	discard_cache();
	if (read_cache() < 0)
		die(_("cannot read the index"));

	fd = hold_locked_index(&index_lock, 1);
	add_remove_files(&partial);
	refresh_cache(REFRESH_QUIET);
	if (write_cache(fd, active_cache, active_nr) ||
	    close_lock_file(&index_lock))
		die(_("unable to write new_index file"));

	fd = hold_lock_file_for_update(&false_lock,
				       git_path("next-index-%"PRIuMAX,
						(uintmax_t) getpid()),
				       LOCK_DIE_ON_ERROR);

	create_base_index();
	add_remove_files(&partial);
	refresh_cache(REFRESH_QUIET);

	if (write_cache(fd, active_cache, active_nr) ||
	    close_lock_file(&false_lock))
		die(_("unable to write temporary index file"));

	discard_cache();
	read_cache_from(false_lock.filename);

	return false_lock.filename;
}

static int run_status(FILE *fp, const char *index_file, const char *prefix, int nowarn,
		      struct wt_status *s)
{
	unsigned char sha1[20];

	if (s->relative_paths)
		s->prefix = prefix;

	if (amend) {
		s->amend = 1;
		s->reference = "HEAD^1";
	}
	s->verbose = verbose;
	s->index_file = index_file;
	s->fp = fp;
	s->nowarn = nowarn;
	s->is_initial = get_sha1(s->reference, sha1) ? 1 : 0;

	wt_status_collect(s);

	switch (status_format) {
	case STATUS_FORMAT_SHORT:
		wt_shortstatus_print(s, null_termination, status_show_branch);
		break;
	case STATUS_FORMAT_PORCELAIN:
		wt_porcelain_print(s, null_termination);
		break;
	case STATUS_FORMAT_LONG:
		wt_status_print(s);
		break;
	}

	return s->commitable;
}

static int is_a_merge(const unsigned char *sha1)
{
	struct commit *commit = lookup_commit(sha1);
	if (!commit || parse_commit(commit))
		die(_("could not parse HEAD commit"));
	return !!(commit->parents && commit->parents->next);
}

static const char sign_off_header[] = "Signed-off-by: ";

static void determine_author_info(void)
{
	char *name, *email, *date;

	name = getenv("GIT_AUTHOR_NAME");
	email = getenv("GIT_AUTHOR_EMAIL");
	date = getenv("GIT_AUTHOR_DATE");

	if (use_message && !renew_authorship) {
		const char *a, *lb, *rb, *eol;

		a = strstr(use_message_buffer, "\nauthor ");
		if (!a)
			die(_("invalid commit: %s"), use_message);

		lb = strchrnul(a + strlen("\nauthor "), '<');
		rb = strchrnul(lb, '>');
		eol = strchrnul(rb, '\n');
		if (!*lb || !*rb || !*eol)
			die(_("invalid commit: %s"), use_message);

		if (lb == a + strlen("\nauthor "))
			/* \nauthor <foo@example.com> */
			name = xcalloc(1, 1);
		else
			name = xmemdupz(a + strlen("\nauthor "),
					(lb - strlen(" ") -
					 (a + strlen("\nauthor "))));
		email = xmemdupz(lb + strlen("<"), rb - (lb + strlen("<")));
		date = xmemdupz(rb + strlen("> "), eol - (rb + strlen("> ")));
	}

	if (force_author) {
		const char *lb = strstr(force_author, " <");
		const char *rb = strchr(force_author, '>');

		if (!lb || !rb)
			die(_("malformed --author parameter"));
		name = xstrndup(force_author, lb - force_author);
		email = xstrndup(lb + 2, rb - (lb + 2));
	}

	if (force_date)
		date = force_date;

	author_name = name;
	author_email = email;
	author_date = date;
}

static int ends_rfc2822_footer(struct strbuf *sb)
{
	int ch;
	int hit = 0;
	int i, j, k;
	int len = sb->len;
	int first = 1;
	const char *buf = sb->buf;

	for (i = len - 1; i > 0; i--) {
		if (hit && buf[i] == '\n')
			break;
		hit = (buf[i] == '\n');
	}

	while (i < len - 1 && buf[i] == '\n')
		i++;

	for (; i < len; i = k) {
		for (k = i; k < len && buf[k] != '\n'; k++)
			; /* do nothing */
		k++;

		if ((buf[k] == ' ' || buf[k] == '\t') && !first)
			continue;

		first = 0;

		for (j = 0; i + j < len; j++) {
			ch = buf[i + j];
			if (ch == ':')
				break;
			if (isalnum(ch) ||
			    (ch == '-'))
				continue;
			return 0;
		}
	}
	return 1;
}

static int prepare_to_commit(const char *index_file, const char *prefix,
			     struct wt_status *s)
{
	struct stat statbuf;
	int commitable, saved_color_setting;
	struct strbuf sb = STRBUF_INIT;
	char *buffer;
	FILE *fp;
	const char *hook_arg1 = NULL;
	const char *hook_arg2 = NULL;
	int ident_shown = 0;

	if (!no_verify && run_hook(index_file, "pre-commit", NULL))
		return 0;

	if (squash_message) {
		/*
		 * Insert the proper subject line before other commit
		 * message options add their content.
		 */
		if (use_message && !strcmp(use_message, squash_message))
			strbuf_addstr(&sb, "squash! ");
		else {
			struct pretty_print_context ctx = {0};
			struct commit *c;
			c = lookup_commit_reference_by_name(squash_message);
			if (!c)
				die("could not lookup commit %s", squash_message);
			ctx.output_encoding = get_commit_output_encoding();
			format_commit_message(c, "squash! %s\n\n", &sb,
					      &ctx);
		}
	}

	if (message.len) {
		strbuf_addbuf(&sb, &message);
		hook_arg1 = "message";
	} else if (logfile && !strcmp(logfile, "-")) {
		if (isatty(0))
			fprintf(stderr, _("(reading log message from standard input)\n"));
		if (strbuf_read(&sb, 0, 0) < 0)
			die_errno(_("could not read log from standard input"));
		hook_arg1 = "message";
	} else if (logfile) {
		if (strbuf_read_file(&sb, logfile, 0) < 0)
			die_errno(_("could not read log file '%s'"),
				  logfile);
		hook_arg1 = "message";
	} else if (use_message) {
		buffer = strstr(use_message_buffer, "\n\n");
		if (!buffer || buffer[2] == '\0')
			die(_("commit has empty message"));
		strbuf_add(&sb, buffer + 2, strlen(buffer + 2));
		hook_arg1 = "commit";
		hook_arg2 = use_message;
	} else if (fixup_message) {
		struct pretty_print_context ctx = {0};
		struct commit *commit;
		commit = lookup_commit_reference_by_name(fixup_message);
		if (!commit)
			die("could not lookup commit %s", fixup_message);
		ctx.output_encoding = get_commit_output_encoding();
		format_commit_message(commit, "fixup! %s\n\n",
				      &sb, &ctx);
		hook_arg1 = "message";
	} else if (!stat(git_path("MERGE_MSG"), &statbuf)) {
		if (strbuf_read_file(&sb, git_path("MERGE_MSG"), 0) < 0)
			die_errno(_("could not read MERGE_MSG"));
		hook_arg1 = "merge";
	} else if (!stat(git_path("SQUASH_MSG"), &statbuf)) {
		if (strbuf_read_file(&sb, git_path("SQUASH_MSG"), 0) < 0)
			die_errno(_("could not read SQUASH_MSG"));
		hook_arg1 = "squash";
	} else if (template_file && !stat(template_file, &statbuf)) {
		if (strbuf_read_file(&sb, template_file, 0) < 0)
			die_errno(_("could not read '%s'"), template_file);
		hook_arg1 = "template";
	}

	/*
	 * This final case does not modify the template message,
	 * it just sets the argument to the prepare-commit-msg hook.
	 */
	else if (in_merge)
		hook_arg1 = "merge";

	if (squash_message) {
		/*
		 * If squash_commit was used for the commit subject,
		 * then we're possibly hijacking other commit log options.
		 * Reset the hook args to tell the real story.
		 */
		hook_arg1 = "message";
		hook_arg2 = "";
	}

	fp = fopen(git_path(commit_editmsg), "w");
	if (fp == NULL)
		die_errno(_("could not open '%s'"), git_path(commit_editmsg));

	if (cleanup_mode != CLEANUP_NONE)
		stripspace(&sb, 0);

	if (signoff) {
		struct strbuf sob = STRBUF_INIT;
		int i;

		strbuf_addstr(&sob, sign_off_header);
		strbuf_addstr(&sob, fmt_name(getenv("GIT_COMMITTER_NAME"),
					     getenv("GIT_COMMITTER_EMAIL")));
		strbuf_addch(&sob, '\n');
		for (i = sb.len - 1; i > 0 && sb.buf[i - 1] != '\n'; i--)
			; /* do nothing */
		if (prefixcmp(sb.buf + i, sob.buf)) {
			if (!i || !ends_rfc2822_footer(&sb))
				strbuf_addch(&sb, '\n');
			strbuf_addbuf(&sb, &sob);
		}
		strbuf_release(&sob);
	}

	if (fwrite(sb.buf, 1, sb.len, fp) < sb.len)
		die_errno(_("could not write commit template"));

	strbuf_release(&sb);

	determine_author_info();

	/* This checks if committer ident is explicitly given */
	git_committer_info(0);
	if (use_editor && include_status) {
		char *author_ident;
		const char *committer_ident;

		if (in_merge)
			fprintf(fp,
				_("#\n"
				"# It looks like you may be committing a MERGE.\n"
				"# If this is not correct, please remove the file\n"
				"#	%s\n"
				"# and try again.\n"
				"#\n"),
				git_path("MERGE_HEAD"));

		fprintf(fp,
			_("\n"
			"# Please enter the commit message for your changes."));
		if (cleanup_mode == CLEANUP_ALL)
			fprintf(fp,
				_(" Lines starting\n"
				"# with '#' will be ignored, and an empty"
				" message aborts the commit.\n"));
		else /* CLEANUP_SPACE, that is. */
			fprintf(fp,
				_(" Lines starting\n"
				"# with '#' will be kept; you may remove them"
				" yourself if you want to.\n"
				"# An empty message aborts the commit.\n"));
		if (only_include_assumed)
			fprintf(fp, "# %s\n", only_include_assumed);

		author_ident = xstrdup(fmt_name(author_name, author_email));
		committer_ident = fmt_name(getenv("GIT_COMMITTER_NAME"),
					   getenv("GIT_COMMITTER_EMAIL"));
		if (strcmp(author_ident, committer_ident))
			fprintf(fp,
				_("%s"
				"# Author:    %s\n"),
				ident_shown++ ? "" : "#\n",
				author_ident);
		free(author_ident);

		if (!user_ident_sufficiently_given())
			fprintf(fp,
				_("%s"
				"# Committer: %s\n"),
				ident_shown++ ? "" : "#\n",
				committer_ident);

		if (ident_shown)
			fprintf(fp, "#\n");

		saved_color_setting = s->use_color;
		s->use_color = 0;
		commitable = run_status(fp, index_file, prefix, 1, s);
		s->use_color = saved_color_setting;
	} else {
		unsigned char sha1[20];
		const char *parent = "HEAD";

		if (!active_nr && read_cache() < 0)
			die(_("Cannot read index"));

		if (amend)
			parent = "HEAD^1";

		if (get_sha1(parent, sha1))
			commitable = !!active_nr;
		else
			commitable = index_differs_from(parent, 0);
	}

	fclose(fp);

	if (!commitable && !in_merge && !allow_empty &&
	    !(amend && is_a_merge(head_sha1))) {
		run_status(stdout, index_file, prefix, 0, s);
		if (amend)
			fputs(_(empty_amend_advice), stderr);
		return 0;
	}

	/*
	 * Re-read the index as pre-commit hook could have updated it,
	 * and write it out as a tree.  We must do this before we invoke
	 * the editor and after we invoke run_status above.
	 */
	discard_cache();
	read_cache_from(index_file);
	if (!active_cache_tree)
		active_cache_tree = cache_tree();
	if (cache_tree_update(active_cache_tree,
			      active_cache, active_nr, 0, 0) < 0) {
		error(_("Error building trees"));
		return 0;
	}

	if (run_hook(index_file, "prepare-commit-msg",
		     git_path(commit_editmsg), hook_arg1, hook_arg2, NULL))
		return 0;

	if (use_editor) {
		char index[PATH_MAX];
		const char *env[2] = { NULL };
		env[0] =  index;
		snprintf(index, sizeof(index), "GIT_INDEX_FILE=%s", index_file);
		if (launch_editor(git_path(commit_editmsg), NULL, env)) {
			fprintf(stderr,
			_("Please supply the message using either -m or -F option.\n"));
			exit(1);
		}
	}

	if (!no_verify &&
	    run_hook(index_file, "commit-msg", git_path(commit_editmsg), NULL)) {
		return 0;
	}

	return 1;
}

/*
 * Find out if the message in the strbuf contains only whitespace and
 * Signed-off-by lines.
 */
static int message_is_empty(struct strbuf *sb)
{
	struct strbuf tmpl = STRBUF_INIT;
	const char *nl;
	int eol, i, start = 0;

	if (cleanup_mode == CLEANUP_NONE && sb->len)
		return 0;

	/* See if the template is just a prefix of the message. */
	if (template_file && strbuf_read_file(&tmpl, template_file, 0) > 0) {
		stripspace(&tmpl, cleanup_mode == CLEANUP_ALL);
		if (start + tmpl.len <= sb->len &&
		    memcmp(tmpl.buf, sb->buf + start, tmpl.len) == 0)
			start += tmpl.len;
	}
	strbuf_release(&tmpl);

	/* Check if the rest is just whitespace and Signed-of-by's. */
	for (i = start; i < sb->len; i++) {
		nl = memchr(sb->buf + i, '\n', sb->len - i);
		if (nl)
			eol = nl - sb->buf;
		else
			eol = sb->len;

		if (strlen(sign_off_header) <= eol - i &&
		    !prefixcmp(sb->buf + i, sign_off_header)) {
			i = eol;
			continue;
		}
		while (i < eol)
			if (!isspace(sb->buf[i++]))
				return 0;
	}

	return 1;
}

static const char *find_author_by_nickname(const char *name)
{
	struct rev_info revs;
	struct commit *commit;
	struct strbuf buf = STRBUF_INIT;
	const char *av[20];
	int ac = 0;

	init_revisions(&revs, NULL);
	strbuf_addf(&buf, "--author=%s", name);
	av[++ac] = "--all";
	av[++ac] = "-i";
	av[++ac] = buf.buf;
	av[++ac] = NULL;
	setup_revisions(ac, av, &revs, NULL);
	prepare_revision_walk(&revs);
	commit = get_revision(&revs);
	if (commit) {
		struct pretty_print_context ctx = {0};
		ctx.date_mode = DATE_NORMAL;
		strbuf_release(&buf);
		format_commit_message(commit, "%an <%ae>", &buf, &ctx);
		return strbuf_detach(&buf, NULL);
	}
	die(_("No existing author found with '%s'"), name);
}


static void handle_untracked_files_arg(struct wt_status *s)
{
	if (!untracked_files_arg)
		; /* default already initialized */
	else if (!strcmp(untracked_files_arg, "no"))
		s->show_untracked_files = SHOW_NO_UNTRACKED_FILES;
	else if (!strcmp(untracked_files_arg, "normal"))
		s->show_untracked_files = SHOW_NORMAL_UNTRACKED_FILES;
	else if (!strcmp(untracked_files_arg, "all"))
		s->show_untracked_files = SHOW_ALL_UNTRACKED_FILES;
	else
		die(_("Invalid untracked files mode '%s'"), untracked_files_arg);
}

static int parse_and_validate_options(int argc, const char *argv[],
				      const char * const usage[],
				      const char *prefix,
				      struct wt_status *s)
{
	int f = 0;

	argc = parse_options(argc, argv, prefix, builtin_commit_options, usage,
			     0);

	if (force_author && !strchr(force_author, '>'))
		force_author = find_author_by_nickname(force_author);

	if (force_author && renew_authorship)
		die(_("Using both --reset-author and --author does not make sense"));

	if (logfile || message.len || use_message || fixup_message)
		use_editor = 0;
	if (edit_flag)
		use_editor = 1;
	if (!use_editor)
		setenv("GIT_EDITOR", ":", 1);

	if (get_sha1("HEAD", head_sha1))
		initial_commit = 1;

	/* Sanity check options */
	if (amend && initial_commit)
		die(_("You have nothing to amend."));
	if (amend && in_merge)
<<<<<<< HEAD
		die("You are in the middle of a merge -- cannot amend.");
	if (fixup_message && squash_message)
		die("Options --squash and --fixup cannot be used together");
=======
		die(_("You are in the middle of a merge -- cannot amend."));

>>>>>>> 8a661824
	if (use_message)
		f++;
	if (edit_message)
		f++;
	if (fixup_message)
		f++;
	if (logfile)
		f++;
	if (f > 1)
<<<<<<< HEAD
		die("Only one of -c/-C/-F/--fixup can be used.");
	if (message.len && f > 0)
		die("Option -m cannot be combined with -c/-C/-F/--fixup.");
=======
		die(_("Only one of -c/-C/-F can be used."));
	if (message.len && f > 0)
		die(_("Option -m cannot be combined with -c/-C/-F."));
>>>>>>> 8a661824
	if (edit_message)
		use_message = edit_message;
	if (amend && !use_message && !fixup_message)
		use_message = "HEAD";
	if (!use_message && renew_authorship)
		die(_("--reset-author can be used only with -C, -c or --amend."));
	if (use_message) {
		const char *out_enc;
		struct commit *commit;

<<<<<<< HEAD
		commit = lookup_commit_reference_by_name(use_message);
		if (!commit)
			die("could not lookup commit %s", use_message);
		out_enc = get_commit_output_encoding();
		use_message_buffer = logmsg_reencode(commit, out_enc);
=======
		if (get_sha1(use_message, sha1))
			die(_("could not lookup commit %s"), use_message);
		commit = lookup_commit_reference(sha1);
		if (!commit || parse_commit(commit))
			die(_("could not parse commit %s"), use_message);

		enc = strstr(commit->buffer, "\nencoding");
		if (enc) {
			end = strchr(enc + 10, '\n');
			enc = xstrndup(enc + 10, end - (enc + 10));
		} else {
			enc = utf8;
		}
		out_enc = git_commit_encoding ? git_commit_encoding : utf8;

		if (strcmp(out_enc, enc))
			use_message_buffer =
				reencode_string(commit->buffer, out_enc, enc);
>>>>>>> 8a661824

		/*
		 * If we failed to reencode the buffer, just copy it
		 * byte for byte so the user can try to fix it up.
		 * This also handles the case where input and output
		 * encodings are identical.
		 */
		if (use_message_buffer == NULL)
			use_message_buffer = xstrdup(commit->buffer);
	}

	if (!!also + !!only + !!all + !!interactive > 1)
		die(_("Only one of --include/--only/--all/--interactive can be used."));
	if (argc == 0 && (also || (only && !amend)))
		die(_("No paths with --include/--only does not make sense."));
	if (argc == 0 && only && amend)
		only_include_assumed = _("Clever... amending the last one with dirty index.");
	if (argc > 0 && !also && !only)
		only_include_assumed = _("Explicit paths specified without -i nor -o; assuming --only paths...");
	if (!cleanup_arg || !strcmp(cleanup_arg, "default"))
		cleanup_mode = use_editor ? CLEANUP_ALL : CLEANUP_SPACE;
	else if (!strcmp(cleanup_arg, "verbatim"))
		cleanup_mode = CLEANUP_NONE;
	else if (!strcmp(cleanup_arg, "whitespace"))
		cleanup_mode = CLEANUP_SPACE;
	else if (!strcmp(cleanup_arg, "strip"))
		cleanup_mode = CLEANUP_ALL;
	else
		die(_("Invalid cleanup mode %s"), cleanup_arg);

	handle_untracked_files_arg(s);

	if (all && argc > 0)
		die(_("Paths with -a does not make sense."));
	else if (interactive && argc > 0)
		die(_("Paths with --interactive does not make sense."));

	if (null_termination && status_format == STATUS_FORMAT_LONG)
		status_format = STATUS_FORMAT_PORCELAIN;
	if (status_format != STATUS_FORMAT_LONG)
		dry_run = 1;

	return argc;
}

static int dry_run_commit(int argc, const char **argv, const char *prefix,
			  struct wt_status *s)
{
	int commitable;
	const char *index_file;

	index_file = prepare_index(argc, argv, prefix, 1);
	commitable = run_status(stdout, index_file, prefix, 0, s);
	rollback_index_files();

	return commitable ? 0 : 1;
}

static int parse_status_slot(const char *var, int offset)
{
	if (!strcasecmp(var+offset, "header"))
		return WT_STATUS_HEADER;
	if (!strcasecmp(var+offset, "updated")
		|| !strcasecmp(var+offset, "added"))
		return WT_STATUS_UPDATED;
	if (!strcasecmp(var+offset, "changed"))
		return WT_STATUS_CHANGED;
	if (!strcasecmp(var+offset, "untracked"))
		return WT_STATUS_UNTRACKED;
	if (!strcasecmp(var+offset, "nobranch"))
		return WT_STATUS_NOBRANCH;
	if (!strcasecmp(var+offset, "unmerged"))
		return WT_STATUS_UNMERGED;
	return -1;
}

static int git_status_config(const char *k, const char *v, void *cb)
{
	struct wt_status *s = cb;

	if (!strcmp(k, "status.submodulesummary")) {
		int is_bool;
		s->submodule_summary = git_config_bool_or_int(k, v, &is_bool);
		if (is_bool && s->submodule_summary)
			s->submodule_summary = -1;
		return 0;
	}
	if (!strcmp(k, "status.color") || !strcmp(k, "color.status")) {
		s->use_color = git_config_colorbool(k, v, -1);
		return 0;
	}
	if (!prefixcmp(k, "status.color.") || !prefixcmp(k, "color.status.")) {
		int slot = parse_status_slot(k, 13);
		if (slot < 0)
			return 0;
		if (!v)
			return config_error_nonbool(k);
		color_parse(v, k, s->color_palette[slot]);
		return 0;
	}
	if (!strcmp(k, "status.relativepaths")) {
		s->relative_paths = git_config_bool(k, v);
		return 0;
	}
	if (!strcmp(k, "status.showuntrackedfiles")) {
		if (!v)
			return config_error_nonbool(k);
		else if (!strcmp(v, "no"))
			s->show_untracked_files = SHOW_NO_UNTRACKED_FILES;
		else if (!strcmp(v, "normal"))
			s->show_untracked_files = SHOW_NORMAL_UNTRACKED_FILES;
		else if (!strcmp(v, "all"))
			s->show_untracked_files = SHOW_ALL_UNTRACKED_FILES;
		else
			return error(_("Invalid untracked files mode '%s'"), v);
		return 0;
	}
	return git_diff_ui_config(k, v, NULL);
}

int cmd_status(int argc, const char **argv, const char *prefix)
{
	struct wt_status s;
	int fd;
	unsigned char sha1[20];
	static struct option builtin_status_options[] = {
		OPT__VERBOSE(&verbose),
		OPT_SET_INT('s', "short", &status_format,
			    "show status concisely", STATUS_FORMAT_SHORT),
		OPT_BOOLEAN('b', "branch", &status_show_branch,
			    "show branch information"),
		OPT_SET_INT(0, "porcelain", &status_format,
			    "show porcelain output format",
			    STATUS_FORMAT_PORCELAIN),
		OPT_BOOLEAN('z', "null", &null_termination,
			    "terminate entries with NUL"),
		{ OPTION_STRING, 'u', "untracked-files", &untracked_files_arg,
		  "mode",
		  "show untracked files, optional modes: all, normal, no. (Default: all)",
		  PARSE_OPT_OPTARG, NULL, (intptr_t)"all" },
		OPT_BOOLEAN(0, "ignored", &show_ignored_in_status,
			    "show ignored files"),
		{ OPTION_STRING, 0, "ignore-submodules", &ignore_submodule_arg, "when",
		  "ignore changes to submodules, optional when: all, dirty, untracked. (Default: all)",
		  PARSE_OPT_OPTARG, NULL, (intptr_t)"all" },
		OPT_END(),
	};

	if (argc == 2 && !strcmp(argv[1], "-h"))
		usage_with_options(builtin_status_usage, builtin_status_options);

	if (null_termination && status_format == STATUS_FORMAT_LONG)
		status_format = STATUS_FORMAT_PORCELAIN;

	wt_status_prepare(&s);
	gitmodules_config();
	git_config(git_status_config, &s);
	in_merge = file_exists(git_path("MERGE_HEAD"));
	argc = parse_options(argc, argv, prefix,
			     builtin_status_options,
			     builtin_status_usage, 0);
	handle_untracked_files_arg(&s);
	if (show_ignored_in_status)
		s.show_ignored_files = 1;
	if (*argv)
		s.pathspec = get_pathspec(prefix, argv);

	read_cache_preload(s.pathspec);
	refresh_index(&the_index, REFRESH_QUIET|REFRESH_UNMERGED, s.pathspec, NULL, NULL);

	fd = hold_locked_index(&index_lock, 0);
	if (0 <= fd) {
		if (active_cache_changed &&
		    !write_cache(fd, active_cache, active_nr))
			commit_locked_index(&index_lock);
		else
			rollback_lock_file(&index_lock);
	}

	s.is_initial = get_sha1(s.reference, sha1) ? 1 : 0;
	s.in_merge = in_merge;
	s.ignore_submodule_arg = ignore_submodule_arg;
	wt_status_collect(&s);

	if (s.relative_paths)
		s.prefix = prefix;
	if (s.use_color == -1)
		s.use_color = git_use_color_default;
	if (diff_use_color_default == -1)
		diff_use_color_default = git_use_color_default;

	switch (status_format) {
	case STATUS_FORMAT_SHORT:
		wt_shortstatus_print(&s, null_termination, status_show_branch);
		break;
	case STATUS_FORMAT_PORCELAIN:
		wt_porcelain_print(&s, null_termination);
		break;
	case STATUS_FORMAT_LONG:
		s.verbose = verbose;
		s.ignore_submodule_arg = ignore_submodule_arg;
		wt_status_print(&s);
		break;
	}
	return 0;
}

static void print_summary(const char *prefix, const unsigned char *sha1)
{
	struct rev_info rev;
	struct commit *commit;
	struct strbuf format = STRBUF_INIT;
	unsigned char junk_sha1[20];
	const char *head = resolve_ref("HEAD", junk_sha1, 0, NULL);
	struct pretty_print_context pctx = {0};
	struct strbuf author_ident = STRBUF_INIT;
	struct strbuf committer_ident = STRBUF_INIT;

	commit = lookup_commit(sha1);
	if (!commit)
		die(_("couldn't look up newly created commit"));
	if (!commit || parse_commit(commit))
		die(_("could not parse newly created commit"));

	strbuf_addstr(&format, "format:%h] %s");

	format_commit_message(commit, "%an <%ae>", &author_ident, &pctx);
	format_commit_message(commit, "%cn <%ce>", &committer_ident, &pctx);
	if (strbuf_cmp(&author_ident, &committer_ident)) {
		strbuf_addstr(&format, "\n Author: ");
		strbuf_addbuf_percentquote(&format, &author_ident);
	}
	if (!user_ident_sufficiently_given()) {
		strbuf_addstr(&format, "\n Committer: ");
		strbuf_addbuf_percentquote(&format, &committer_ident);
		if (advice_implicit_identity) {
			strbuf_addch(&format, '\n');
			strbuf_addstr(&format, _(implicit_ident_advice));
		}
	}
	strbuf_release(&author_ident);
	strbuf_release(&committer_ident);

	init_revisions(&rev, prefix);
	setup_revisions(0, NULL, &rev, NULL);

	rev.diff = 1;
	rev.diffopt.output_format =
		DIFF_FORMAT_SHORTSTAT | DIFF_FORMAT_SUMMARY;

	rev.verbose_header = 1;
	rev.show_root_diff = 1;
	get_commit_format(format.buf, &rev);
	rev.always_show_header = 0;
	rev.diffopt.detect_rename = 1;
	rev.diffopt.rename_limit = 100;
	rev.diffopt.break_opt = 0;
	diff_setup_done(&rev.diffopt);

	printf("[%s%s ",
		!prefixcmp(head, "refs/heads/") ?
			head + 11 :
			!strcmp(head, "HEAD") ?
				_("detached HEAD") :
				head,
		initial_commit ? _(" (root-commit)") : "");

	if (!log_tree_commit(&rev, commit)) {
		rev.always_show_header = 1;
		rev.use_terminator = 1;
		log_tree_commit(&rev, commit);
	}

	strbuf_release(&format);
}

static int git_commit_config(const char *k, const char *v, void *cb)
{
	struct wt_status *s = cb;

	if (!strcmp(k, "commit.template"))
		return git_config_pathname(&template_file, k, v);
	if (!strcmp(k, "commit.status")) {
		include_status = git_config_bool(k, v);
		return 0;
	}

	return git_status_config(k, v, s);
}

static const char post_rewrite_hook[] = "hooks/post-rewrite";

static int run_rewrite_hook(const unsigned char *oldsha1,
			    const unsigned char *newsha1)
{
	/* oldsha1 SP newsha1 LF NUL */
	static char buf[2*40 + 3];
	struct child_process proc;
	const char *argv[3];
	int code;
	size_t n;

	if (access(git_path(post_rewrite_hook), X_OK) < 0)
		return 0;

	argv[0] = git_path(post_rewrite_hook);
	argv[1] = "amend";
	argv[2] = NULL;

	memset(&proc, 0, sizeof(proc));
	proc.argv = argv;
	proc.in = -1;
	proc.stdout_to_stderr = 1;

	code = start_command(&proc);
	if (code)
		return code;
	n = snprintf(buf, sizeof(buf), "%s %s\n",
		     sha1_to_hex(oldsha1), sha1_to_hex(newsha1));
	write_in_full(proc.in, buf, n);
	close(proc.in);
	return finish_command(&proc);
}

int cmd_commit(int argc, const char **argv, const char *prefix)
{
	struct strbuf sb = STRBUF_INIT;
	const char *index_file, *reflog_msg;
	char *nl, *p;
	unsigned char commit_sha1[20];
	struct ref_lock *ref_lock;
	struct commit_list *parents = NULL, **pptr = &parents;
	struct stat statbuf;
	int allow_fast_forward = 1;
	struct wt_status s;

	if (argc == 2 && !strcmp(argv[1], "-h"))
		usage_with_options(builtin_commit_usage, builtin_commit_options);

	wt_status_prepare(&s);
	git_config(git_commit_config, &s);
	in_merge = file_exists(git_path("MERGE_HEAD"));
	s.in_merge = in_merge;

	if (s.use_color == -1)
		s.use_color = git_use_color_default;
	argc = parse_and_validate_options(argc, argv, builtin_commit_usage,
					  prefix, &s);
	if (dry_run) {
		if (diff_use_color_default == -1)
			diff_use_color_default = git_use_color_default;
		return dry_run_commit(argc, argv, prefix, &s);
	}
	index_file = prepare_index(argc, argv, prefix, 0);

	/* Set up everything for writing the commit object.  This includes
	   running hooks, writing the trees, and interacting with the user.  */
	if (!prepare_to_commit(index_file, prefix, &s)) {
		rollback_index_files();
		return 1;
	}

	/* Determine parents */
	reflog_msg = getenv("GIT_REFLOG_ACTION");
	if (initial_commit) {
		if (!reflog_msg)
			reflog_msg = "commit (initial)";
	} else if (amend) {
		struct commit_list *c;
		struct commit *commit;

		if (!reflog_msg)
			reflog_msg = "commit (amend)";
		commit = lookup_commit(head_sha1);
		if (!commit || parse_commit(commit))
			die(_("could not parse HEAD commit"));

		for (c = commit->parents; c; c = c->next)
			pptr = &commit_list_insert(c->item, pptr)->next;
	} else if (in_merge) {
		struct strbuf m = STRBUF_INIT;
		FILE *fp;

		if (!reflog_msg)
			reflog_msg = "commit (merge)";
		pptr = &commit_list_insert(lookup_commit(head_sha1), pptr)->next;
		fp = fopen(git_path("MERGE_HEAD"), "r");
		if (fp == NULL)
			die_errno(_("could not open '%s' for reading"),
				  git_path("MERGE_HEAD"));
		while (strbuf_getline(&m, fp, '\n') != EOF) {
			unsigned char sha1[20];
			if (get_sha1_hex(m.buf, sha1) < 0)
				die(_("Corrupt MERGE_HEAD file (%s)"), m.buf);
			pptr = &commit_list_insert(lookup_commit(sha1), pptr)->next;
		}
		fclose(fp);
		strbuf_release(&m);
		if (!stat(git_path("MERGE_MODE"), &statbuf)) {
			if (strbuf_read_file(&sb, git_path("MERGE_MODE"), 0) < 0)
				die_errno(_("could not read MERGE_MODE"));
			if (!strcmp(sb.buf, "no-ff"))
				allow_fast_forward = 0;
		}
		if (allow_fast_forward)
			parents = reduce_heads(parents);
	} else {
		if (!reflog_msg)
			reflog_msg = "commit";
		pptr = &commit_list_insert(lookup_commit(head_sha1), pptr)->next;
	}

	/* Finally, get the commit message */
	strbuf_reset(&sb);
	if (strbuf_read_file(&sb, git_path(commit_editmsg), 0) < 0) {
		int saved_errno = errno;
		rollback_index_files();
		die(_("could not read commit message: %s"), strerror(saved_errno));
	}

	/* Truncate the message just before the diff, if any. */
	if (verbose) {
		p = strstr(sb.buf, "\ndiff --git ");
		if (p != NULL)
			strbuf_setlen(&sb, p - sb.buf + 1);
	}

	if (cleanup_mode != CLEANUP_NONE)
		stripspace(&sb, cleanup_mode == CLEANUP_ALL);
	if (message_is_empty(&sb) && !allow_empty_message) {
		rollback_index_files();
		fprintf(stderr, _("Aborting commit due to empty commit message.\n"));
		exit(1);
	}

	if (commit_tree(sb.buf, active_cache_tree->sha1, parents, commit_sha1,
			fmt_ident(author_name, author_email, author_date,
				IDENT_ERROR_ON_NO_NAME))) {
		rollback_index_files();
		die(_("failed to write commit object"));
	}

	ref_lock = lock_any_ref_for_update("HEAD",
					   initial_commit ? NULL : head_sha1,
					   0);

	nl = strchr(sb.buf, '\n');
	if (nl)
		strbuf_setlen(&sb, nl + 1 - sb.buf);
	else
		strbuf_addch(&sb, '\n');
	strbuf_insert(&sb, 0, reflog_msg, strlen(reflog_msg));
	strbuf_insert(&sb, strlen(reflog_msg), ": ", 2);

	if (!ref_lock) {
		rollback_index_files();
		die(_("cannot lock HEAD ref"));
	}
	if (write_ref_sha1(ref_lock, commit_sha1, sb.buf) < 0) {
		rollback_index_files();
		die(_("cannot update HEAD ref"));
	}

	unlink(git_path("MERGE_HEAD"));
	unlink(git_path("MERGE_MSG"));
	unlink(git_path("MERGE_MODE"));
	unlink(git_path("SQUASH_MSG"));

	if (commit_index_files())
		die (_("Repository has been updated, but unable to write\n"
		     "new_index file. Check that disk is not full or quota is\n"
		     "not exceeded, and then \"git reset HEAD\" to recover."));

	rerere(0);
	run_hook(get_index_file(), "post-commit", NULL);
	if (amend && !no_post_rewrite) {
		struct notes_rewrite_cfg *cfg;
		cfg = init_copy_notes_for_rewrite("amend");
		if (cfg) {
			copy_note_for_rewrite(cfg, head_sha1, commit_sha1);
			finish_copy_notes_for_rewrite(cfg);
		}
		run_rewrite_hook(head_sha1, commit_sha1);
	}
	if (!quiet)
		print_summary(prefix, commit_sha1);

	return 0;
}<|MERGE_RESOLUTION|>--- conflicted
+++ resolved
@@ -919,14 +919,9 @@
 	if (amend && initial_commit)
 		die(_("You have nothing to amend."));
 	if (amend && in_merge)
-<<<<<<< HEAD
-		die("You are in the middle of a merge -- cannot amend.");
+		die(_("You are in the middle of a merge -- cannot amend."));
 	if (fixup_message && squash_message)
-		die("Options --squash and --fixup cannot be used together");
-=======
-		die(_("You are in the middle of a merge -- cannot amend."));
-
->>>>>>> 8a661824
+		die(_("Options --squash and --fixup cannot be used together"));
 	if (use_message)
 		f++;
 	if (edit_message)
@@ -936,15 +931,9 @@
 	if (logfile)
 		f++;
 	if (f > 1)
-<<<<<<< HEAD
-		die("Only one of -c/-C/-F/--fixup can be used.");
+		die(_("Only one of -c/-C/-F/--fixup can be used."));
 	if (message.len && f > 0)
-		die("Option -m cannot be combined with -c/-C/-F/--fixup.");
-=======
-		die(_("Only one of -c/-C/-F can be used."));
-	if (message.len && f > 0)
-		die(_("Option -m cannot be combined with -c/-C/-F."));
->>>>>>> 8a661824
+		die(_("Option -m cannot be combined with -c/-C/-F/--fixup."));
 	if (edit_message)
 		use_message = edit_message;
 	if (amend && !use_message && !fixup_message)
@@ -955,32 +944,11 @@
 		const char *out_enc;
 		struct commit *commit;
 
-<<<<<<< HEAD
 		commit = lookup_commit_reference_by_name(use_message);
 		if (!commit)
-			die("could not lookup commit %s", use_message);
+			die(_("could not lookup commit %s"), use_message);
 		out_enc = get_commit_output_encoding();
 		use_message_buffer = logmsg_reencode(commit, out_enc);
-=======
-		if (get_sha1(use_message, sha1))
-			die(_("could not lookup commit %s"), use_message);
-		commit = lookup_commit_reference(sha1);
-		if (!commit || parse_commit(commit))
-			die(_("could not parse commit %s"), use_message);
-
-		enc = strstr(commit->buffer, "\nencoding");
-		if (enc) {
-			end = strchr(enc + 10, '\n');
-			enc = xstrndup(enc + 10, end - (enc + 10));
-		} else {
-			enc = utf8;
-		}
-		out_enc = git_commit_encoding ? git_commit_encoding : utf8;
-
-		if (strcmp(out_enc, enc))
-			use_message_buffer =
-				reencode_string(commit->buffer, out_enc, enc);
->>>>>>> 8a661824
 
 		/*
 		 * If we failed to reencode the buffer, just copy it
