--- conflicted
+++ resolved
@@ -59,13 +59,9 @@
 	OPT_SET_INT('n', NULL, &tags,
 		    "do not fetch all tags (--no-tags)", TAGS_UNSET),
 	OPT_BOOLEAN('p', "prune", &prune,
-<<<<<<< HEAD
-		    "prune tracking branches no longer on remote"),
+		    "prune remote-tracking branches no longer on remote"),
 	OPT_SET_INT(0, "recursive", &recursive,
 		    "control recursive fetching of submodules", RECURSIVE_SET),
-=======
-		    "prune remote-tracking branches no longer on remote"),
->>>>>>> 4eec6f98
 	OPT_BOOLEAN(0, "dry-run", &dry_run,
 		    "dry run"),
 	OPT_BOOLEAN('k', "keep", &keep, "keep downloaded pack"),
