--- conflicted
+++ resolved
@@ -701,15 +701,10 @@
 			    2),
 		OPT_SET_INT('3', "theirs", &opts.writeout_stage, "checkout their version for unmerged files",
 			    3),
-<<<<<<< HEAD
 		OPT_BOOLEAN('f', "force", &opts.force, "force checkout (throw away local modifications)"),
-		OPT_BOOLEAN('m', "merge", &opts.merge, "perform a 3-way merge with the new branch"),
-=======
-		OPT_BOOLEAN('f', "force", &opts.force, "force"),
 		OPT_BOOLEAN('i', "ignored-are-precious", &ignored_are_precious,
 		  "fail when an ignored file needs to be overwritten"),
-		OPT_BOOLEAN('m', "merge", &opts.merge, "merge"),
->>>>>>> 01bfbdca
+		OPT_BOOLEAN('m', "merge", &opts.merge, "perform a 3-way merge with the new branch"),
 		OPT_STRING(0, "conflict", &conflict_style, "style",
 			   "conflict style (merge or diff3)"),
 		OPT_BOOLEAN('p', "patch", &patch_mode, "select hunks interactively"),
