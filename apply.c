/*
 * apply.c
 *
 * Copyright (C) Linus Torvalds, 2005
 *
 * This applies patches on top of some (arbitrary) version of the SCM.
 *
 */
#include <fnmatch.h>
#include "cache.h"
#include "cache-tree.h"
#include "quote.h"
#include "blob.h"
#include "delta.h"

//  --check turns on checking that the working tree matches the
//    files that are being modified, but doesn't apply the patch
//  --stat does just a diffstat, and doesn't actually apply
//  --numstat does numeric diffstat, and doesn't actually apply
//  --index-info shows the old and new index info for paths if available.
//
static const char *prefix;
static int prefix_length = -1;
static int newfd = -1;

static int p_value = 1;
static int allow_binary_replacement = 0;
static int check_index = 0;
static int write_index = 0;
static int diffstat = 0;
static int numstat = 0;
static int summary = 0;
static int check = 0;
static int apply = 1;
static int no_add = 0;
static int show_index_info = 0;
static int line_termination = '\n';
static unsigned long p_context = -1;
static const char apply_usage[] =
"git-apply [--stat] [--numstat] [--summary] [--check] [--index] [--apply] [--no-add] [--index-info] [--allow-binary-replacement] [-z] [-pNUM] [-CNUM] [--whitespace=<nowarn|warn|error|error-all|strip>] <patch>...";

static enum whitespace_eol {
	nowarn_whitespace,
	warn_on_whitespace,
	error_on_whitespace,
	strip_whitespace,
} new_whitespace = warn_on_whitespace;
static int whitespace_error = 0;
static int squelch_whitespace_errors = 5;
static int applied_after_stripping = 0;
static const char *patch_input_file = NULL;

static void parse_whitespace_option(const char *option)
{
	if (!option) {
		new_whitespace = warn_on_whitespace;
		return;
	}
	if (!strcmp(option, "warn")) {
		new_whitespace = warn_on_whitespace;
		return;
	}
	if (!strcmp(option, "nowarn")) {
		new_whitespace = nowarn_whitespace;
		return;
	}
	if (!strcmp(option, "error")) {
		new_whitespace = error_on_whitespace;
		return;
	}
	if (!strcmp(option, "error-all")) {
		new_whitespace = error_on_whitespace;
		squelch_whitespace_errors = 0;
		return;
	}
	if (!strcmp(option, "strip")) {
		new_whitespace = strip_whitespace;
		return;
	}
	die("unrecognized whitespace option '%s'", option);
}

static void set_default_whitespace_mode(const char *whitespace_option)
{
	if (!whitespace_option && !apply_default_whitespace) {
		new_whitespace = (apply
				  ? warn_on_whitespace
				  : nowarn_whitespace);
	}
}

/*
 * For "diff-stat" like behaviour, we keep track of the biggest change
 * we've seen, and the longest filename. That allows us to do simple
 * scaling.
 */
static int max_change, max_len;

/*
 * Various "current state", notably line numbers and what
 * file (and how) we're patching right now.. The "is_xxxx"
 * things are flags, where -1 means "don't know yet".
 */
static int linenr = 1;

struct fragment {
	unsigned long leading, trailing;
	unsigned long oldpos, oldlines;
	unsigned long newpos, newlines;
	const char *patch;
	int size;
	struct fragment *next;
};

struct patch {
	char *new_name, *old_name, *def_name;
	unsigned int old_mode, new_mode;
	int is_rename, is_copy, is_new, is_delete, is_binary;
#define BINARY_DELTA_DEFLATED 1
#define BINARY_LITERAL_DEFLATED 2
	unsigned long deflate_origlen;
	int lines_added, lines_deleted;
	int score;
	struct fragment *fragments;
	char *result;
	unsigned long resultsize;
	char old_sha1_prefix[41];
	char new_sha1_prefix[41];
	struct patch *next;
};

#define CHUNKSIZE (8192)
#define SLOP (16)

static void *read_patch_file(int fd, unsigned long *sizep)
{
	unsigned long size = 0, alloc = CHUNKSIZE;
	void *buffer = xmalloc(alloc);

	for (;;) {
		int nr = alloc - size;
		if (nr < 1024) {
			alloc += CHUNKSIZE;
			buffer = xrealloc(buffer, alloc);
			nr = alloc - size;
		}
		nr = xread(fd, buffer + size, nr);
		if (!nr)
			break;
		if (nr < 0)
			die("git-apply: read returned %s", strerror(errno));
		size += nr;
	}
	*sizep = size;

	/*
	 * Make sure that we have some slop in the buffer
	 * so that we can do speculative "memcmp" etc, and
	 * see to it that it is NUL-filled.
	 */
	if (alloc < size + SLOP)
		buffer = xrealloc(buffer, size + SLOP);
	memset(buffer + size, 0, SLOP);
	return buffer;
}

static unsigned long linelen(const char *buffer, unsigned long size)
{
	unsigned long len = 0;
	while (size--) {
		len++;
		if (*buffer++ == '\n')
			break;
	}
	return len;
}

static int is_dev_null(const char *str)
{
	return !memcmp("/dev/null", str, 9) && isspace(str[9]);
}

#define TERM_SPACE	1
#define TERM_TAB	2

static int name_terminate(const char *name, int namelen, int c, int terminate)
{
	if (c == ' ' && !(terminate & TERM_SPACE))
		return 0;
	if (c == '\t' && !(terminate & TERM_TAB))
		return 0;

	return 1;
}

static char * find_name(const char *line, char *def, int p_value, int terminate)
{
	int len;
	const char *start = line;
	char *name;

	if (*line == '"') {
		/* Proposed "new-style" GNU patch/diff format; see
		 * http://marc.theaimsgroup.com/?l=git&m=112927316408690&w=2
		 */
		name = unquote_c_style(line, NULL);
		if (name) {
			char *cp = name;
			while (p_value) {
				cp = strchr(name, '/');
				if (!cp)
					break;
				cp++;
				p_value--;
			}
			if (cp) {
				/* name can later be freed, so we need
				 * to memmove, not just return cp
				 */
				memmove(name, cp, strlen(cp) + 1);
				free(def);
				return name;
			}
			else {
				free(name);
				name = NULL;
			}
		}
	}

	for (;;) {
		char c = *line;

		if (isspace(c)) {
			if (c == '\n')
				break;
			if (name_terminate(start, line-start, c, terminate))
				break;
		}
		line++;
		if (c == '/' && !--p_value)
			start = line;
	}
	if (!start)
		return def;
	len = line - start;
	if (!len)
		return def;

	/*
	 * Generally we prefer the shorter name, especially
	 * if the other one is just a variation of that with
	 * something else tacked on to the end (ie "file.orig"
	 * or "file~").
	 */
	if (def) {
		int deflen = strlen(def);
		if (deflen < len && !strncmp(start, def, deflen))
			return def;
	}

	name = xmalloc(len + 1);
	memcpy(name, start, len);
	name[len] = 0;
	free(def);
	return name;
}

/*
 * Get the name etc info from the --/+++ lines of a traditional patch header
 *
 * NOTE! This hardcodes "-p1" behaviour in filename detection.
 *
 * FIXME! The end-of-filename heuristics are kind of screwy. For existing
 * files, we can happily check the index for a match, but for creating a
 * new file we should try to match whatever "patch" does. I have no idea.
 */
static void parse_traditional_patch(const char *first, const char *second, struct patch *patch)
{
	char *name;

	first += 4;	// skip "--- "
	second += 4;	// skip "+++ "
	if (is_dev_null(first)) {
		patch->is_new = 1;
		patch->is_delete = 0;
		name = find_name(second, NULL, p_value, TERM_SPACE | TERM_TAB);
		patch->new_name = name;
	} else if (is_dev_null(second)) {
		patch->is_new = 0;
		patch->is_delete = 1;
		name = find_name(first, NULL, p_value, TERM_SPACE | TERM_TAB);
		patch->old_name = name;
	} else {
		name = find_name(first, NULL, p_value, TERM_SPACE | TERM_TAB);
		name = find_name(second, name, p_value, TERM_SPACE | TERM_TAB);
		patch->old_name = patch->new_name = name;
	}
	if (!name)
		die("unable to find filename in patch at line %d", linenr);
}

static int gitdiff_hdrend(const char *line, struct patch *patch)
{
	return -1;
}

/*
 * We're anal about diff header consistency, to make
 * sure that we don't end up having strange ambiguous
 * patches floating around.
 *
 * As a result, gitdiff_{old|new}name() will check
 * their names against any previous information, just
 * to make sure..
 */
static char *gitdiff_verify_name(const char *line, int isnull, char *orig_name, const char *oldnew)
{
	if (!orig_name && !isnull)
		return find_name(line, NULL, 1, 0);

	if (orig_name) {
		int len;
		const char *name;
		char *another;
		name = orig_name;
		len = strlen(name);
		if (isnull)
			die("git-apply: bad git-diff - expected /dev/null, got %s on line %d", name, linenr);
		another = find_name(line, NULL, 1, 0);
		if (!another || memcmp(another, name, len))
			die("git-apply: bad git-diff - inconsistent %s filename on line %d", oldnew, linenr);
		free(another);
		return orig_name;
	}
	else {
		/* expect "/dev/null" */
		if (memcmp("/dev/null", line, 9) || line[9] != '\n')
			die("git-apply: bad git-diff - expected /dev/null on line %d", linenr);
		return NULL;
	}
}

static int gitdiff_oldname(const char *line, struct patch *patch)
{
	patch->old_name = gitdiff_verify_name(line, patch->is_new, patch->old_name, "old");
	return 0;
}

static int gitdiff_newname(const char *line, struct patch *patch)
{
	patch->new_name = gitdiff_verify_name(line, patch->is_delete, patch->new_name, "new");
	return 0;
}

static int gitdiff_oldmode(const char *line, struct patch *patch)
{
	patch->old_mode = strtoul(line, NULL, 8);
	return 0;
}

static int gitdiff_newmode(const char *line, struct patch *patch)
{
	patch->new_mode = strtoul(line, NULL, 8);
	return 0;
}

static int gitdiff_delete(const char *line, struct patch *patch)
{
	patch->is_delete = 1;
	patch->old_name = patch->def_name;
	return gitdiff_oldmode(line, patch);
}

static int gitdiff_newfile(const char *line, struct patch *patch)
{
	patch->is_new = 1;
	patch->new_name = patch->def_name;
	return gitdiff_newmode(line, patch);
}

static int gitdiff_copysrc(const char *line, struct patch *patch)
{
	patch->is_copy = 1;
	patch->old_name = find_name(line, NULL, 0, 0);
	return 0;
}

static int gitdiff_copydst(const char *line, struct patch *patch)
{
	patch->is_copy = 1;
	patch->new_name = find_name(line, NULL, 0, 0);
	return 0;
}

static int gitdiff_renamesrc(const char *line, struct patch *patch)
{
	patch->is_rename = 1;
	patch->old_name = find_name(line, NULL, 0, 0);
	return 0;
}

static int gitdiff_renamedst(const char *line, struct patch *patch)
{
	patch->is_rename = 1;
	patch->new_name = find_name(line, NULL, 0, 0);
	return 0;
}

static int gitdiff_similarity(const char *line, struct patch *patch)
{
	if ((patch->score = strtoul(line, NULL, 10)) == ULONG_MAX)
		patch->score = 0;
	return 0;
}

static int gitdiff_dissimilarity(const char *line, struct patch *patch)
{
	if ((patch->score = strtoul(line, NULL, 10)) == ULONG_MAX)
		patch->score = 0;
	return 0;
}

static int gitdiff_index(const char *line, struct patch *patch)
{
	/* index line is N hexadecimal, "..", N hexadecimal,
	 * and optional space with octal mode.
	 */
	const char *ptr, *eol;
	int len;

	ptr = strchr(line, '.');
	if (!ptr || ptr[1] != '.' || 40 < ptr - line)
		return 0;
	len = ptr - line;
	memcpy(patch->old_sha1_prefix, line, len);
	patch->old_sha1_prefix[len] = 0;

	line = ptr + 2;
	ptr = strchr(line, ' ');
	eol = strchr(line, '\n');

	if (!ptr || eol < ptr)
		ptr = eol;
	len = ptr - line;

	if (40 < len)
		return 0;
	memcpy(patch->new_sha1_prefix, line, len);
	patch->new_sha1_prefix[len] = 0;
	if (*ptr == ' ')
		patch->new_mode = patch->old_mode = strtoul(ptr+1, NULL, 8);
	return 0;
}

/*
 * This is normal for a diff that doesn't change anything: we'll fall through
 * into the next diff. Tell the parser to break out.
 */
static int gitdiff_unrecognized(const char *line, struct patch *patch)
{
	return -1;
}

static const char *stop_at_slash(const char *line, int llen)
{
	int i;

	for (i = 0; i < llen; i++) {
		int ch = line[i];
		if (ch == '/')
			return line + i;
	}
	return NULL;
}

/* This is to extract the same name that appears on "diff --git"
 * line.  We do not find and return anything if it is a rename
 * patch, and it is OK because we will find the name elsewhere.
 * We need to reliably find name only when it is mode-change only,
 * creation or deletion of an empty file.  In any of these cases,
 * both sides are the same name under a/ and b/ respectively.
 */
static char *git_header_name(char *line, int llen)
{
	int len;
	const char *name;
	const char *second = NULL;

	line += strlen("diff --git ");
	llen -= strlen("diff --git ");

	if (*line == '"') {
		const char *cp;
		char *first = unquote_c_style(line, &second);
		if (!first)
			return NULL;

		/* advance to the first slash */
		cp = stop_at_slash(first, strlen(first));
		if (!cp || cp == first) {
			/* we do not accept absolute paths */
		free_first_and_fail:
			free(first);
			return NULL;
		}
		len = strlen(cp+1);
		memmove(first, cp+1, len+1); /* including NUL */

		/* second points at one past closing dq of name.
		 * find the second name.
		 */
		while ((second < line + llen) && isspace(*second))
			second++;

		if (line + llen <= second)
			goto free_first_and_fail;
		if (*second == '"') {
			char *sp = unquote_c_style(second, NULL);
			if (!sp)
				goto free_first_and_fail;
			cp = stop_at_slash(sp, strlen(sp));
			if (!cp || cp == sp) {
			free_both_and_fail:
				free(sp);
				goto free_first_and_fail;
			}
			/* They must match, otherwise ignore */
			if (strcmp(cp+1, first))
				goto free_both_and_fail;
			free(sp);
			return first;
		}

		/* unquoted second */
		cp = stop_at_slash(second, line + llen - second);
		if (!cp || cp == second)
			goto free_first_and_fail;
		cp++;
		if (line + llen - cp != len + 1 ||
		    memcmp(first, cp, len))
			goto free_first_and_fail;
		return first;
	}

	/* unquoted first name */
	name = stop_at_slash(line, llen);
	if (!name || name == line)
		return NULL;

	name++;

	/* since the first name is unquoted, a dq if exists must be
	 * the beginning of the second name.
	 */
	for (second = name; second < line + llen; second++) {
		if (*second == '"') {
			const char *cp = second;
			const char *np;
			char *sp = unquote_c_style(second, NULL);

			if (!sp)
				return NULL;
			np = stop_at_slash(sp, strlen(sp));
			if (!np || np == sp) {
			free_second_and_fail:
				free(sp);
				return NULL;
			}
			np++;
			len = strlen(np);
			if (len < cp - name &&
			    !strncmp(np, name, len) &&
			    isspace(name[len])) {
				/* Good */
				memmove(sp, np, len + 1);
				return sp;
			}
			goto free_second_and_fail;
		}
	}

	/*
	 * Accept a name only if it shows up twice, exactly the same
	 * form.
	 */
	for (len = 0 ; ; len++) {
		char c = name[len];

		switch (c) {
		default:
			continue;
		case '\n':
			return NULL;
		case '\t': case ' ':
			second = name+len;
			for (;;) {
				char c = *second++;
				if (c == '\n')
					return NULL;
				if (c == '/')
					break;
			}
			if (second[len] == '\n' && !memcmp(name, second, len)) {
				char *ret = xmalloc(len + 1);
				memcpy(ret, name, len);
				ret[len] = 0;
				return ret;
			}
		}
	}
	return NULL;
}

/* Verify that we recognize the lines following a git header */
static int parse_git_header(char *line, int len, unsigned int size, struct patch *patch)
{
	unsigned long offset;

	/* A git diff has explicit new/delete information, so we don't guess */
	patch->is_new = 0;
	patch->is_delete = 0;

	/*
	 * Some things may not have the old name in the
	 * rest of the headers anywhere (pure mode changes,
	 * or removing or adding empty files), so we get
	 * the default name from the header.
	 */
	patch->def_name = git_header_name(line, len);

	line += len;
	size -= len;
	linenr++;
	for (offset = len ; size > 0 ; offset += len, size -= len, line += len, linenr++) {
		static const struct opentry {
			const char *str;
			int (*fn)(const char *, struct patch *);
		} optable[] = {
			{ "@@ -", gitdiff_hdrend },
			{ "--- ", gitdiff_oldname },
			{ "+++ ", gitdiff_newname },
			{ "old mode ", gitdiff_oldmode },
			{ "new mode ", gitdiff_newmode },
			{ "deleted file mode ", gitdiff_delete },
			{ "new file mode ", gitdiff_newfile },
			{ "copy from ", gitdiff_copysrc },
			{ "copy to ", gitdiff_copydst },
			{ "rename old ", gitdiff_renamesrc },
			{ "rename new ", gitdiff_renamedst },
			{ "rename from ", gitdiff_renamesrc },
			{ "rename to ", gitdiff_renamedst },
			{ "similarity index ", gitdiff_similarity },
			{ "dissimilarity index ", gitdiff_dissimilarity },
			{ "index ", gitdiff_index },
			{ "", gitdiff_unrecognized },
		};
		int i;

		len = linelen(line, size);
		if (!len || line[len-1] != '\n')
			break;
		for (i = 0; i < ARRAY_SIZE(optable); i++) {
			const struct opentry *p = optable + i;
			int oplen = strlen(p->str);
			if (len < oplen || memcmp(p->str, line, oplen))
				continue;
			if (p->fn(line + oplen, patch) < 0)
				return offset;
			break;
		}
	}

	return offset;
}

static int parse_num(const char *line, unsigned long *p)
{
	char *ptr;

	if (!isdigit(*line))
		return 0;
	*p = strtoul(line, &ptr, 10);
	return ptr - line;
}

static int parse_range(const char *line, int len, int offset, const char *expect,
			unsigned long *p1, unsigned long *p2)
{
	int digits, ex;

	if (offset < 0 || offset >= len)
		return -1;
	line += offset;
	len -= offset;

	digits = parse_num(line, p1);
	if (!digits)
		return -1;

	offset += digits;
	line += digits;
	len -= digits;

	*p2 = 1;
	if (*line == ',') {
		digits = parse_num(line+1, p2);
		if (!digits)
			return -1;

		offset += digits+1;
		line += digits+1;
		len -= digits+1;
	}

	ex = strlen(expect);
	if (ex > len)
		return -1;
	if (memcmp(line, expect, ex))
		return -1;

	return offset + ex;
}

/*
 * Parse a unified diff fragment header of the
 * form "@@ -a,b +c,d @@"
 */
static int parse_fragment_header(char *line, int len, struct fragment *fragment)
{
	int offset;

	if (!len || line[len-1] != '\n')
		return -1;

	/* Figure out the number of lines in a fragment */
	offset = parse_range(line, len, 4, " +", &fragment->oldpos, &fragment->oldlines);
	offset = parse_range(line, len, offset, " @@", &fragment->newpos, &fragment->newlines);

	return offset;
}

static int find_header(char *line, unsigned long size, int *hdrsize, struct patch *patch)
{
	unsigned long offset, len;

	patch->is_rename = patch->is_copy = 0;
	patch->is_new = patch->is_delete = -1;
	patch->old_mode = patch->new_mode = 0;
	patch->old_name = patch->new_name = NULL;
	for (offset = 0; size > 0; offset += len, size -= len, line += len, linenr++) {
		unsigned long nextlen;

		len = linelen(line, size);
		if (!len)
			break;

		/* Testing this early allows us to take a few shortcuts.. */
		if (len < 6)
			continue;

		/*
		 * Make sure we don't find any unconnected patch fragmants.
		 * That's a sign that we didn't find a header, and that a
		 * patch has become corrupted/broken up.
		 */
		if (!memcmp("@@ -", line, 4)) {
			struct fragment dummy;
			if (parse_fragment_header(line, len, &dummy) < 0)
				continue;
			error("patch fragment without header at line %d: %.*s", linenr, (int)len-1, line);
		}

		if (size < len + 6)
			break;

		/*
		 * Git patch? It might not have a real patch, just a rename
		 * or mode change, so we handle that specially
		 */
		if (!memcmp("diff --git ", line, 11)) {
			int git_hdr_len = parse_git_header(line, len, size, patch);
			if (git_hdr_len <= len)
				continue;
			if (!patch->old_name && !patch->new_name) {
				if (!patch->def_name)
					die("git diff header lacks filename information (line %d)", linenr);
				patch->old_name = patch->new_name = patch->def_name;
			}
			*hdrsize = git_hdr_len;
			return offset;
		}

		/** --- followed by +++ ? */
		if (memcmp("--- ", line,  4) || memcmp("+++ ", line + len, 4))
			continue;

		/*
		 * We only accept unified patches, so we want it to
		 * at least have "@@ -a,b +c,d @@\n", which is 14 chars
		 * minimum
		 */
		nextlen = linelen(line + len, size - len);
		if (size < nextlen + 14 || memcmp("@@ -", line + len + nextlen, 4))
			continue;

		/* Ok, we'll consider it a patch */
		parse_traditional_patch(line, line+len, patch);
		*hdrsize = len + nextlen;
		linenr += 2;
		return offset;
	}
	return -1;
}

/*
 * Parse a unified diff. Note that this really needs
 * to parse each fragment separately, since the only
 * way to know the difference between a "---" that is
 * part of a patch, and a "---" that starts the next
 * patch is to look at the line counts..
 */
static int parse_fragment(char *line, unsigned long size, struct patch *patch, struct fragment *fragment)
{
	int added, deleted;
	int len = linelen(line, size), offset;
	unsigned long oldlines, newlines;
	unsigned long leading, trailing;

	offset = parse_fragment_header(line, len, fragment);
	if (offset < 0)
		return -1;
	oldlines = fragment->oldlines;
	newlines = fragment->newlines;
	leading = 0;
	trailing = 0;

	if (patch->is_new < 0) {
		patch->is_new =  !oldlines;
		if (!oldlines)
			patch->old_name = NULL;
	}
	if (patch->is_delete < 0) {
		patch->is_delete = !newlines;
		if (!newlines)
			patch->new_name = NULL;
	}

	if (patch->is_new && oldlines)
		return error("new file depends on old contents");
	if (patch->is_delete != !newlines) {
		if (newlines)
			return error("deleted file still has contents");
		fprintf(stderr, "** warning: file %s becomes empty but is not deleted\n", patch->new_name);
	}

	/* Parse the thing.. */
	line += len;
	size -= len;
	linenr++;
	added = deleted = 0;
	for (offset = len; size > 0; offset += len, size -= len, line += len, linenr++) {
		if (!oldlines && !newlines)
			break;
		len = linelen(line, size);
		if (!len || line[len-1] != '\n')
			return -1;
		switch (*line) {
		default:
			return -1;
		case ' ':
			oldlines--;
			newlines--;
			if (!deleted && !added)
				leading++;
			trailing++;
			break;
		case '-':
			deleted++;
			oldlines--;
			trailing = 0;
			break;
		case '+':
			/*
			 * We know len is at least two, since we have a '+' and
			 * we checked that the last character was a '\n' above.
			 * That is, an addition of an empty line would check
			 * the '+' here.  Sneaky...
			 */
			if ((new_whitespace != nowarn_whitespace) &&
			    isspace(line[len-2])) {
				whitespace_error++;
				if (squelch_whitespace_errors &&
				    squelch_whitespace_errors <
				    whitespace_error)
					;
				else {
					fprintf(stderr, "Adds trailing whitespace.\n%s:%d:%.*s\n",
						patch_input_file,
						linenr, len-2, line+1);
				}
			}
			added++;
			newlines--;
			trailing = 0;
			break;

                /* We allow "\ No newline at end of file". Depending
                 * on locale settings when the patch was produced we
                 * don't know what this line looks like. The only
                 * thing we do know is that it begins with "\ ".
		 * Checking for 12 is just for sanity check -- any
		 * l10n of "\ No newline..." is at least that long.
		 */
		case '\\':
			if (len < 12 || memcmp(line, "\\ ", 2))
				return -1;
			break;
		}
	}
	if (oldlines || newlines)
		return -1;
	fragment->leading = leading;
	fragment->trailing = trailing;

	/* If a fragment ends with an incomplete line, we failed to include
	 * it in the above loop because we hit oldlines == newlines == 0
	 * before seeing it.
	 */
	if (12 < size && !memcmp(line, "\\ ", 2))
		offset += linelen(line, size);

	patch->lines_added += added;
	patch->lines_deleted += deleted;
	return offset;
}

static int parse_single_patch(char *line, unsigned long size, struct patch *patch)
{
	unsigned long offset = 0;
	struct fragment **fragp = &patch->fragments;

	while (size > 4 && !memcmp(line, "@@ -", 4)) {
		struct fragment *fragment;
		int len;

		fragment = xcalloc(1, sizeof(*fragment));
		len = parse_fragment(line, size, patch, fragment);
		if (len <= 0)
			die("corrupt patch at line %d", linenr);

		fragment->patch = line;
		fragment->size = len;

		*fragp = fragment;
		fragp = &fragment->next;

		offset += len;
		line += len;
		size -= len;
	}
	return offset;
}

static inline int metadata_changes(struct patch *patch)
{
	return	patch->is_rename > 0 ||
		patch->is_copy > 0 ||
		patch->is_new > 0 ||
		patch->is_delete ||
		(patch->old_mode && patch->new_mode &&
		 patch->old_mode != patch->new_mode);
}

static int parse_binary(char *buffer, unsigned long size, struct patch *patch)
{
	/* We have read "GIT binary patch\n"; what follows is a line
	 * that says the patch method (currently, either "deflated
	 * literal" or "deflated delta") and the length of data before
	 * deflating; a sequence of 'length-byte' followed by base-85
	 * encoded data follows.
	 *
	 * Each 5-byte sequence of base-85 encodes up to 4 bytes,
	 * and we would limit the patch line to 66 characters,
	 * so one line can fit up to 13 groups that would decode
	 * to 52 bytes max.  The length byte 'A'-'Z' corresponds
	 * to 1-26 bytes, and 'a'-'z' corresponds to 27-52 bytes.
	 * The end of binary is signalled with an empty line.
	 */
	int llen, used;
	struct fragment *fragment;
	char *data = NULL;

	patch->fragments = fragment = xcalloc(1, sizeof(*fragment));

	/* Grab the type of patch */
	llen = linelen(buffer, size);
	used = llen;
	linenr++;

	if (!strncmp(buffer, "delta ", 6)) {
		patch->is_binary = BINARY_DELTA_DEFLATED;
		patch->deflate_origlen = strtoul(buffer + 6, NULL, 10);
	}
	else if (!strncmp(buffer, "literal ", 8)) {
		patch->is_binary = BINARY_LITERAL_DEFLATED;
		patch->deflate_origlen = strtoul(buffer + 8, NULL, 10);
	}
	else
		return error("unrecognized binary patch at line %d: %.*s",
			     linenr-1, llen-1, buffer);
	buffer += llen;
	while (1) {
		int byte_length, max_byte_length, newsize;
		llen = linelen(buffer, size);
		used += llen;
		linenr++;
		if (llen == 1)
			break;
		/* Minimum line is "A00000\n" which is 7-byte long,
		 * and the line length must be multiple of 5 plus 2.
		 */
		if ((llen < 7) || (llen-2) % 5)
			goto corrupt;
		max_byte_length = (llen - 2) / 5 * 4;
		byte_length = *buffer;
		if ('A' <= byte_length && byte_length <= 'Z')
			byte_length = byte_length - 'A' + 1;
		else if ('a' <= byte_length && byte_length <= 'z')
			byte_length = byte_length - 'a' + 27;
		else
			goto corrupt;
		/* if the input length was not multiple of 4, we would
		 * have filler at the end but the filler should never
		 * exceed 3 bytes
		 */
		if (max_byte_length < byte_length ||
		    byte_length <= max_byte_length - 4)
			goto corrupt;
		newsize = fragment->size + byte_length;
		data = xrealloc(data, newsize);
		if (decode_85(data + fragment->size,
			      buffer + 1,
			      byte_length))
			goto corrupt;
		fragment->size = newsize;
		buffer += llen;
		size -= llen;
	}
	fragment->patch = data;
	return used;
 corrupt:
	return error("corrupt binary patch at line %d: %.*s",
		     linenr-1, llen-1, buffer);
}

static int parse_chunk(char *buffer, unsigned long size, struct patch *patch)
{
	int hdrsize, patchsize;
	int offset = find_header(buffer, size, &hdrsize, patch);

	if (offset < 0)
		return offset;

	patchsize = parse_single_patch(buffer + offset + hdrsize, size - offset - hdrsize, patch);

	if (!patchsize) {
		static const char *binhdr[] = {
			"Binary files ",
			"Files ",
			NULL,
		};
		static const char git_binary[] = "GIT binary patch\n";
		int i;
		int hd = hdrsize + offset;
		unsigned long llen = linelen(buffer + hd, size - hd);

		if (llen == sizeof(git_binary) - 1 &&
		    !memcmp(git_binary, buffer + hd, llen)) {
			int used;
			linenr++;
			used = parse_binary(buffer + hd + llen,
					    size - hd - llen, patch);
			if (used)
				patchsize = used + llen;
			else
				patchsize = 0;
		}
		else if (!memcmp(" differ\n", buffer + hd + llen - 8, 8)) {
			for (i = 0; binhdr[i]; i++) {
				int len = strlen(binhdr[i]);
				if (len < size - hd &&
				    !memcmp(binhdr[i], buffer + hd, len)) {
					linenr++;
					patch->is_binary = 1;
					patchsize = llen;
					break;
				}
			}
		}

		/* Empty patch cannot be applied if:
		 * - it is a binary patch and we do not do binary_replace, or
		 * - text patch without metadata change
		 */
		if ((apply || check) &&
		    (patch->is_binary
		     ? !allow_binary_replacement
		     : !metadata_changes(patch)))
			die("patch with only garbage at line %d", linenr);
	}

	return offset + hdrsize + patchsize;
}

static const char pluses[] = "++++++++++++++++++++++++++++++++++++++++++++++++++++++++++++++++++++++";
static const char minuses[]= "----------------------------------------------------------------------";

static void show_stats(struct patch *patch)
{
	const char *prefix = "";
	char *name = patch->new_name;
	char *qname = NULL;
	int len, max, add, del, total;

	if (!name)
		name = patch->old_name;

	if (0 < (len = quote_c_style(name, NULL, NULL, 0))) {
		qname = xmalloc(len + 1);
		quote_c_style(name, qname, NULL, 0);
		name = qname;
	}

	/*
	 * "scale" the filename
	 */
	len = strlen(name);
	max = max_len;
	if (max > 50)
		max = 50;
	if (len > max) {
		char *slash;
		prefix = "...";
		max -= 3;
		name += len - max;
		slash = strchr(name, '/');
		if (slash)
			name = slash;
	}
	len = max;

	/*
	 * scale the add/delete
	 */
	max = max_change;
	if (max + len > 70)
		max = 70 - len;

	add = patch->lines_added;
	del = patch->lines_deleted;
	total = add + del;

	if (max_change > 0) {
		total = (total * max + max_change / 2) / max_change;
		add = (add * max + max_change / 2) / max_change;
		del = total - add;
	}
	if (patch->is_binary)
		printf(" %s%-*s |  Bin\n", prefix, len, name);
	else
		printf(" %s%-*s |%5d %.*s%.*s\n", prefix,
		       len, name, patch->lines_added + patch->lines_deleted,
		       add, pluses, del, minuses);
	if (qname)
		free(qname);
}

static int read_old_data(struct stat *st, const char *path, void *buf, unsigned long size)
{
	int fd;
	unsigned long got;

	switch (st->st_mode & S_IFMT) {
	case S_IFLNK:
		return readlink(path, buf, size);
	case S_IFREG:
		fd = open(path, O_RDONLY);
		if (fd < 0)
			return error("unable to open %s", path);
		got = 0;
		for (;;) {
			int ret = xread(fd, buf + got, size - got);
			if (ret <= 0)
				break;
			got += ret;
		}
		close(fd);
		return got;

	default:
		return -1;
	}
}

static int find_offset(const char *buf, unsigned long size, const char *fragment, unsigned long fragsize, int line, int *lines)
{
	int i;
	unsigned long start, backwards, forwards;

	if (fragsize > size)
		return -1;

	start = 0;
	if (line > 1) {
		unsigned long offset = 0;
		i = line-1;
		while (offset + fragsize <= size) {
			if (buf[offset++] == '\n') {
				start = offset;
				if (!--i)
					break;
			}
		}
	}

	/* Exact line number? */
	if (!memcmp(buf + start, fragment, fragsize))
		return start;

	/*
	 * There's probably some smart way to do this, but I'll leave
	 * that to the smart and beautiful people. I'm simple and stupid.
	 */
	backwards = start;
	forwards = start;
	for (i = 0; ; i++) {
		unsigned long try;
		int n;

		/* "backward" */
		if (i & 1) {
			if (!backwards) {
				if (forwards + fragsize > size)
					break;
				continue;
			}
			do {
				--backwards;
			} while (backwards && buf[backwards-1] != '\n');
			try = backwards;
		} else {
			while (forwards + fragsize <= size) {
				if (buf[forwards++] == '\n')
					break;
			}
			try = forwards;
		}

		if (try + fragsize > size)
			continue;
		if (memcmp(buf + try, fragment, fragsize))
			continue;
		n = (i >> 1)+1;
		if (i & 1)
			n = -n;
		*lines = n;
		return try;
	}

	/*
	 * We should start searching forward and backward.
	 */
	return -1;
}

static void remove_first_line(const char **rbuf, int *rsize)
{
	const char *buf = *rbuf;
	int size = *rsize;
	unsigned long offset;
	offset = 0;
	while (offset <= size) {
		if (buf[offset++] == '\n')
			break;
	}
	*rsize = size - offset;
	*rbuf = buf + offset;
}

static void remove_last_line(const char **rbuf, int *rsize)
{
	const char *buf = *rbuf;
	int size = *rsize;
	unsigned long offset;
	offset = size - 1;
	while (offset > 0) {
		if (buf[--offset] == '\n')
			break;
	}
	*rsize = offset + 1;
}

struct buffer_desc {
	char *buffer;
	unsigned long size;
	unsigned long alloc;
};

static int apply_line(char *output, const char *patch, int plen)
{
	/* plen is number of bytes to be copied from patch,
	 * starting at patch+1 (patch[0] is '+').  Typically
	 * patch[plen] is '\n'.
	 */
	int add_nl_to_tail = 0;
	if ((new_whitespace == strip_whitespace) &&
	    1 < plen && isspace(patch[plen-1])) {
		if (patch[plen] == '\n')
			add_nl_to_tail = 1;
		plen--;
		while (0 < plen && isspace(patch[plen]))
			plen--;
		applied_after_stripping++;
	}
	memcpy(output, patch + 1, plen);
	if (add_nl_to_tail)
		output[plen++] = '\n';
	return plen;
}

static int apply_one_fragment(struct buffer_desc *desc, struct fragment *frag)
{
	char *buf = desc->buffer;
	const char *patch = frag->patch;
	int offset, size = frag->size;
	char *old = xmalloc(size);
	char *new = xmalloc(size);
	const char *oldlines, *newlines;
	int oldsize = 0, newsize = 0;
	unsigned long leading, trailing;
	int pos, lines;

	while (size > 0) {
		int len = linelen(patch, size);
		int plen;

		if (!len)
			break;

		/*
		 * "plen" is how much of the line we should use for
		 * the actual patch data. Normally we just remove the
		 * first character on the line, but if the line is
		 * followed by "\ No newline", then we also remove the
		 * last one (which is the newline, of course).
		 */
		plen = len-1;
		if (len < size && patch[len] == '\\')
			plen--;
		switch (*patch) {
		case ' ':
		case '-':
			memcpy(old + oldsize, patch + 1, plen);
			oldsize += plen;
			if (*patch == '-')
				break;
		/* Fall-through for ' ' */
		case '+':
			if (*patch != '+' || !no_add)
				newsize += apply_line(new + newsize, patch,
						      plen);
			break;
		case '@': case '\\':
			/* Ignore it, we already handled it */
			break;
		default:
			return -1;
		}
		patch += len;
		size -= len;
	}

#ifdef NO_ACCURATE_DIFF
	if (oldsize > 0 && old[oldsize - 1] == '\n' &&
			newsize > 0 && new[newsize - 1] == '\n') {
		oldsize--;
		newsize--;
	}
#endif

	oldlines = old;
	newlines = new;
	leading = frag->leading;
	trailing = frag->trailing;
	lines = 0;
	pos = frag->newpos;
	for (;;) {
		offset = find_offset(buf, desc->size, oldlines, oldsize, pos, &lines);
		if (offset >= 0) {
			int diff = newsize - oldsize;
			unsigned long size = desc->size + diff;
			unsigned long alloc = desc->alloc;

			/* Warn if it was necessary to reduce the number
			 * of context lines.
			 */
			if ((leading != frag->leading) || (trailing != frag->trailing))
				fprintf(stderr, "Context reduced to (%ld/%ld) to apply fragment at %d\n",
					leading, trailing, pos + lines);

			if (size > alloc) {
				alloc = size + 8192;
				desc->alloc = alloc;
				buf = xrealloc(buf, alloc);
				desc->buffer = buf;
			}
			desc->size = size;
			memmove(buf + offset + newsize, buf + offset + oldsize, size - offset - newsize);
			memcpy(buf + offset, newlines, newsize);
			offset = 0;

			break;
		}

		/* Am I at my context limits? */
		if ((leading <= p_context) && (trailing <= p_context))
			break;
		/* Reduce the number of context lines
		 * Reduce both leading and trailing if they are equal
		 * otherwise just reduce the larger context.
		 */
		if (leading >= trailing) {
			remove_first_line(&oldlines, &oldsize);
			remove_first_line(&newlines, &newsize);
			pos--;
			leading--;
		}
		if (trailing > leading) {
			remove_last_line(&oldlines, &oldsize);
			remove_last_line(&newlines, &newsize);
			trailing--;
		}
	}

	free(old);
	free(new);
	return offset;
}

static char *inflate_it(const void *data, unsigned long size,
			unsigned long inflated_size)
{
	z_stream stream;
	void *out;
	int st;

	memset(&stream, 0, sizeof(stream));

	stream.next_in = (unsigned char *)data;
	stream.avail_in = size;
	stream.next_out = out = xmalloc(inflated_size);
	stream.avail_out = inflated_size;
	inflateInit(&stream);
	st = inflate(&stream, Z_FINISH);
	if ((st != Z_STREAM_END) || stream.total_out != inflated_size) {
		free(out);
		return NULL;
	}
	return out;
}

static int apply_binary_fragment(struct buffer_desc *desc, struct patch *patch)
{
	unsigned long dst_size;
	struct fragment *fragment = patch->fragments;
	void *data;
	void *result;

	data = inflate_it(fragment->patch, fragment->size,
			  patch->deflate_origlen);
	if (!data)
		return error("corrupt patch data");
	switch (patch->is_binary) {
	case BINARY_DELTA_DEFLATED:
		result = patch_delta(desc->buffer, desc->size,
				     data,
				     patch->deflate_origlen,
				     &dst_size);
		free(desc->buffer);
		desc->buffer = result;
		free(data);
		break;
	case BINARY_LITERAL_DEFLATED:
		free(desc->buffer);
		desc->buffer = data;
		dst_size = patch->deflate_origlen;
		break;
	}
	if (!desc->buffer)
		return -1;
	desc->size = desc->alloc = dst_size;
	return 0;
}

static int apply_binary(struct buffer_desc *desc, struct patch *patch)
{
	const char *name = patch->old_name ? patch->old_name : patch->new_name;
	unsigned char sha1[20];
	unsigned char hdr[50];
	int hdrlen;

	if (!allow_binary_replacement)
		return error("cannot apply binary patch to '%s' "
			     "without --allow-binary-replacement",
			     name);

	/* For safety, we require patch index line to contain
	 * full 40-byte textual SHA1 for old and new, at least for now.
	 */
	if (strlen(patch->old_sha1_prefix) != 40 ||
	    strlen(patch->new_sha1_prefix) != 40 ||
	    get_sha1_hex(patch->old_sha1_prefix, sha1) ||
	    get_sha1_hex(patch->new_sha1_prefix, sha1))
		return error("cannot apply binary patch to '%s' "
			     "without full index line", name);

	if (patch->old_name) {
		/* See if the old one matches what the patch
		 * applies to.
		 */
		write_sha1_file_prepare(desc->buffer, desc->size,
					blob_type, sha1, hdr, &hdrlen);
		if (strcmp(sha1_to_hex(sha1), patch->old_sha1_prefix))
			return error("the patch applies to '%s' (%s), "
				     "which does not match the "
				     "current contents.",
				     name, sha1_to_hex(sha1));
	}
	else {
		/* Otherwise, the old one must be empty. */
		if (desc->size)
			return error("the patch applies to an empty "
				     "'%s' but it is not empty", name);
	}
<<<<<<< HEAD

	get_sha1_hex(patch->new_sha1_prefix, sha1);
	if (!memcmp(sha1, null_sha1, 20)) {
		free(desc->buffer);
		desc->alloc = desc->size = 0;
		desc->buffer = NULL;
		return 0; /* deletion patch */
	}

=======

	get_sha1_hex(patch->new_sha1_prefix, sha1);
	if (!memcmp(sha1, null_sha1, 20)) {
		free(desc->buffer);
		desc->alloc = desc->size = 0;
		desc->buffer = NULL;
		return 0; /* deletion patch */
	}

>>>>>>> f7a3276b
	if (has_sha1_file(sha1)) {
		/* We already have the postimage */
		char type[10];
		unsigned long size;

		free(desc->buffer);
		desc->buffer = read_sha1_file(sha1, type, &size);
		if (!desc->buffer)
			return error("the necessary postimage %s for "
				     "'%s' cannot be read",
				     patch->new_sha1_prefix, name);
		desc->alloc = desc->size = size;
	}
	else {
		/* We have verified desc matches the preimage;
		 * apply the patch data to it, which is stored
		 * in the patch->fragments->{patch,size}.
		 */
		if (apply_binary_fragment(desc, patch))
			return error("binary patch does not apply to '%s'",
				     name);

		/* verify that the result matches */
		write_sha1_file_prepare(desc->buffer, desc->size, blob_type,
					sha1, hdr, &hdrlen);
		if (strcmp(sha1_to_hex(sha1), patch->new_sha1_prefix))
			return error("binary patch to '%s' creates incorrect result", name);
	}

	return 0;
}

static int apply_fragments(struct buffer_desc *desc, struct patch *patch)
{
	struct fragment *frag = patch->fragments;
	const char *name = patch->old_name ? patch->old_name : patch->new_name;

	if (patch->is_binary)
		return apply_binary(desc, patch);

	while (frag) {
		if (apply_one_fragment(desc, frag) < 0)
			return error("patch failed: %s:%ld",
				     name, frag->oldpos);
		frag = frag->next;
	}
	return 0;
}

static int apply_data(struct patch *patch, struct stat *st)
{
	char *buf;
	unsigned long size, alloc;
	struct buffer_desc desc;

	size = 0;
	alloc = 0;
	buf = NULL;
	if (patch->old_name) {
		size = st->st_size;
		alloc = size + 8192;
		buf = xmalloc(alloc);
		if (read_old_data(st, patch->old_name, buf, alloc) != size)
			return error("read of %s failed", patch->old_name);
	}

	desc.size = size;
	desc.alloc = alloc;
	desc.buffer = buf;
	if (apply_fragments(&desc, patch) < 0)
		return -1;
	patch->result = desc.buffer;
	patch->resultsize = desc.size;

	if (patch->is_delete && patch->resultsize)
		return error("removal patch leaves file contents");

	return 0;
}

static int check_patch(struct patch *patch)
{
	struct stat st;
	const char *old_name = patch->old_name;
	const char *new_name = patch->new_name;
	const char *name = old_name ? old_name : new_name;

	if (old_name) {
		int changed;
		int stat_ret = lstat(old_name, &st);

		if (check_index) {
			int pos = cache_name_pos(old_name, strlen(old_name));
			if (pos < 0)
				return error("%s: does not exist in index",
					     old_name);
			if (stat_ret < 0) {
				struct checkout costate;
				if (errno != ENOENT)
					return error("%s: %s", old_name,
						     strerror(errno));
				/* checkout */
				costate.base_dir = "";
				costate.base_dir_len = 0;
				costate.force = 0;
				costate.quiet = 0;
				costate.not_new = 0;
				costate.refresh_cache = 1;
				if (checkout_entry(active_cache[pos],
						   &costate,
						   NULL) ||
				    lstat(old_name, &st))
					return -1;
			}

			changed = ce_match_stat(active_cache[pos], &st, 1);
			if (changed)
				return error("%s: does not match index",
					     old_name);
		}
		else if (stat_ret < 0)
			return error("%s: %s", old_name, strerror(errno));

		if (patch->is_new < 0)
			patch->is_new = 0;
		st.st_mode = ntohl(create_ce_mode(st.st_mode));
		if (!patch->old_mode)
			patch->old_mode = st.st_mode;
		if ((st.st_mode ^ patch->old_mode) & S_IFMT)
			return error("%s: wrong type", old_name);
		if (st.st_mode != patch->old_mode)
			fprintf(stderr, "warning: %s has type %o, expected %o\n",
				old_name, st.st_mode, patch->old_mode);
	}

	if (new_name && (patch->is_new | patch->is_rename | patch->is_copy)) {
		if (check_index && cache_name_pos(new_name, strlen(new_name)) >= 0)
			return error("%s: already exists in index", new_name);
		if (!lstat(new_name, &st))
			return error("%s: already exists in working directory", new_name);
		if (errno != ENOENT)
			return error("%s: %s", new_name, strerror(errno));
		if (!patch->new_mode) {
			if (patch->is_new)
				patch->new_mode = S_IFREG | 0644;
			else
				patch->new_mode = patch->old_mode;
		}
	}

	if (new_name && old_name) {
		int same = !strcmp(old_name, new_name);
		if (!patch->new_mode)
			patch->new_mode = patch->old_mode;
		if ((patch->old_mode ^ patch->new_mode) & S_IFMT)
			return error("new mode (%o) of %s does not match old mode (%o)%s%s",
				patch->new_mode, new_name, patch->old_mode,
				same ? "" : " of ", same ? "" : old_name);
	}	

	if (apply_data(patch, &st) < 0)
		return error("%s: patch does not apply", name);
	return 0;
}

static int check_patch_list(struct patch *patch)
{
	int error = 0;

	for (;patch ; patch = patch->next)
		error |= check_patch(patch);
	return error;
}

static inline int is_null_sha1(const unsigned char *sha1)
{
	return !memcmp(sha1, null_sha1, 20);
}

static void show_index_list(struct patch *list)
{
	struct patch *patch;

	/* Once we start supporting the reverse patch, it may be
	 * worth showing the new sha1 prefix, but until then...
	 */
	for (patch = list; patch; patch = patch->next) {
		const unsigned char *sha1_ptr;
		unsigned char sha1[20];
		const char *name;

		name = patch->old_name ? patch->old_name : patch->new_name;
		if (patch->is_new)
			sha1_ptr = null_sha1;
		else if (get_sha1(patch->old_sha1_prefix, sha1))
			die("sha1 information is lacking or useless (%s).",
			    name);
		else
			sha1_ptr = sha1;

		printf("%06o %s	",patch->old_mode, sha1_to_hex(sha1_ptr));
		if (line_termination && quote_c_style(name, NULL, NULL, 0))
			quote_c_style(name, NULL, stdout, 0);
		else
			fputs(name, stdout);
		putchar(line_termination);
	}
}

static void stat_patch_list(struct patch *patch)
{
	int files, adds, dels;

	for (files = adds = dels = 0 ; patch ; patch = patch->next) {
		files++;
		adds += patch->lines_added;
		dels += patch->lines_deleted;
		show_stats(patch);
	}

	printf(" %d files changed, %d insertions(+), %d deletions(-)\n", files, adds, dels);
}

static void numstat_patch_list(struct patch *patch)
{
	for ( ; patch; patch = patch->next) {
		const char *name;
		name = patch->old_name ? patch->old_name : patch->new_name;
		printf("%d\t%d\t", patch->lines_added, patch->lines_deleted);
		if (line_termination && quote_c_style(name, NULL, NULL, 0))
			quote_c_style(name, NULL, stdout, 0);
		else
			fputs(name, stdout);
		putchar('\n');
	}
}

static void show_file_mode_name(const char *newdelete, unsigned int mode, const char *name)
{
	if (mode)
		printf(" %s mode %06o %s\n", newdelete, mode, name);
	else
		printf(" %s %s\n", newdelete, name);
}

static void show_mode_change(struct patch *p, int show_name)
{
	if (p->old_mode && p->new_mode && p->old_mode != p->new_mode) {
		if (show_name)
			printf(" mode change %06o => %06o %s\n",
			       p->old_mode, p->new_mode, p->new_name);
		else
			printf(" mode change %06o => %06o\n",
			       p->old_mode, p->new_mode);
	}
}

static void show_rename_copy(struct patch *p)
{
	const char *renamecopy = p->is_rename ? "rename" : "copy";
	const char *old, *new;

	/* Find common prefix */
	old = p->old_name;
	new = p->new_name;
	while (1) {
		const char *slash_old, *slash_new;
		slash_old = strchr(old, '/');
		slash_new = strchr(new, '/');
		if (!slash_old ||
		    !slash_new ||
		    slash_old - old != slash_new - new ||
		    memcmp(old, new, slash_new - new))
			break;
		old = slash_old + 1;
		new = slash_new + 1;
	}
	/* p->old_name thru old is the common prefix, and old and new
	 * through the end of names are renames
	 */
	if (old != p->old_name)
		printf(" %s %.*s{%s => %s} (%d%%)\n", renamecopy,
		       (int)(old - p->old_name), p->old_name,
		       old, new, p->score);
	else
		printf(" %s %s => %s (%d%%)\n", renamecopy,
		       p->old_name, p->new_name, p->score);
	show_mode_change(p, 0);
}

static void summary_patch_list(struct patch *patch)
{
	struct patch *p;

	for (p = patch; p; p = p->next) {
		if (p->is_new)
			show_file_mode_name("create", p->new_mode, p->new_name);
		else if (p->is_delete)
			show_file_mode_name("delete", p->old_mode, p->old_name);
		else {
			if (p->is_rename || p->is_copy)
				show_rename_copy(p);
			else {
				if (p->score) {
					printf(" rewrite %s (%d%%)\n",
					       p->new_name, p->score);
					show_mode_change(p, 0);
				}
				else
					show_mode_change(p, 1);
			}
		}
	}
}

static void patch_stats(struct patch *patch)
{
	int lines = patch->lines_added + patch->lines_deleted;

	if (lines > max_change)
		max_change = lines;
	if (patch->old_name) {
		int len = quote_c_style(patch->old_name, NULL, NULL, 0);
		if (!len)
			len = strlen(patch->old_name);
		if (len > max_len)
			max_len = len;
	}
	if (patch->new_name) {
		int len = quote_c_style(patch->new_name, NULL, NULL, 0);
		if (!len)
			len = strlen(patch->new_name);
		if (len > max_len)
			max_len = len;
	}
}

static void remove_file(struct patch *patch)
{
	if (write_index) {
		if (remove_file_from_cache(patch->old_name) < 0)
			die("unable to remove %s from index", patch->old_name);
		cache_tree_invalidate_path(active_cache_tree, patch->old_name);
	}
	unlink(patch->old_name);
}

static void add_index_file(const char *path, unsigned mode, void *buf, unsigned long size)
{
	struct stat st;
	struct cache_entry *ce;
	int namelen = strlen(path);
	unsigned ce_size = cache_entry_size(namelen);

	if (!write_index)
		return;

	ce = xcalloc(1, ce_size);
	memcpy(ce->name, path, namelen);
	ce->ce_mode = create_ce_mode(mode);
	ce->ce_flags = htons(namelen);
	if (lstat(path, &st) < 0)
		die("unable to stat newly created file %s", path);
	fill_stat_cache_info(ce, &st);
	if (write_sha1_file(buf, size, blob_type, ce->sha1) < 0)
		die("unable to create backing store for newly created file %s", path);
	if (add_cache_entry(ce, ADD_CACHE_OK_TO_ADD) < 0)
		die("unable to add cache entry for %s", path);
}

static int try_create_file(const char *path, unsigned int mode, const char *buf, unsigned long size)
{
	int fd;

	if (S_ISLNK(mode))
		return symlink(buf, path);
	fd = open(path, O_CREAT | O_EXCL | O_WRONLY, (mode & 0100) ? 0777 : 0666);
	if (fd < 0)
		return -1;
	while (size) {
		int written = xwrite(fd, buf, size);
		if (written < 0)
			die("writing file %s: %s", path, strerror(errno));
		if (!written)
			die("out of space writing file %s", path);
		buf += written;
		size -= written;
	}
	if (close(fd) < 0)
		die("closing file %s: %s", path, strerror(errno));
	return 0;
}

/*
 * We optimistically assume that the directories exist,
 * which is true 99% of the time anyway. If they don't,
 * we create them and try again.
 */
static void create_one_file(char *path, unsigned mode, const char *buf, unsigned long size)
{
	if (!try_create_file(path, mode, buf, size))
		return;

	if (errno == ENOENT) {
		if (safe_create_leading_directories(path))
			return;
		if (!try_create_file(path, mode, buf, size))
			return;
	}

	if (errno == EEXIST) {
		unsigned int nr = getpid();

		for (;;) {
			const char *newpath;
			newpath = mkpath("%s~%u", path, nr);
			if (!try_create_file(newpath, mode, buf, size)) {
				if (!rename(newpath, path))
					return;
				unlink(newpath);
				break;
			}
			if (errno != EEXIST)
				break;
			++nr;
		}
	}
	die("unable to write file %s mode %o", path, mode);
}

static void create_file(struct patch *patch)
{
	char *path = patch->new_name;
	unsigned mode = patch->new_mode;
	unsigned long size = patch->resultsize;
	char *buf = patch->result;

	if (!mode)
		mode = S_IFREG | 0644;
	create_one_file(path, mode, buf, size);
	add_index_file(path, mode, buf, size);
	cache_tree_invalidate_path(active_cache_tree, path);
}

static void write_out_one_result(struct patch *patch)
{
	if (patch->is_delete > 0) {
		remove_file(patch);
		return;
	}
	if (patch->is_new > 0 || patch->is_copy) {
		create_file(patch);
		return;
	}
	/*
	 * Rename or modification boils down to the same
	 * thing: remove the old, write the new
	 */
	remove_file(patch);
	create_file(patch);
}

static void write_out_results(struct patch *list, int skipped_patch)
{
	if (!list && !skipped_patch)
		die("No changes");

	while (list) {
		write_out_one_result(list);
		list = list->next;
	}
}

static struct cache_file cache_file;

static struct excludes {
	struct excludes *next;
	const char *path;
} *excludes;

static int use_patch(struct patch *p)
{
	const char *pathname = p->new_name ? p->new_name : p->old_name;
	struct excludes *x = excludes;
	while (x) {
		if (fnmatch(x->path, pathname, 0) == 0)
			return 0;
		x = x->next;
	}
	if (0 < prefix_length) {
		int pathlen = strlen(pathname);
		if (pathlen <= prefix_length ||
		    memcmp(prefix, pathname, prefix_length))
			return 0;
	}
	return 1;
}

static int apply_patch(int fd, const char *filename)
{
	unsigned long offset, size;
	char *buffer = read_patch_file(fd, &size);
	struct patch *list = NULL, **listp = &list;
	int skipped_patch = 0;

	patch_input_file = filename;
	if (!buffer)
		return -1;
	offset = 0;
	while (size > 0) {
		struct patch *patch;
		int nr;

		patch = xcalloc(1, sizeof(*patch));
		nr = parse_chunk(buffer + offset, size, patch);
		if (nr < 0)
			break;
		if (use_patch(patch)) {
			patch_stats(patch);
			*listp = patch;
			listp = &patch->next;
		} else {
			/* perhaps free it a bit better? */
			free(patch);
			skipped_patch++;
		}
		offset += nr;
		size -= nr;
	}

	if (whitespace_error && (new_whitespace == error_on_whitespace))
		apply = 0;

	write_index = check_index && apply;
	if (write_index && newfd < 0)
		newfd = hold_index_file_for_update(&cache_file, get_index_file());
	if (check_index) {
		if (read_cache() < 0)
			die("unable to read index file");
	}

	if ((check || apply) && check_patch_list(list) < 0)
		exit(1);

	if (apply)
		write_out_results(list, skipped_patch);

	if (show_index_info)
		show_index_list(list);

	if (diffstat)
		stat_patch_list(list);

	if (numstat)
		numstat_patch_list(list);

	if (summary)
		summary_patch_list(list);

	free(buffer);
	return 0;
}

static int git_apply_config(const char *var, const char *value)
{
	if (!strcmp(var, "apply.whitespace")) {
		apply_default_whitespace = strdup(value);
		return 0;
	}
	return git_default_config(var, value);
}


int main(int argc, char **argv)
{
	int i;
	int read_stdin = 1;
	const char *whitespace_option = NULL;

	for (i = 1; i < argc; i++) {
		const char *arg = argv[i];
		char *end;
		int fd;

		if (!strcmp(arg, "-")) {
			apply_patch(0, "<stdin>");
			read_stdin = 0;
			continue;
		}
		if (!strncmp(arg, "--exclude=", 10)) {
			struct excludes *x = xmalloc(sizeof(*x));
			x->path = arg + 10;
			x->next = excludes;
			excludes = x;
			continue;
		}
		if (!strncmp(arg, "-p", 2)) {
			p_value = atoi(arg + 2);
			continue;
		}
		if (!strcmp(arg, "--no-add")) {
			no_add = 1;
			continue;
		}
		if (!strcmp(arg, "--stat")) {
			apply = 0;
			diffstat = 1;
			continue;
		}
		if (!strcmp(arg, "--allow-binary-replacement") ||
		    !strcmp(arg, "--binary")) {
			allow_binary_replacement = 1;
			continue;
		}
		if (!strcmp(arg, "--numstat")) {
			apply = 0;
			numstat = 1;
			continue;
		}
		if (!strcmp(arg, "--summary")) {
			apply = 0;
			summary = 1;
			continue;
		}
		if (!strcmp(arg, "--check")) {
			apply = 0;
			check = 1;
			continue;
		}
		if (!strcmp(arg, "--index")) {
			check_index = 1;
			continue;
		}
		if (!strcmp(arg, "--apply")) {
			apply = 1;
			continue;
		}
		if (!strcmp(arg, "--index-info")) {
			apply = 0;
			show_index_info = 1;
			continue;
		}
		if (!strcmp(arg, "-z")) {
			line_termination = 0;
			continue;
		}
		if (!strncmp(arg, "-C", 2)) {
			p_context = strtoul(arg + 2, &end, 0);
			if (*end != '\0')
				die("unrecognized context count '%s'", arg + 2);
			continue;
		}
		if (!strncmp(arg, "--whitespace=", 13)) {
			whitespace_option = arg + 13;
			parse_whitespace_option(arg + 13);
			continue;
		}

		if (check_index && prefix_length < 0) {
			prefix = setup_git_directory();
			prefix_length = prefix ? strlen(prefix) : 0;
			git_config(git_apply_config);
			if (!whitespace_option && apply_default_whitespace)
				parse_whitespace_option(apply_default_whitespace);
		}
		if (0 < prefix_length)
			arg = prefix_filename(prefix, prefix_length, arg);

		fd = open(arg, O_RDONLY);
		if (fd < 0)
			usage(apply_usage);
		read_stdin = 0;
		set_default_whitespace_mode(whitespace_option);
		apply_patch(fd, arg);
		close(fd);
	}
	set_default_whitespace_mode(whitespace_option);
	if (read_stdin)
		apply_patch(0, "<stdin>");
	if (whitespace_error) {
		if (squelch_whitespace_errors &&
		    squelch_whitespace_errors < whitespace_error) {
			int squelched =
				whitespace_error - squelch_whitespace_errors;
			fprintf(stderr, "warning: squelched %d whitespace error%s\n",
				squelched,
				squelched == 1 ? "" : "s");
		}
		if (new_whitespace == error_on_whitespace)
			die("%d line%s add%s trailing whitespaces.",
			    whitespace_error,
			    whitespace_error == 1 ? "" : "s",
			    whitespace_error == 1 ? "s" : "");
		if (applied_after_stripping)
			fprintf(stderr, "warning: %d line%s applied after"
				" stripping trailing whitespaces.\n",
				applied_after_stripping,
				applied_after_stripping == 1 ? "" : "s");
		else if (whitespace_error)
			fprintf(stderr, "warning: %d line%s add%s trailing"
				" whitespaces.\n",
				whitespace_error,
				whitespace_error == 1 ? "" : "s",
				whitespace_error == 1 ? "s" : "");
	}

	if (write_index) {
		if (write_cache(newfd, active_cache, active_nr) ||
		    commit_index_file(&cache_file))
			die("Unable to write new cachefile");
	}

	return 0;
}<|MERGE_RESOLUTION|>--- conflicted
+++ resolved
@@ -1543,7 +1543,6 @@
 			return error("the patch applies to an empty "
 				     "'%s' but it is not empty", name);
 	}
-<<<<<<< HEAD
 
 	get_sha1_hex(patch->new_sha1_prefix, sha1);
 	if (!memcmp(sha1, null_sha1, 20)) {
@@ -1553,17 +1552,6 @@
 		return 0; /* deletion patch */
 	}
 
-=======
-
-	get_sha1_hex(patch->new_sha1_prefix, sha1);
-	if (!memcmp(sha1, null_sha1, 20)) {
-		free(desc->buffer);
-		desc->alloc = desc->size = 0;
-		desc->buffer = NULL;
-		return 0; /* deletion patch */
-	}
-
->>>>>>> f7a3276b
 	if (has_sha1_file(sha1)) {
 		/* We already have the postimage */
 		char type[10];
