#!/usr/bin/perl
#
# Copyright 2002,2005 Greg Kroah-Hartman <greg@kroah.com>
# Copyright 2005 Ryan Anderson <ryan@michonline.com>
#
# GPL v2 (See COPYING)
#
# Ported to support git "mbox" format files by Ryan Anderson <ryan@michonline.com>
#
# Sends a collection of emails to the given email addresses, disturbingly fast.
#
# Supports two formats:
# 1. mbox format files (ignoring most headers and MIME formatting - this is designed for sending patches)
# 2. The original format support by Greg's script:
#    first line of the message is who to CC,
#    and second line is the subject of the message.
#

use 5.008;
use strict;
use warnings;
use Term::ReadLine;
use Getopt::Long;
use Text::ParseWords;
use Data::Dumper;
use Term::ANSIColor;
use File::Temp qw/ tempdir tempfile /;
use File::Spec::Functions qw(catfile);
use Error qw(:try);
use Git;

Getopt::Long::Configure qw/ pass_through /;

package FakeTerm;
sub new {
	my ($class, $reason) = @_;
	return bless \$reason, shift;
}
sub readline {
	my $self = shift;
	die "Cannot use readline on FakeTerm: $$self";
}
package main;


sub usage {
	print <<EOT;
git send-email [options] <file | directory | rev-list options >

  Composing:
    --from                  <str>  * Email From:
    --[no-]to               <str>  * Email To:
    --[no-]cc               <str>  * Email Cc:
    --[no-]bcc              <str>  * Email Bcc:
    --subject               <str>  * Email "Subject:"
    --in-reply-to           <str>  * Email "In-Reply-To:"
    --annotate                     * Review each patch that will be sent in an editor.
    --compose                      * Open an editor for introduction.
    --8bit-encoding         <str>  * Encoding to assume 8bit mails if undeclared

  Sending:
    --envelope-sender       <str>  * Email envelope sender.
    --smtp-server       <str:int>  * Outgoing SMTP server to use. The port
                                     is optional. Default 'localhost'.
    --smtp-server-option    <str>  * Outgoing SMTP server option to use.
    --smtp-server-port      <int>  * Outgoing SMTP server port.
    --smtp-user             <str>  * Username for SMTP-AUTH.
    --smtp-pass             <str>  * Password for SMTP-AUTH; not necessary.
    --smtp-encryption       <str>  * tls or ssl; anything else disables.
    --smtp-ssl                     * Deprecated. Use '--smtp-encryption ssl'.
    --smtp-domain           <str>  * The domain name sent to HELO/EHLO handshake
    --smtp-debug            <0|1>  * Disable, enable Net::SMTP debug.

  Automating:
    --identity              <str>  * Use the sendemail.<id> options.
    --to-cmd                <str>  * Email To: via `<str> \$patch_path`
    --cc-cmd                <str>  * Email Cc: via `<str> \$patch_path`
    --suppress-cc           <str>  * author, self, sob, cc, cccmd, body, bodycc, all.
    --[no-]signed-off-by-cc        * Send to Signed-off-by: addresses. Default on.
    --[no-]suppress-from           * Send to self. Default off.
    --[no-]chain-reply-to          * Chain In-Reply-To: fields. Default off.
    --[no-]thread                  * Use In-Reply-To: field. Default on.

  Administering:
    --confirm               <str>  * Confirm recipients before sending;
                                     auto, cc, compose, always, or never.
    --quiet                        * Output one line of info per email.
    --dry-run                      * Don't actually send the emails.
    --[no-]validate                * Perform patch sanity checks. Default on.
    --[no-]format-patch            * understand any non optional arguments as
                                     `git format-patch` ones.
    --force                        * Send even if safety checks would prevent it.

EOT
	exit(1);
}

# most mail servers generate the Date: header, but not all...
sub format_2822_time {
	my ($time) = @_;
	my @localtm = localtime($time);
	my @gmttm = gmtime($time);
	my $localmin = $localtm[1] + $localtm[2] * 60;
	my $gmtmin = $gmttm[1] + $gmttm[2] * 60;
	if ($localtm[0] != $gmttm[0]) {
		die "local zone differs from GMT by a non-minute interval\n";
	}
	if ((($gmttm[6] + 1) % 7) == $localtm[6]) {
		$localmin += 1440;
	} elsif ((($gmttm[6] - 1) % 7) == $localtm[6]) {
		$localmin -= 1440;
	} elsif ($gmttm[6] != $localtm[6]) {
		die "local time offset greater than or equal to 24 hours\n";
	}
	my $offset = $localmin - $gmtmin;
	my $offhour = $offset / 60;
	my $offmin = abs($offset % 60);
	if (abs($offhour) >= 24) {
		die ("local time offset greater than or equal to 24 hours\n");
	}

	return sprintf("%s, %2d %s %d %02d:%02d:%02d %s%02d%02d",
		       qw(Sun Mon Tue Wed Thu Fri Sat)[$localtm[6]],
		       $localtm[3],
		       qw(Jan Feb Mar Apr May Jun
			  Jul Aug Sep Oct Nov Dec)[$localtm[4]],
		       $localtm[5]+1900,
		       $localtm[2],
		       $localtm[1],
		       $localtm[0],
		       ($offset >= 0) ? '+' : '-',
		       abs($offhour),
		       $offmin,
		       );
}

my $have_email_valid = eval { require Email::Valid; 1 };
my $have_mail_address = eval { require Mail::Address; 1 };
my $smtp;
my $auth;

# Variables we fill in automatically, or via prompting:
my (@to,$no_to,@cc,$no_cc,@initial_cc,@bcclist,$no_bcc,@xh,
	$initial_reply_to,$initial_subject,@files,
	$author,$sender,$smtp_authpass,$annotate,$compose,$time);

my $envelope_sender;

# Example reply to:
#$initial_reply_to = ''; #<20050203173208.GA23964@foobar.com>';

my $repo = eval { Git->repository() };
my @repo = $repo ? ($repo) : ();
my $term = eval {
	$ENV{"GIT_SEND_EMAIL_NOTTY"}
		? new Term::ReadLine 'git-send-email', \*STDIN, \*STDOUT
		: new Term::ReadLine 'git-send-email';
};
if ($@) {
	$term = new FakeTerm "$@: going non-interactive";
}

# Behavior modification variables
my ($quiet, $dry_run) = (0, 0);
my $format_patch;
my $compose_filename;
my $force = 0;

# Handle interactive edition of files.
my $multiedit;
my $editor;

sub do_edit {
	if (!defined($editor)) {
		$editor = Git::command_oneline('var', 'GIT_EDITOR');
	}
	if (defined($multiedit) && !$multiedit) {
		map {
			system('sh', '-c', $editor.' "$@"', $editor, $_);
			if (($? & 127) || ($? >> 8)) {
				die("the editor exited uncleanly, aborting everything");
			}
		} @_;
	} else {
		system('sh', '-c', $editor.' "$@"', $editor, @_);
		if (($? & 127) || ($? >> 8)) {
			die("the editor exited uncleanly, aborting everything");
		}
	}
}

# Variables with corresponding config settings
<<<<<<< HEAD
my ($thread, $chain_reply_to, $suppress_from, $signed_off_by_cc, $cc_cmd);
my ($smtp_server, $smtp_server_port, @smtp_server_options);
my ($smtp_authuser, $smtp_encryption);
my ($identity, $aliasfiletype, @alias_files, $smtp_domain);
=======
my ($thread, $chain_reply_to, $suppress_from, $signed_off_by_cc);
my ($to_cmd, $cc_cmd);
my ($smtp_server, $smtp_server_port, $smtp_authuser, $smtp_encryption);
my ($identity, $aliasfiletype, @alias_files, @smtp_host_parts, $smtp_domain);
>>>>>>> 6e74e075
my ($validate, $confirm);
my (@suppress_cc);
my ($auto_8bit_encoding);

my ($debug_net_smtp) = 0;		# Net::SMTP, see send_message()

my $not_set_by_user = "true but not set by the user";

my %config_bool_settings = (
    "thread" => [\$thread, 1],
    "chainreplyto" => [\$chain_reply_to, $not_set_by_user],
    "suppressfrom" => [\$suppress_from, undef],
    "signedoffbycc" => [\$signed_off_by_cc, undef],
    "signedoffcc" => [\$signed_off_by_cc, undef],      # Deprecated
    "validate" => [\$validate, 1],
);

my %config_settings = (
    "smtpserver" => \$smtp_server,
    "smtpserverport" => \$smtp_server_port,
    "smtpserveroption" => \@smtp_server_options,
    "smtpuser" => \$smtp_authuser,
    "smtppass" => \$smtp_authpass,
    "smtpdomain" => \$smtp_domain,
    "to" => \@to,
    "tocmd" => \$to_cmd,
    "cc" => \@initial_cc,
    "cccmd" => \$cc_cmd,
    "aliasfiletype" => \$aliasfiletype,
    "bcc" => \@bcclist,
    "aliasesfile" => \@alias_files,
    "suppresscc" => \@suppress_cc,
    "envelopesender" => \$envelope_sender,
    "multiedit" => \$multiedit,
    "confirm"   => \$confirm,
    "from" => \$sender,
    "assume8bitencoding" => \$auto_8bit_encoding,
);

# Help users prepare for 1.7.0
sub chain_reply_to {
	if (defined $chain_reply_to &&
	    $chain_reply_to eq $not_set_by_user) {
		print STDERR
		    "In git 1.7.0, the default has changed to --no-chain-reply-to\n" .
		    "Set sendemail.chainreplyto configuration variable to true if\n" .
		    "you want to keep --chain-reply-to as your default.\n";
		$chain_reply_to = 0;
	}
	return $chain_reply_to;
}

# Handle Uncouth Termination
sub signal_handler {

	# Make text normal
	print color("reset"), "\n";

	# SMTP password masked
	system "stty echo";

	# tmp files from --compose
	if (defined $compose_filename) {
		if (-e $compose_filename) {
			print "'$compose_filename' contains an intermediate version of the email you were composing.\n";
		}
		if (-e ($compose_filename . ".final")) {
			print "'$compose_filename.final' contains the composed email.\n"
		}
	}

	exit;
};

$SIG{TERM} = \&signal_handler;
$SIG{INT}  = \&signal_handler;

# Begin by accumulating all the variables (defined above), that we will end up
# needing, first, from the command line:

my $rc = GetOptions("sender|from=s" => \$sender,
                    "in-reply-to=s" => \$initial_reply_to,
		    "subject=s" => \$initial_subject,
		    "to=s" => \@to,
		    "to-cmd=s" => \$to_cmd,
		    "no-to" => \$no_to,
		    "cc=s" => \@initial_cc,
		    "no-cc" => \$no_cc,
		    "bcc=s" => \@bcclist,
		    "no-bcc" => \$no_bcc,
		    "chain-reply-to!" => \$chain_reply_to,
		    "smtp-server=s" => \$smtp_server,
		    "smtp-server-option=s" => \@smtp_server_options,
		    "smtp-server-port=s" => \$smtp_server_port,
		    "smtp-user=s" => \$smtp_authuser,
		    "smtp-pass:s" => \$smtp_authpass,
		    "smtp-ssl" => sub { $smtp_encryption = 'ssl' },
		    "smtp-encryption=s" => \$smtp_encryption,
		    "smtp-debug:i" => \$debug_net_smtp,
		    "smtp-domain:s" => \$smtp_domain,
		    "identity=s" => \$identity,
		    "annotate" => \$annotate,
		    "compose" => \$compose,
		    "quiet" => \$quiet,
		    "cc-cmd=s" => \$cc_cmd,
		    "suppress-from!" => \$suppress_from,
		    "suppress-cc=s" => \@suppress_cc,
		    "signed-off-cc|signed-off-by-cc!" => \$signed_off_by_cc,
		    "confirm=s" => \$confirm,
		    "dry-run" => \$dry_run,
		    "envelope-sender=s" => \$envelope_sender,
		    "thread!" => \$thread,
		    "validate!" => \$validate,
		    "format-patch!" => \$format_patch,
		    "8bit-encoding=s" => \$auto_8bit_encoding,
		    "force" => \$force,
	 );

unless ($rc) {
    usage();
}

die "Cannot run git format-patch from outside a repository\n"
	if $format_patch and not $repo;

# Now, let's fill any that aren't set in with defaults:

sub read_config {
	my ($prefix) = @_;

	foreach my $setting (keys %config_bool_settings) {
		my $target = $config_bool_settings{$setting}->[0];
		$$target = Git::config_bool(@repo, "$prefix.$setting") unless (defined $$target);
	}

	foreach my $setting (keys %config_settings) {
		my $target = $config_settings{$setting};
		next if $setting eq "to" and defined $no_to;
		next if $setting eq "cc" and defined $no_cc;
		next if $setting eq "bcc" and defined $no_bcc;
		if (ref($target) eq "ARRAY") {
			unless (@$target) {
				my @values = Git::config(@repo, "$prefix.$setting");
				@$target = @values if (@values && defined $values[0]);
			}
		}
		else {
			$$target = Git::config(@repo, "$prefix.$setting") unless (defined $$target);
		}
	}

	if (!defined $smtp_encryption) {
		my $enc = Git::config(@repo, "$prefix.smtpencryption");
		if (defined $enc) {
			$smtp_encryption = $enc;
		} elsif (Git::config_bool(@repo, "$prefix.smtpssl")) {
			$smtp_encryption = 'ssl';
		}
	}
}

# read configuration from [sendemail "$identity"], fall back on [sendemail]
$identity = Git::config(@repo, "sendemail.identity") unless (defined $identity);
read_config("sendemail.$identity") if (defined $identity);
read_config("sendemail");

# fall back on builtin bool defaults
foreach my $setting (values %config_bool_settings) {
	${$setting->[0]} = $setting->[1] unless (defined (${$setting->[0]}));
}

# 'default' encryption is none -- this only prevents a warning
$smtp_encryption = '' unless (defined $smtp_encryption);

# Set CC suppressions
my(%suppress_cc);
if (@suppress_cc) {
	foreach my $entry (@suppress_cc) {
		die "Unknown --suppress-cc field: '$entry'\n"
			unless $entry =~ /^(?:all|cccmd|cc|author|self|sob|body|bodycc)$/;
		$suppress_cc{$entry} = 1;
	}
}

if ($suppress_cc{'all'}) {
	foreach my $entry (qw (cccmd cc author self sob body bodycc)) {
		$suppress_cc{$entry} = 1;
	}
	delete $suppress_cc{'all'};
}

# If explicit old-style ones are specified, they trump --suppress-cc.
$suppress_cc{'self'} = $suppress_from if defined $suppress_from;
$suppress_cc{'sob'} = !$signed_off_by_cc if defined $signed_off_by_cc;

if ($suppress_cc{'body'}) {
	foreach my $entry (qw (sob bodycc)) {
		$suppress_cc{$entry} = 1;
	}
	delete $suppress_cc{'body'};
}

# Set confirm's default value
my $confirm_unconfigured = !defined $confirm;
if ($confirm_unconfigured) {
	$confirm = scalar %suppress_cc ? 'compose' : 'auto';
};
die "Unknown --confirm setting: '$confirm'\n"
	unless $confirm =~ /^(?:auto|cc|compose|always|never)/;

# Debugging, print out the suppressions.
if (0) {
	print "suppressions:\n";
	foreach my $entry (keys %suppress_cc) {
		printf "  %-5s -> $suppress_cc{$entry}\n", $entry;
	}
}

my ($repoauthor, $repocommitter);
($repoauthor) = Git::ident_person(@repo, 'author');
($repocommitter) = Git::ident_person(@repo, 'committer');

# Verify the user input

foreach my $entry (@to) {
	die "Comma in --to entry: $entry'\n" unless $entry !~ m/,/;
}

foreach my $entry (@initial_cc) {
	die "Comma in --cc entry: $entry'\n" unless $entry !~ m/,/;
}

foreach my $entry (@bcclist) {
	die "Comma in --bcclist entry: $entry'\n" unless $entry !~ m/,/;
}

sub parse_address_line {
	if ($have_mail_address) {
		return map { $_->format } Mail::Address->parse($_[0]);
	} else {
		return split_addrs($_[0]);
	}
}

sub split_addrs {
	return quotewords('\s*,\s*', 1, @_);
}

my %aliases;
my %parse_alias = (
	# multiline formats can be supported in the future
	mutt => sub { my $fh = shift; while (<$fh>) {
		if (/^\s*alias\s+(?:-group\s+\S+\s+)*(\S+)\s+(.*)$/) {
			my ($alias, $addr) = ($1, $2);
			$addr =~ s/#.*$//; # mutt allows # comments
			 # commas delimit multiple addresses
			$aliases{$alias} = [ split_addrs($addr) ];
		}}},
	mailrc => sub { my $fh = shift; while (<$fh>) {
		if (/^alias\s+(\S+)\s+(.*)$/) {
			# spaces delimit multiple addresses
			$aliases{$1} = [ quotewords('\s+', 0, $2) ];
		}}},
	pine => sub { my $fh = shift; my $f='\t[^\t]*';
	        for (my $x = ''; defined($x); $x = $_) {
			chomp $x;
		        $x .= $1 while(defined($_ = <$fh>) && /^ +(.*)$/);
			$x =~ /^(\S+)$f\t\(?([^\t]+?)\)?(:?$f){0,2}$/ or next;
			$aliases{$1} = [ split_addrs($2) ];
		}},
	elm => sub  { my $fh = shift;
		      while (<$fh>) {
			  if (/^(\S+)\s+=\s+[^=]+=\s(\S+)/) {
			      my ($alias, $addr) = ($1, $2);
			       $aliases{$alias} = [ split_addrs($addr) ];
			  }
		      } },

	gnus => sub { my $fh = shift; while (<$fh>) {
		if (/\(define-mail-alias\s+"(\S+?)"\s+"(\S+?)"\)/) {
			$aliases{$1} = [ $2 ];
		}}}
);

if (@alias_files and $aliasfiletype and defined $parse_alias{$aliasfiletype}) {
	foreach my $file (@alias_files) {
		open my $fh, '<', $file or die "opening $file: $!\n";
		$parse_alias{$aliasfiletype}->($fh);
		close $fh;
	}
}

($sender) = expand_aliases($sender) if defined $sender;

# returns 1 if the conflict must be solved using it as a format-patch argument
sub check_file_rev_conflict($) {
	return unless $repo;
	my $f = shift;
	try {
		$repo->command('rev-parse', '--verify', '--quiet', $f);
		if (defined($format_patch)) {
			return $format_patch;
		}
		die(<<EOF);
File '$f' exists but it could also be the range of commits
to produce patches for.  Please disambiguate by...

    * Saying "./$f" if you mean a file; or
    * Giving --format-patch option if you mean a range.
EOF
	} catch Git::Error::Command with {
		return 0;
	}
}

# Now that all the defaults are set, process the rest of the command line
# arguments and collect up the files that need to be processed.
my @rev_list_opts;
while (defined(my $f = shift @ARGV)) {
	if ($f eq "--") {
		push @rev_list_opts, "--", @ARGV;
		@ARGV = ();
	} elsif (-d $f and !check_file_rev_conflict($f)) {
		opendir my $dh, $f
			or die "Failed to opendir $f: $!";

		push @files, grep { -f $_ } map { catfile($f, $_) }
				sort readdir $dh;
		closedir $dh;
	} elsif ((-f $f or -p $f) and !check_file_rev_conflict($f)) {
		push @files, $f;
	} else {
		push @rev_list_opts, $f;
	}
}

if (@rev_list_opts) {
	die "Cannot run git format-patch from outside a repository\n"
		unless $repo;
	push @files, $repo->command('format-patch', '-o', tempdir(CLEANUP => 1), @rev_list_opts);
}

if ($validate) {
	foreach my $f (@files) {
		unless (-p $f) {
			my $error = validate_patch($f);
			$error and die "fatal: $f: $error\nwarning: no patches were sent\n";
		}
	}
}

if (@files) {
	unless ($quiet) {
		print $_,"\n" for (@files);
	}
} else {
	print STDERR "\nNo patch files specified!\n\n";
	usage();
}

sub get_patch_subject {
	my $fn = shift;
	open (my $fh, '<', $fn);
	while (my $line = <$fh>) {
		next unless ($line =~ /^Subject: (.*)$/);
		close $fh;
		return "GIT: $1\n";
	}
	close $fh;
	die "No subject line in $fn ?";
}

if ($compose) {
	# Note that this does not need to be secure, but we will make a small
	# effort to have it be unique
	$compose_filename = ($repo ?
		tempfile(".gitsendemail.msg.XXXXXX", DIR => $repo->repo_path()) :
		tempfile(".gitsendemail.msg.XXXXXX", DIR => "."))[1];
	open my $c, ">", $compose_filename
		or die "Failed to open for writing $compose_filename: $!";


	my $tpl_sender = $sender || $repoauthor || $repocommitter || '';
	my $tpl_subject = $initial_subject || '';
	my $tpl_reply_to = $initial_reply_to || '';

	print $c <<EOT;
From $tpl_sender # This line is ignored.
GIT: Lines beginning in "GIT:" will be removed.
GIT: Consider including an overall diffstat or table of contents
GIT: for the patch you are writing.
GIT:
GIT: Clear the body content if you don't wish to send a summary.
From: $tpl_sender
Subject: $tpl_subject
In-Reply-To: $tpl_reply_to

EOT
	for my $f (@files) {
		print $c get_patch_subject($f);
	}
	close $c;

	if ($annotate) {
		do_edit($compose_filename, @files);
	} else {
		do_edit($compose_filename);
	}

	open my $c2, ">", $compose_filename . ".final"
		or die "Failed to open $compose_filename.final : " . $!;

	open $c, "<", $compose_filename
		or die "Failed to open $compose_filename : " . $!;

	my $need_8bit_cte = file_has_nonascii($compose_filename);
	my $in_body = 0;
	my $summary_empty = 1;
	while(<$c>) {
		next if m/^GIT:/;
		if ($in_body) {
			$summary_empty = 0 unless (/^\n$/);
		} elsif (/^\n$/) {
			$in_body = 1;
			if ($need_8bit_cte) {
				print $c2 "MIME-Version: 1.0\n",
					 "Content-Type: text/plain; ",
					   "charset=UTF-8\n",
					 "Content-Transfer-Encoding: 8bit\n";
			}
		} elsif (/^MIME-Version:/i) {
			$need_8bit_cte = 0;
		} elsif (/^Subject:\s*(.+)\s*$/i) {
			$initial_subject = $1;
			my $subject = $initial_subject;
			$_ = "Subject: " .
				($subject =~ /[^[:ascii:]]/ ?
				 quote_rfc2047($subject) :
				 $subject) .
				"\n";
		} elsif (/^In-Reply-To:\s*(.+)\s*$/i) {
			$initial_reply_to = $1;
			next;
		} elsif (/^From:\s*(.+)\s*$/i) {
			$sender = $1;
			next;
		} elsif (/^(?:To|Cc|Bcc):/i) {
			print "To/Cc/Bcc fields are not interpreted yet, they have been ignored\n";
			next;
		}
		print $c2 $_;
	}
	close $c;
	close $c2;

	if ($summary_empty) {
		print "Summary email is empty, skipping it\n";
		$compose = -1;
	}
} elsif ($annotate) {
	do_edit(@files);
}

sub ask {
	my ($prompt, %arg) = @_;
	my $valid_re = $arg{valid_re};
	my $default = $arg{default};
	my $resp;
	my $i = 0;
	return defined $default ? $default : undef
		unless defined $term->IN and defined fileno($term->IN) and
		       defined $term->OUT and defined fileno($term->OUT);
	while ($i++ < 10) {
		$resp = $term->readline($prompt);
		if (!defined $resp) { # EOF
			print "\n";
			return defined $default ? $default : undef;
		}
		if ($resp eq '' and defined $default) {
			return $default;
		}
		if (!defined $valid_re or $resp =~ /$valid_re/) {
			return $resp;
		}
	}
	return undef;
}

my %broken_encoding;

sub file_declares_8bit_cte {
	my $fn = shift;
	open (my $fh, '<', $fn);
	while (my $line = <$fh>) {
		last if ($line =~ /^$/);
		return 1 if ($line =~ /^Content-Transfer-Encoding: .*8bit.*$/);
	}
	close $fh;
	return 0;
}

foreach my $f (@files) {
	next unless (body_or_subject_has_nonascii($f)
		     && !file_declares_8bit_cte($f));
	$broken_encoding{$f} = 1;
}

if (!defined $auto_8bit_encoding && scalar %broken_encoding) {
	print "The following files are 8bit, but do not declare " .
		"a Content-Transfer-Encoding.\n";
	foreach my $f (sort keys %broken_encoding) {
		print "    $f\n";
	}
	$auto_8bit_encoding = ask("Which 8bit encoding should I declare [UTF-8]? ",
				  default => "UTF-8");
}

if (!$force) {
	for my $f (@files) {
		if (get_patch_subject($f) =~ /\Q*** SUBJECT HERE ***\E/) {
			die "Refusing to send because the patch\n\t$f\n"
				. "has the template subject '*** SUBJECT HERE ***'. "
				. "Pass --force if you really want to send.\n";
		}
	}
}

my $prompting = 0;
if (!defined $sender) {
	$sender = $repoauthor || $repocommitter || '';
	$sender = ask("Who should the emails appear to be from? [$sender] ",
	              default => $sender);
	print "Emails will be sent from: ", $sender, "\n";
	$prompting++;
}

if (!@to && !defined $to_cmd) {
	my $to = ask("Who should the emails be sent to? ");
	push @to, parse_address_line($to) if defined $to; # sanitized/validated later
	$prompting++;
}

sub expand_aliases {
	return map { expand_one_alias($_) } @_;
}

my %EXPANDED_ALIASES;
sub expand_one_alias {
	my $alias = shift;
	if ($EXPANDED_ALIASES{$alias}) {
		die "fatal: alias '$alias' expands to itself\n";
	}
	local $EXPANDED_ALIASES{$alias} = 1;
	return $aliases{$alias} ? expand_aliases(@{$aliases{$alias}}) : $alias;
}

@to = expand_aliases(@to);
@to = (map { sanitize_address($_) } @to);
@initial_cc = expand_aliases(@initial_cc);
@bcclist = expand_aliases(@bcclist);

if ($thread && !defined $initial_reply_to && $prompting) {
	$initial_reply_to = ask(
		"Message-ID to be used as In-Reply-To for the first email? ");
}
if (defined $initial_reply_to) {
	$initial_reply_to =~ s/^\s*<?//;
	$initial_reply_to =~ s/>?\s*$//;
	$initial_reply_to = "<$initial_reply_to>" if $initial_reply_to ne '';
}

if (!defined $smtp_server) {
	foreach (qw( /usr/sbin/sendmail /usr/lib/sendmail )) {
		if (-x $_) {
			$smtp_server = $_;
			last;
		}
	}
	$smtp_server ||= 'localhost'; # could be 127.0.0.1, too... *shrug*
}

if ($compose && $compose > 0) {
	@files = ($compose_filename . ".final", @files);
}

# Variables we set as part of the loop over files
our ($message_id, %mail, $subject, $reply_to, $references, $message,
	$needs_confirm, $message_num, $ask_default);

sub extract_valid_address {
	my $address = shift;
	my $local_part_regexp = qr/[^<>"\s@]+/;
	my $domain_regexp = qr/[^.<>"\s@]+(?:\.[^.<>"\s@]+)+/;

	# check for a local address:
	return $address if ($address =~ /^($local_part_regexp)$/);

	$address =~ s/^\s*<(.*)>\s*$/$1/;
	if ($have_email_valid) {
		return scalar Email::Valid->address($address);
	} else {
		# less robust/correct than the monster regexp in Email::Valid,
		# but still does a 99% job, and one less dependency
		$address =~ /($local_part_regexp\@$domain_regexp)/;
		return $1;
	}
}

# Usually don't need to change anything below here.

# we make a "fake" message id by taking the current number
# of seconds since the beginning of Unix time and tacking on
# a random number to the end, in case we are called quicker than
# 1 second since the last time we were called.

# We'll setup a template for the message id, using the "from" address:

my ($message_id_stamp, $message_id_serial);
sub make_message_id {
	my $uniq;
	if (!defined $message_id_stamp) {
		$message_id_stamp = sprintf("%s-%s", time, $$);
		$message_id_serial = 0;
	}
	$message_id_serial++;
	$uniq = "$message_id_stamp-$message_id_serial";

	my $du_part;
	for ($sender, $repocommitter, $repoauthor) {
		$du_part = extract_valid_address(sanitize_address($_));
		last if (defined $du_part and $du_part ne '');
	}
	if (not defined $du_part or $du_part eq '') {
		require Sys::Hostname;
		$du_part = 'user@' . Sys::Hostname::hostname();
	}
	my $message_id_template = "<%s-git-send-email-%s>";
	$message_id = sprintf($message_id_template, $uniq, $du_part);
	#print "new message id = $message_id\n"; # Was useful for debugging
}



$time = time - scalar $#files;

sub unquote_rfc2047 {
	local ($_) = @_;
	my $encoding;
	if (s/=\?([^?]+)\?q\?(.*)\?=/$2/g) {
		$encoding = $1;
		s/_/ /g;
		s/=([0-9A-F]{2})/chr(hex($1))/eg;
	}
	return wantarray ? ($_, $encoding) : $_;
}

sub quote_rfc2047 {
	local $_ = shift;
	my $encoding = shift || 'UTF-8';
	s/([^-a-zA-Z0-9!*+\/])/sprintf("=%02X", ord($1))/eg;
	s/(.*)/=\?$encoding\?q\?$1\?=/;
	return $_;
}

sub is_rfc2047_quoted {
	my $s = shift;
	my $token = qr/[^][()<>@,;:"\/?.= \000-\037\177-\377]+/;
	my $encoded_text = qr/[!->@-~]+/;
	length($s) <= 75 &&
	$s =~ m/^(?:"[[:ascii:]]*"|=\?$token\?$token\?$encoded_text\?=)$/o;
}

# use the simplest quoting being able to handle the recipient
sub sanitize_address {
	my ($recipient) = @_;
	my ($recipient_name, $recipient_addr) = ($recipient =~ /^(.*?)\s*(<.*)/);

	if (not $recipient_name) {
		return $recipient;
	}

	# if recipient_name is already quoted, do nothing
	if (is_rfc2047_quoted($recipient_name)) {
		return $recipient;
	}

	# rfc2047 is needed if a non-ascii char is included
	if ($recipient_name =~ /[^[:ascii:]]/) {
		$recipient_name =~ s/^"(.*)"$/$1/;
		$recipient_name = quote_rfc2047($recipient_name);
	}

	# double quotes are needed if specials or CTLs are included
	elsif ($recipient_name =~ /[][()<>@,;:\\".\000-\037\177]/) {
		$recipient_name =~ s/(["\\\r])/\\$1/g;
		$recipient_name = qq["$recipient_name"];
	}

	return "$recipient_name $recipient_addr";

}

# Returns the local Fully Qualified Domain Name (FQDN) if available.
#
# Tightly configured MTAa require that a caller sends a real DNS
# domain name that corresponds the IP address in the HELO/EHLO
# handshake. This is used to verify the connection and prevent
# spammers from trying to hide their identity. If the DNS and IP don't
# match, the receiveing MTA may deny the connection.
#
# Here is a deny example of Net::SMTP with the default "localhost.localdomain"
#
# Net::SMTP=GLOB(0x267ec28)>>> EHLO localhost.localdomain
# Net::SMTP=GLOB(0x267ec28)<<< 550 EHLO argument does not match calling host
#
# This maildomain*() code is based on ideas in Perl library Test::Reporter
# /usr/share/perl5/Test/Reporter/Mail/Util.pm ==> sub _maildomain ()

sub valid_fqdn {
	my $domain = shift;
	return defined $domain && !($^O eq 'darwin' && $domain =~ /\.local$/) && $domain =~ /\./;
}

sub maildomain_net {
	my $maildomain;

	if (eval { require Net::Domain; 1 }) {
		my $domain = Net::Domain::domainname();
		$maildomain = $domain if valid_fqdn($domain);
	}

	return $maildomain;
}

sub maildomain_mta {
	my $maildomain;

	if (eval { require Net::SMTP; 1 }) {
		for my $host (qw(mailhost localhost)) {
			my $smtp = Net::SMTP->new($host);
			if (defined $smtp) {
				my $domain = $smtp->domain;
				$smtp->quit;

				$maildomain = $domain if valid_fqdn($domain);

				last if $maildomain;
			}
		}
	}

	return $maildomain;
}

sub maildomain {
	return maildomain_net() || maildomain_mta() || 'localhost.localdomain';
}

# Returns 1 if the message was sent, and 0 otherwise.
# In actuality, the whole program dies when there
# is an error sending a message.

sub send_message {
	my @recipients = unique_email_list(@to);
	@cc = (grep { my $cc = extract_valid_address($_);
		      not grep { $cc eq $_ } @recipients
		    }
	       map { sanitize_address($_) }
	       @cc);
	my $to = join (",\n\t", @recipients);
	@recipients = unique_email_list(@recipients,@cc,@bcclist);
	@recipients = (map { extract_valid_address($_) } @recipients);
	my $date = format_2822_time($time++);
	my $gitversion = '@@GIT_VERSION@@';
	if ($gitversion =~ m/..GIT_VERSION../) {
	    $gitversion = Git::version();
	}

	my $cc = join(",\n\t", unique_email_list(@cc));
	my $ccline = "";
	if ($cc ne '') {
		$ccline = "\nCc: $cc";
	}
	my $sanitized_sender = sanitize_address($sender);
	make_message_id() unless defined($message_id);

	my $header = "From: $sanitized_sender
To: $to${ccline}
Subject: $subject
Date: $date
Message-Id: $message_id
X-Mailer: git-send-email $gitversion
";
	if ($reply_to) {

		$header .= "In-Reply-To: $reply_to\n";
		$header .= "References: $references\n";
	}
	if (@xh) {
		$header .= join("\n", @xh) . "\n";
	}

	my @sendmail_parameters = ('-i', @recipients);
	my $raw_from = $sanitized_sender;
	if (defined $envelope_sender && $envelope_sender ne "auto") {
		$raw_from = $envelope_sender;
	}
	$raw_from = extract_valid_address($raw_from);
	unshift (@sendmail_parameters,
			'-f', $raw_from) if(defined $envelope_sender);

	if ($needs_confirm && !$dry_run) {
		print "\n$header\n";
		if ($needs_confirm eq "inform") {
			$confirm_unconfigured = 0; # squelch this message for the rest of this run
			$ask_default = "y"; # assume yes on EOF since user hasn't explicitly asked for confirmation
			print "    The Cc list above has been expanded by additional\n";
			print "    addresses found in the patch commit message. By default\n";
			print "    send-email prompts before sending whenever this occurs.\n";
			print "    This behavior is controlled by the sendemail.confirm\n";
			print "    configuration setting.\n";
			print "\n";
			print "    For additional information, run 'git send-email --help'.\n";
			print "    To retain the current behavior, but squelch this message,\n";
			print "    run 'git config --global sendemail.confirm auto'.\n\n";
		}
		$_ = ask("Send this email? ([y]es|[n]o|[q]uit|[a]ll): ",
		         valid_re => qr/^(?:yes|y|no|n|quit|q|all|a)/i,
		         default => $ask_default);
		die "Send this email reply required" unless defined $_;
		if (/^n/i) {
			return 0;
		} elsif (/^q/i) {
			cleanup_compose_files();
			exit(0);
		} elsif (/^a/i) {
			$confirm = 'never';
		}
	}

	unshift (@sendmail_parameters, @smtp_server_options);

	if ($dry_run) {
		# We don't want to send the email.
	} elsif ($smtp_server =~ m#^/#) {
		my $pid = open my $sm, '|-';
		defined $pid or die $!;
		if (!$pid) {
			exec($smtp_server, @sendmail_parameters) or die $!;
		}
		print $sm "$header\n$message";
		close $sm or die $!;
	} else {

		if (!defined $smtp_server) {
			die "The required SMTP server is not properly defined."
		}

		if ($smtp_encryption eq 'ssl') {
			$smtp_server_port ||= 465; # ssmtp
			require Net::SMTP::SSL;
			$smtp_domain ||= maildomain();
			$smtp ||= Net::SMTP::SSL->new($smtp_server,
						      Hello => $smtp_domain,
						      Port => $smtp_server_port);
		}
		else {
			require Net::SMTP;
			$smtp_domain ||= maildomain();
			$smtp ||= Net::SMTP->new((defined $smtp_server_port)
						 ? "$smtp_server:$smtp_server_port"
						 : $smtp_server,
						 Hello => $smtp_domain,
						 Debug => $debug_net_smtp);
			if ($smtp_encryption eq 'tls' && $smtp) {
				require Net::SMTP::SSL;
				$smtp->command('STARTTLS');
				$smtp->response();
				if ($smtp->code == 220) {
					$smtp = Net::SMTP::SSL->start_SSL($smtp)
						or die "STARTTLS failed! ".$smtp->message;
					$smtp_encryption = '';
					# Send EHLO again to receive fresh
					# supported commands
					$smtp->hello();
				} else {
					die "Server does not support STARTTLS! ".$smtp->message;
				}
			}
		}

		if (!$smtp) {
			die "Unable to initialize SMTP properly. Check config and use --smtp-debug. ",
			    "VALUES: server=$smtp_server ",
			    "encryption=$smtp_encryption ",
			    "hello=$smtp_domain",
			    defined $smtp_server_port ? "port=$smtp_server_port" : "";
		}

		if (defined $smtp_authuser) {

			if (!defined $smtp_authpass) {

				system "stty -echo";

				do {
					print "Password: ";
					$_ = <STDIN>;
					print "\n";
				} while (!defined $_);

				chomp($smtp_authpass = $_);

				system "stty echo";
			}

			$auth ||= $smtp->auth( $smtp_authuser, $smtp_authpass ) or die $smtp->message;
		}

		$smtp->mail( $raw_from ) or die $smtp->message;
		$smtp->to( @recipients ) or die $smtp->message;
		$smtp->data or die $smtp->message;
		$smtp->datasend("$header\n$message") or die $smtp->message;
		$smtp->dataend() or die $smtp->message;
		$smtp->code =~ /250|200/ or die "Failed to send $subject\n".$smtp->message;
	}
	if ($quiet) {
		printf (($dry_run ? "Dry-" : "")."Sent %s\n", $subject);
	} else {
		print (($dry_run ? "Dry-" : "")."OK. Log says:\n");
		if ($smtp_server !~ m#^/#) {
			print "Server: $smtp_server\n";
			print "MAIL FROM:<$raw_from>\n";
			foreach my $entry (@recipients) {
			    print "RCPT TO:<$entry>\n";
			}
		} else {
			print "Sendmail: $smtp_server ".join(' ',@sendmail_parameters)."\n";
		}
		print $header, "\n";
		if ($smtp) {
			print "Result: ", $smtp->code, ' ',
				($smtp->message =~ /\n([^\n]+\n)$/s), "\n";
		} else {
			print "Result: OK\n";
		}
	}

	return 1;
}

$reply_to = $initial_reply_to;
$references = $initial_reply_to || '';
$subject = $initial_subject;
$message_num = 0;

foreach my $t (@files) {
	open my $fh, "<", $t or die "can't open file $t";

	my $author = undef;
	my $author_encoding;
	my $has_content_type;
	my $body_encoding;
	@cc = ();
	@xh = ();
	my $input_format = undef;
	my @header = ();
	$message = "";
	$message_num++;
	# First unfold multiline header fields
	while(<$fh>) {
		last if /^\s*$/;
		if (/^\s+\S/ and @header) {
			chomp($header[$#header]);
			s/^\s+/ /;
			$header[$#header] .= $_;
	    } else {
			push(@header, $_);
		}
	}
	# Now parse the header
	foreach(@header) {
		if (/^From /) {
			$input_format = 'mbox';
			next;
		}
		chomp;
		if (!defined $input_format && /^[-A-Za-z]+:\s/) {
			$input_format = 'mbox';
		}

		if (defined $input_format && $input_format eq 'mbox') {
			if (/^Subject:\s+(.*)$/) {
				$subject = $1;
			}
			elsif (/^From:\s+(.*)$/) {
				($author, $author_encoding) = unquote_rfc2047($1);
				next if $suppress_cc{'author'};
				next if $suppress_cc{'self'} and $author eq $sender;
				printf("(mbox) Adding cc: %s from line '%s'\n",
					$1, $_) unless $quiet;
				push @cc, $1;
			}
			elsif (/^To:\s+(.*)$/) {
				foreach my $addr (parse_address_line($1)) {
					printf("(mbox) Adding to: %s from line '%s'\n",
						$addr, $_) unless $quiet;
					push @to, sanitize_address($addr);
				}
			}
			elsif (/^Cc:\s+(.*)$/) {
				foreach my $addr (parse_address_line($1)) {
					if (unquote_rfc2047($addr) eq $sender) {
						next if ($suppress_cc{'self'});
					} else {
						next if ($suppress_cc{'cc'});
					}
					printf("(mbox) Adding cc: %s from line '%s'\n",
						$addr, $_) unless $quiet;
					push @cc, $addr;
				}
			}
			elsif (/^Content-type:/i) {
				$has_content_type = 1;
				if (/charset="?([^ "]+)/) {
					$body_encoding = $1;
				}
				push @xh, $_;
			}
			elsif (/^Message-Id: (.*)/i) {
				$message_id = $1;
			}
			elsif (!/^Date:\s/ && /^[-A-Za-z]+:\s+\S/) {
				push @xh, $_;
			}

		} else {
			# In the traditional
			# "send lots of email" format,
			# line 1 = cc
			# line 2 = subject
			# So let's support that, too.
			$input_format = 'lots';
			if (@cc == 0 && !$suppress_cc{'cc'}) {
				printf("(non-mbox) Adding cc: %s from line '%s'\n",
					$_, $_) unless $quiet;
				push @cc, $_;
			} elsif (!defined $subject) {
				$subject = $_;
			}
		}
	}
	# Now parse the message body
	while(<$fh>) {
		$message .=  $_;
		if (/^(Signed-off-by|Cc): (.*)$/i) {
			chomp;
			my ($what, $c) = ($1, $2);
			chomp $c;
			if ($c eq $sender) {
				next if ($suppress_cc{'self'});
			} else {
				next if $suppress_cc{'sob'} and $what =~ /Signed-off-by/i;
				next if $suppress_cc{'bodycc'} and $what =~ /Cc/i;
			}
			push @cc, $c;
			printf("(body) Adding cc: %s from line '%s'\n",
				$c, $_) unless $quiet;
		}
	}
	close $fh;

<<<<<<< HEAD
	if (defined $cc_cmd && !$suppress_cc{'cccmd'}) {
		open my $fh, "$cc_cmd \Q$t\E |"
			or die "(cc-cmd) Could not execute '$cc_cmd'";
		while(my $c = <$fh>) {
			chomp $c;
			$c =~ s/^\s*//g;
			next if ($c eq $sender and $suppress_from);
			push @cc, $c;
			printf("(cc-cmd) Adding cc: %s from: '%s'\n",
				$c, $cc_cmd) unless $quiet;
		}
		close $fh
			or die "(cc-cmd) failed to close pipe to '$cc_cmd'";
	}
=======
	push @to, recipients_cmd("to-cmd", "to", $to_cmd, $t)
		if defined $to_cmd;
	push @cc, recipients_cmd("cc-cmd", "cc", $cc_cmd, $t)
		if defined $cc_cmd && !$suppress_cc{'cccmd'};
>>>>>>> 6e74e075

	if ($broken_encoding{$t} && !$has_content_type) {
		$has_content_type = 1;
		push @xh, "MIME-Version: 1.0",
			"Content-Type: text/plain; charset=$auto_8bit_encoding",
			"Content-Transfer-Encoding: 8bit";
		$body_encoding = $auto_8bit_encoding;
	}

	if ($broken_encoding{$t} && !is_rfc2047_quoted($subject)) {
		$subject = quote_rfc2047($subject, $auto_8bit_encoding);
	}

	if (defined $author and $author ne $sender) {
		$message = "From: $author\n\n$message";
		if (defined $author_encoding) {
			if ($has_content_type) {
				if ($body_encoding eq $author_encoding) {
					# ok, we already have the right encoding
				}
				else {
					# uh oh, we should re-encode
				}
			}
			else {
				$has_content_type = 1;
				push @xh,
				  'MIME-Version: 1.0',
				  "Content-Type: text/plain; charset=$author_encoding",
				  'Content-Transfer-Encoding: 8bit';
			}
		}
	}

	$needs_confirm = (
		$confirm eq "always" or
		($confirm =~ /^(?:auto|cc)$/ && @cc) or
		($confirm =~ /^(?:auto|compose)$/ && $compose && $message_num == 1));
	$needs_confirm = "inform" if ($needs_confirm && $confirm_unconfigured && @cc);

	@cc = (@initial_cc, @cc);

	my $message_was_sent = send_message();

	# set up for the next message
	if ($thread && $message_was_sent &&
		(chain_reply_to() || !defined $reply_to || length($reply_to) == 0)) {
		$reply_to = $message_id;
		if (length $references > 0) {
			$references .= "\n $message_id";
		} else {
			$references = "$message_id";
		}
	}
	$message_id = undef;
}

# Execute a command (e.g. $to_cmd) to get a list of email addresses
# and return a results array
sub recipients_cmd {
	my ($prefix, $what, $cmd, $file) = @_;

	my $sanitized_sender = sanitize_address($sender);
	my @addresses = ();
	open(F, "$cmd \Q$file\E |")
	    or die "($prefix) Could not execute '$cmd'";
	while(<F>) {
		my $address = $_;
		$address =~ s/^\s*//g;
		$address =~ s/\s*$//g;
		$address = sanitize_address($address);
		next if ($address eq $sanitized_sender and $suppress_from);
		push @addresses, $address;
		printf("($prefix) Adding %s: %s from: '%s'\n",
		       $what, $address, $cmd) unless $quiet;
		}
	close F
	    or die "($prefix) failed to close pipe to '$cmd'";
	return @addresses;
}

cleanup_compose_files();

sub cleanup_compose_files {
	unlink($compose_filename, $compose_filename . ".final") if $compose;
}

$smtp->quit if $smtp;

sub unique_email_list {
	my %seen;
	my @emails;

	foreach my $entry (@_) {
		if (my $clean = extract_valid_address($entry)) {
			$seen{$clean} ||= 0;
			next if $seen{$clean}++;
			push @emails, $entry;
		} else {
			print STDERR "W: unable to extract a valid address",
					" from: $entry\n";
		}
	}
	return @emails;
}

sub validate_patch {
	my $fn = shift;
	open(my $fh, '<', $fn)
		or die "unable to open $fn: $!\n";
	while (my $line = <$fh>) {
		if (length($line) > 998) {
			return "$.: patch contains a line longer than 998 characters";
		}
	}
	return undef;
}

sub file_has_nonascii {
	my $fn = shift;
	open(my $fh, '<', $fn)
		or die "unable to open $fn: $!\n";
	while (my $line = <$fh>) {
		return 1 if $line =~ /[^[:ascii:]]/;
	}
	return 0;
}

sub body_or_subject_has_nonascii {
	my $fn = shift;
	open(my $fh, '<', $fn)
		or die "unable to open $fn: $!\n";
	while (my $line = <$fh>) {
		last if $line =~ /^$/;
		return 1 if $line =~ /^Subject.*[^[:ascii:]]/;
	}
	while (my $line = <$fh>) {
		return 1 if $line =~ /[^[:ascii:]]/;
	}
	return 0;
}<|MERGE_RESOLUTION|>--- conflicted
+++ resolved
@@ -190,17 +190,11 @@
 }
 
 # Variables with corresponding config settings
-<<<<<<< HEAD
-my ($thread, $chain_reply_to, $suppress_from, $signed_off_by_cc, $cc_cmd);
+my ($thread, $chain_reply_to, $suppress_from, $signed_off_by_cc);
+my ($to_cmd, $cc_cmd);
 my ($smtp_server, $smtp_server_port, @smtp_server_options);
 my ($smtp_authuser, $smtp_encryption);
 my ($identity, $aliasfiletype, @alias_files, $smtp_domain);
-=======
-my ($thread, $chain_reply_to, $suppress_from, $signed_off_by_cc);
-my ($to_cmd, $cc_cmd);
-my ($smtp_server, $smtp_server_port, $smtp_authuser, $smtp_encryption);
-my ($identity, $aliasfiletype, @alias_files, @smtp_host_parts, $smtp_domain);
->>>>>>> 6e74e075
 my ($validate, $confirm);
 my (@suppress_cc);
 my ($auto_8bit_encoding);
@@ -1273,27 +1267,10 @@
 	}
 	close $fh;
 
-<<<<<<< HEAD
-	if (defined $cc_cmd && !$suppress_cc{'cccmd'}) {
-		open my $fh, "$cc_cmd \Q$t\E |"
-			or die "(cc-cmd) Could not execute '$cc_cmd'";
-		while(my $c = <$fh>) {
-			chomp $c;
-			$c =~ s/^\s*//g;
-			next if ($c eq $sender and $suppress_from);
-			push @cc, $c;
-			printf("(cc-cmd) Adding cc: %s from: '%s'\n",
-				$c, $cc_cmd) unless $quiet;
-		}
-		close $fh
-			or die "(cc-cmd) failed to close pipe to '$cc_cmd'";
-	}
-=======
 	push @to, recipients_cmd("to-cmd", "to", $to_cmd, $t)
 		if defined $to_cmd;
 	push @cc, recipients_cmd("cc-cmd", "cc", $cc_cmd, $t)
 		if defined $cc_cmd && !$suppress_cc{'cccmd'};
->>>>>>> 6e74e075
 
 	if ($broken_encoding{$t} && !$has_content_type) {
 		$has_content_type = 1;
@@ -1358,10 +1335,9 @@
 
 	my $sanitized_sender = sanitize_address($sender);
 	my @addresses = ();
-	open(F, "$cmd \Q$file\E |")
+	open my $fh, "$cmd \Q$file\E |"
 	    or die "($prefix) Could not execute '$cmd'";
-	while(<F>) {
-		my $address = $_;
+	while (my $address = <$fh>) {
 		$address =~ s/^\s*//g;
 		$address =~ s/\s*$//g;
 		$address = sanitize_address($address);
@@ -1370,7 +1346,7 @@
 		printf("($prefix) Adding %s: %s from: '%s'\n",
 		       $what, $address, $cmd) unless $quiet;
 		}
-	close F
+	close $fh
 	    or die "($prefix) failed to close pipe to '$cmd'";
 	return @addresses;
 }
