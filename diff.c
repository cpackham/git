/*
 * Copyright (C) 2005 Junio C Hamano
 */
#include "cache.h"
#include "quote.h"
#include "diff.h"
#include "diffcore.h"
#include "delta.h"
#include "xdiff-interface.h"
#include "color.h"
#include "attr.h"
#include "run-command.h"
#include "utf8.h"
#include "userdiff.h"
#include "sigchain.h"
#include "submodule.h"
#include "ll-merge.h"
#include "string-list.h"
#include "argv-array.h"

#ifdef NO_FAST_WORKING_DIRECTORY
#define FAST_WORKING_DIRECTORY 0
#else
#define FAST_WORKING_DIRECTORY 1
#endif

static int diff_detect_rename_default;
static int diff_rename_limit_default = 400;
static int diff_suppress_blank_empty;
static int diff_use_color_default = -1;
static int diff_context_default = 3;
static const char *diff_word_regex_cfg;
static const char *external_diff_cmd_cfg;
static const char *diff_order_file_cfg;
int diff_auto_refresh_index = 1;
static int diff_mnemonic_prefix;
static int diff_no_prefix;
static int diff_stat_graph_width;
static int diff_dirstat_permille_default = 30;
static struct diff_options default_diff_options;
static long diff_algorithm;

static char diff_colors[][COLOR_MAXLEN] = {
	GIT_COLOR_RESET,
	GIT_COLOR_NORMAL,	/* CONTEXT */
	GIT_COLOR_BOLD,		/* METAINFO */
	GIT_COLOR_CYAN,		/* FRAGINFO */
	GIT_COLOR_RED,		/* OLD */
	GIT_COLOR_GREEN,	/* NEW */
	GIT_COLOR_YELLOW,	/* COMMIT */
	GIT_COLOR_BG_RED,	/* WHITESPACE */
	GIT_COLOR_NORMAL,	/* FUNCINFO */
};

static int parse_diff_color_slot(const char *var)
{
	if (!strcasecmp(var, "context") || !strcasecmp(var, "plain"))
		return DIFF_CONTEXT;
	if (!strcasecmp(var, "meta"))
		return DIFF_METAINFO;
	if (!strcasecmp(var, "frag"))
		return DIFF_FRAGINFO;
	if (!strcasecmp(var, "old"))
		return DIFF_FILE_OLD;
	if (!strcasecmp(var, "new"))
		return DIFF_FILE_NEW;
	if (!strcasecmp(var, "commit"))
		return DIFF_COMMIT;
	if (!strcasecmp(var, "whitespace"))
		return DIFF_WHITESPACE;
	if (!strcasecmp(var, "func"))
		return DIFF_FUNCINFO;
	return -1;
}

static int parse_dirstat_params(struct diff_options *options, const char *params_string,
				struct strbuf *errmsg)
{
	char *params_copy = xstrdup(params_string);
	struct string_list params = STRING_LIST_INIT_NODUP;
	int ret = 0;
	int i;

	if (*params_copy)
		string_list_split_in_place(&params, params_copy, ',', -1);
	for (i = 0; i < params.nr; i++) {
		const char *p = params.items[i].string;
		if (!strcmp(p, "changes")) {
			DIFF_OPT_CLR(options, DIRSTAT_BY_LINE);
			DIFF_OPT_CLR(options, DIRSTAT_BY_FILE);
		} else if (!strcmp(p, "lines")) {
			DIFF_OPT_SET(options, DIRSTAT_BY_LINE);
			DIFF_OPT_CLR(options, DIRSTAT_BY_FILE);
		} else if (!strcmp(p, "files")) {
			DIFF_OPT_CLR(options, DIRSTAT_BY_LINE);
			DIFF_OPT_SET(options, DIRSTAT_BY_FILE);
		} else if (!strcmp(p, "noncumulative")) {
			DIFF_OPT_CLR(options, DIRSTAT_CUMULATIVE);
		} else if (!strcmp(p, "cumulative")) {
			DIFF_OPT_SET(options, DIRSTAT_CUMULATIVE);
		} else if (isdigit(*p)) {
			char *end;
			int permille = strtoul(p, &end, 10) * 10;
			if (*end == '.' && isdigit(*++end)) {
				/* only use first digit */
				permille += *end - '0';
				/* .. and ignore any further digits */
				while (isdigit(*++end))
					; /* nothing */
			}
			if (!*end)
				options->dirstat_permille = permille;
			else {
				strbuf_addf(errmsg, _("  Failed to parse dirstat cut-off percentage '%s'\n"),
					    p);
				ret++;
			}
		} else {
			strbuf_addf(errmsg, _("  Unknown dirstat parameter '%s'\n"), p);
			ret++;
		}

	}
	string_list_clear(&params, 0);
	free(params_copy);
	return ret;
}

static int parse_submodule_params(struct diff_options *options, const char *value)
{
	if (!strcmp(value, "log"))
		DIFF_OPT_SET(options, SUBMODULE_LOG);
	else if (!strcmp(value, "short"))
		DIFF_OPT_CLR(options, SUBMODULE_LOG);
	else
		return -1;
	return 0;
}

static int git_config_rename(const char *var, const char *value)
{
	if (!value)
		return DIFF_DETECT_RENAME;
	if (!strcasecmp(value, "copies") || !strcasecmp(value, "copy"))
		return  DIFF_DETECT_COPY;
	return git_config_bool(var,value) ? DIFF_DETECT_RENAME : 0;
}

long parse_algorithm_value(const char *value)
{
	if (!value)
		return -1;
	else if (!strcasecmp(value, "myers") || !strcasecmp(value, "default"))
		return 0;
	else if (!strcasecmp(value, "minimal"))
		return XDF_NEED_MINIMAL;
	else if (!strcasecmp(value, "patience"))
		return XDF_PATIENCE_DIFF;
	else if (!strcasecmp(value, "histogram"))
		return XDF_HISTOGRAM_DIFF;
	return -1;
}

/*
 * These are to give UI layer defaults.
 * The core-level commands such as git-diff-files should
 * never be affected by the setting of diff.renames
 * the user happens to have in the configuration file.
 */
int git_diff_ui_config(const char *var, const char *value, void *cb)
{
	if (!strcmp(var, "diff.color") || !strcmp(var, "color.diff")) {
		diff_use_color_default = git_config_colorbool(var, value);
		return 0;
	}
	if (!strcmp(var, "diff.context")) {
		diff_context_default = git_config_int(var, value);
		if (diff_context_default < 0)
			return -1;
		return 0;
	}
	if (!strcmp(var, "diff.renames")) {
		diff_detect_rename_default = git_config_rename(var, value);
		return 0;
	}
	if (!strcmp(var, "diff.autorefreshindex")) {
		diff_auto_refresh_index = git_config_bool(var, value);
		return 0;
	}
	if (!strcmp(var, "diff.mnemonicprefix")) {
		diff_mnemonic_prefix = git_config_bool(var, value);
		return 0;
	}
	if (!strcmp(var, "diff.noprefix")) {
		diff_no_prefix = git_config_bool(var, value);
		return 0;
	}
	if (!strcmp(var, "diff.statgraphwidth")) {
		diff_stat_graph_width = git_config_int(var, value);
		return 0;
	}
	if (!strcmp(var, "diff.external"))
		return git_config_string(&external_diff_cmd_cfg, var, value);
	if (!strcmp(var, "diff.wordregex"))
		return git_config_string(&diff_word_regex_cfg, var, value);
	if (!strcmp(var, "diff.orderfile"))
		return git_config_pathname(&diff_order_file_cfg, var, value);

	if (!strcmp(var, "diff.ignoresubmodules"))
		handle_ignore_submodules_arg(&default_diff_options, value);

	if (!strcmp(var, "diff.submodule")) {
		if (parse_submodule_params(&default_diff_options, value))
			warning(_("Unknown value for 'diff.submodule' config variable: '%s'"),
				value);
		return 0;
	}

	if (!strcmp(var, "diff.algorithm")) {
		diff_algorithm = parse_algorithm_value(value);
		if (diff_algorithm < 0)
			return -1;
		return 0;
	}

	if (git_color_config(var, value, cb) < 0)
		return -1;

	return git_diff_basic_config(var, value, cb);
}

int git_diff_basic_config(const char *var, const char *value, void *cb)
{
	const char *name;

	if (!strcmp(var, "diff.renamelimit")) {
		diff_rename_limit_default = git_config_int(var, value);
		return 0;
	}

	if (userdiff_config(var, value) < 0)
		return -1;

	if (skip_prefix(var, "diff.color.", &name) ||
	    skip_prefix(var, "color.diff.", &name)) {
		int slot = parse_diff_color_slot(name);
		if (slot < 0)
			return 0;
		if (!value)
			return config_error_nonbool(var);
		return color_parse(value, diff_colors[slot]);
	}

	/* like GNU diff's --suppress-blank-empty option  */
	if (!strcmp(var, "diff.suppressblankempty") ||
			/* for backwards compatibility */
			!strcmp(var, "diff.suppress-blank-empty")) {
		diff_suppress_blank_empty = git_config_bool(var, value);
		return 0;
	}

	if (!strcmp(var, "diff.dirstat")) {
		struct strbuf errmsg = STRBUF_INIT;
		default_diff_options.dirstat_permille = diff_dirstat_permille_default;
		if (parse_dirstat_params(&default_diff_options, value, &errmsg))
			warning(_("Found errors in 'diff.dirstat' config variable:\n%s"),
				errmsg.buf);
		strbuf_release(&errmsg);
		diff_dirstat_permille_default = default_diff_options.dirstat_permille;
		return 0;
	}

	if (starts_with(var, "submodule."))
		return parse_submodule_config_option(var, value);

	return git_default_config(var, value, cb);
}

static char *quote_two(const char *one, const char *two)
{
	int need_one = quote_c_style(one, NULL, NULL, 1);
	int need_two = quote_c_style(two, NULL, NULL, 1);
	struct strbuf res = STRBUF_INIT;

	if (need_one + need_two) {
		strbuf_addch(&res, '"');
		quote_c_style(one, &res, NULL, 1);
		quote_c_style(two, &res, NULL, 1);
		strbuf_addch(&res, '"');
	} else {
		strbuf_addstr(&res, one);
		strbuf_addstr(&res, two);
	}
	return strbuf_detach(&res, NULL);
}

static const char *external_diff(void)
{
	static const char *external_diff_cmd = NULL;
	static int done_preparing = 0;

	if (done_preparing)
		return external_diff_cmd;
	external_diff_cmd = getenv("GIT_EXTERNAL_DIFF");
	if (!external_diff_cmd)
		external_diff_cmd = external_diff_cmd_cfg;
	done_preparing = 1;
	return external_diff_cmd;
}

static struct diff_tempfile {
	const char *name; /* filename external diff should read from */
	char hex[41];
	char mode[10];
	char tmp_path[PATH_MAX];
} diff_temp[2];

typedef unsigned long (*sane_truncate_fn)(char *line, unsigned long len);

struct emit_callback {
	int color_diff;
	unsigned ws_rule;
	int blank_at_eof_in_preimage;
	int blank_at_eof_in_postimage;
	int lno_in_preimage;
	int lno_in_postimage;
	sane_truncate_fn truncate;
	const char **label_path;
	struct diff_words_data *diff_words;
	struct diff_options *opt;
	int *found_changesp;
	struct strbuf *header;
};

static int count_lines(const char *data, int size)
{
	int count, ch, completely_empty = 1, nl_just_seen = 0;
	count = 0;
	while (0 < size--) {
		ch = *data++;
		if (ch == '\n') {
			count++;
			nl_just_seen = 1;
			completely_empty = 0;
		}
		else {
			nl_just_seen = 0;
			completely_empty = 0;
		}
	}
	if (completely_empty)
		return 0;
	if (!nl_just_seen)
		count++; /* no trailing newline */
	return count;
}

static int fill_mmfile(mmfile_t *mf, struct diff_filespec *one)
{
	if (!DIFF_FILE_VALID(one)) {
		mf->ptr = (char *)""; /* does not matter */
		mf->size = 0;
		return 0;
	}
	else if (diff_populate_filespec(one, 0))
		return -1;

	mf->ptr = one->data;
	mf->size = one->size;
	return 0;
}

/* like fill_mmfile, but only for size, so we can avoid retrieving blob */
static unsigned long diff_filespec_size(struct diff_filespec *one)
{
	if (!DIFF_FILE_VALID(one))
		return 0;
	diff_populate_filespec(one, CHECK_SIZE_ONLY);
	return one->size;
}

static int count_trailing_blank(mmfile_t *mf, unsigned ws_rule)
{
	char *ptr = mf->ptr;
	long size = mf->size;
	int cnt = 0;

	if (!size)
		return cnt;
	ptr += size - 1; /* pointing at the very end */
	if (*ptr != '\n')
		; /* incomplete line */
	else
		ptr--; /* skip the last LF */
	while (mf->ptr < ptr) {
		char *prev_eol;
		for (prev_eol = ptr; mf->ptr <= prev_eol; prev_eol--)
			if (*prev_eol == '\n')
				break;
		if (!ws_blank_line(prev_eol + 1, ptr - prev_eol, ws_rule))
			break;
		cnt++;
		ptr = prev_eol - 1;
	}
	return cnt;
}

static void check_blank_at_eof(mmfile_t *mf1, mmfile_t *mf2,
			       struct emit_callback *ecbdata)
{
	int l1, l2, at;
	unsigned ws_rule = ecbdata->ws_rule;
	l1 = count_trailing_blank(mf1, ws_rule);
	l2 = count_trailing_blank(mf2, ws_rule);
	if (l2 <= l1) {
		ecbdata->blank_at_eof_in_preimage = 0;
		ecbdata->blank_at_eof_in_postimage = 0;
		return;
	}
	at = count_lines(mf1->ptr, mf1->size);
	ecbdata->blank_at_eof_in_preimage = (at - l1) + 1;

	at = count_lines(mf2->ptr, mf2->size);
	ecbdata->blank_at_eof_in_postimage = (at - l2) + 1;
}

static void emit_line_0(struct diff_options *o, const char *set, const char *reset,
			int first, const char *line, int len)
{
	int has_trailing_newline, has_trailing_carriage_return;
	int nofirst;
	FILE *file = o->file;

	fputs(diff_line_prefix(o), file);

	if (len == 0) {
		has_trailing_newline = (first == '\n');
		has_trailing_carriage_return = (!has_trailing_newline &&
						(first == '\r'));
		nofirst = has_trailing_newline || has_trailing_carriage_return;
	} else {
		has_trailing_newline = (len > 0 && line[len-1] == '\n');
		if (has_trailing_newline)
			len--;
		has_trailing_carriage_return = (len > 0 && line[len-1] == '\r');
		if (has_trailing_carriage_return)
			len--;
		nofirst = 0;
	}

	if (len || !nofirst) {
		fputs(set, file);
		if (!nofirst)
			fputc(first, file);
		fwrite(line, len, 1, file);
		fputs(reset, file);
	}
	if (has_trailing_carriage_return)
		fputc('\r', file);
	if (has_trailing_newline)
		fputc('\n', file);
}

static void emit_line(struct diff_options *o, const char *set, const char *reset,
		      const char *line, int len)
{
	emit_line_0(o, set, reset, line[0], line+1, len-1);
}

static int new_blank_line_at_eof(struct emit_callback *ecbdata, const char *line, int len)
{
	if (!((ecbdata->ws_rule & WS_BLANK_AT_EOF) &&
	      ecbdata->blank_at_eof_in_preimage &&
	      ecbdata->blank_at_eof_in_postimage &&
	      ecbdata->blank_at_eof_in_preimage <= ecbdata->lno_in_preimage &&
	      ecbdata->blank_at_eof_in_postimage <= ecbdata->lno_in_postimage))
		return 0;
	return ws_blank_line(line, len, ecbdata->ws_rule);
}

static void emit_line_checked(const char *reset,
			      struct emit_callback *ecbdata,
			      const char *line, int len,
			      enum color_diff color,
			      unsigned ws_error_highlight,
			      char sign)
{
	const char *set = diff_get_color(ecbdata->color_diff, color);
	const char *ws = NULL;

	if (ecbdata->opt->ws_error_highlight & ws_error_highlight) {
		ws = diff_get_color(ecbdata->color_diff, DIFF_WHITESPACE);
		if (!*ws)
			ws = NULL;
	}

	if (!ws)
		emit_line_0(ecbdata->opt, set, reset, sign, line, len);
	else if (sign == '+' && new_blank_line_at_eof(ecbdata, line, len))
		/* Blank line at EOF - paint '+' as well */
		emit_line_0(ecbdata->opt, ws, reset, sign, line, len);
	else {
		/* Emit just the prefix, then the rest. */
		emit_line_0(ecbdata->opt, set, reset, sign, "", 0);
		ws_check_emit(line, len, ecbdata->ws_rule,
			      ecbdata->opt->file, set, reset, ws);
	}
}

static void emit_add_line(const char *reset,
			  struct emit_callback *ecbdata,
			  const char *line, int len)
{
	emit_line_checked(reset, ecbdata, line, len,
			  DIFF_FILE_NEW, WSEH_NEW, '+');
}

static void emit_del_line(const char *reset,
			  struct emit_callback *ecbdata,
			  const char *line, int len)
{
	emit_line_checked(reset, ecbdata, line, len,
			  DIFF_FILE_OLD, WSEH_OLD, '-');
}

static void emit_context_line(const char *reset,
			      struct emit_callback *ecbdata,
			      const char *line, int len)
{
	emit_line_checked(reset, ecbdata, line, len,
			  DIFF_PLAIN, WSEH_CONTEXT, ' ');
}

static void emit_hunk_header(struct emit_callback *ecbdata,
			     const char *line, int len)
{
	const char *context = diff_get_color(ecbdata->color_diff, DIFF_CONTEXT);
	const char *frag = diff_get_color(ecbdata->color_diff, DIFF_FRAGINFO);
	const char *func = diff_get_color(ecbdata->color_diff, DIFF_FUNCINFO);
	const char *reset = diff_get_color(ecbdata->color_diff, DIFF_RESET);
	static const char atat[2] = { '@', '@' };
	const char *cp, *ep;
	struct strbuf msgbuf = STRBUF_INIT;
	int org_len = len;
	int i = 1;

	/*
	 * As a hunk header must begin with "@@ -<old>, +<new> @@",
	 * it always is at least 10 bytes long.
	 */
	if (len < 10 ||
	    memcmp(line, atat, 2) ||
	    !(ep = memmem(line + 2, len - 2, atat, 2))) {
		emit_line(ecbdata->opt, context, reset, line, len);
		return;
	}
	ep += 2; /* skip over @@ */

	/* The hunk header in fraginfo color */
	strbuf_addstr(&msgbuf, frag);
	strbuf_add(&msgbuf, line, ep - line);
	strbuf_addstr(&msgbuf, reset);

	/*
	 * trailing "\r\n"
	 */
	for ( ; i < 3; i++)
		if (line[len - i] == '\r' || line[len - i] == '\n')
			len--;

	/* blank before the func header */
	for (cp = ep; ep - line < len; ep++)
		if (*ep != ' ' && *ep != '\t')
			break;
	if (ep != cp) {
		strbuf_addstr(&msgbuf, context);
		strbuf_add(&msgbuf, cp, ep - cp);
		strbuf_addstr(&msgbuf, reset);
	}

	if (ep < line + len) {
		strbuf_addstr(&msgbuf, func);
		strbuf_add(&msgbuf, ep, line + len - ep);
		strbuf_addstr(&msgbuf, reset);
	}

	strbuf_add(&msgbuf, line + len, org_len - len);
	emit_line(ecbdata->opt, "", "", msgbuf.buf, msgbuf.len);
	strbuf_release(&msgbuf);
}

static struct diff_tempfile *claim_diff_tempfile(void) {
	int i;
	for (i = 0; i < ARRAY_SIZE(diff_temp); i++)
		if (!diff_temp[i].name)
			return diff_temp + i;
	die("BUG: diff is failing to clean up its tempfiles");
}

static int remove_tempfile_installed;

static void remove_tempfile(void)
{
	int i;
	for (i = 0; i < ARRAY_SIZE(diff_temp); i++) {
		if (diff_temp[i].name == diff_temp[i].tmp_path)
			unlink_or_warn(diff_temp[i].name);
		diff_temp[i].name = NULL;
	}
}

static void remove_tempfile_on_signal(int signo)
{
	remove_tempfile();
	sigchain_pop(signo);
	raise(signo);
}

static void print_line_count(FILE *file, int count)
{
	switch (count) {
	case 0:
		fprintf(file, "0,0");
		break;
	case 1:
		fprintf(file, "1");
		break;
	default:
		fprintf(file, "1,%d", count);
		break;
	}
}

static void emit_rewrite_lines(struct emit_callback *ecb,
			       int prefix, const char *data, int size)
{
	const char *endp = NULL;
	static const char *nneof = " No newline at end of file\n";
	const char *reset = diff_get_color(ecb->color_diff, DIFF_RESET);

	while (0 < size) {
		int len;

		endp = memchr(data, '\n', size);
		len = endp ? (endp - data + 1) : size;
		if (prefix != '+') {
			ecb->lno_in_preimage++;
			emit_del_line(reset, ecb, data, len);
		} else {
			ecb->lno_in_postimage++;
			emit_add_line(reset, ecb, data, len);
		}
		size -= len;
		data += len;
	}
	if (!endp) {
		const char *context = diff_get_color(ecb->color_diff,
						     DIFF_CONTEXT);
		putc('\n', ecb->opt->file);
		emit_line_0(ecb->opt, context, reset, '\\',
			    nneof, strlen(nneof));
	}
}

static void emit_rewrite_diff(const char *name_a,
			      const char *name_b,
			      struct diff_filespec *one,
			      struct diff_filespec *two,
			      struct userdiff_driver *textconv_one,
			      struct userdiff_driver *textconv_two,
			      struct diff_options *o)
{
	int lc_a, lc_b;
	const char *name_a_tab, *name_b_tab;
	const char *metainfo = diff_get_color(o->use_color, DIFF_METAINFO);
	const char *fraginfo = diff_get_color(o->use_color, DIFF_FRAGINFO);
	const char *reset = diff_get_color(o->use_color, DIFF_RESET);
	static struct strbuf a_name = STRBUF_INIT, b_name = STRBUF_INIT;
	const char *a_prefix, *b_prefix;
	char *data_one, *data_two;
	size_t size_one, size_two;
	struct emit_callback ecbdata;
	const char *line_prefix = diff_line_prefix(o);

	if (diff_mnemonic_prefix && DIFF_OPT_TST(o, REVERSE_DIFF)) {
		a_prefix = o->b_prefix;
		b_prefix = o->a_prefix;
	} else {
		a_prefix = o->a_prefix;
		b_prefix = o->b_prefix;
	}

	name_a += (*name_a == '/');
	name_b += (*name_b == '/');
	name_a_tab = strchr(name_a, ' ') ? "\t" : "";
	name_b_tab = strchr(name_b, ' ') ? "\t" : "";

	strbuf_reset(&a_name);
	strbuf_reset(&b_name);
	quote_two_c_style(&a_name, a_prefix, name_a, 0);
	quote_two_c_style(&b_name, b_prefix, name_b, 0);

	size_one = fill_textconv(textconv_one, one, &data_one);
	size_two = fill_textconv(textconv_two, two, &data_two);

	memset(&ecbdata, 0, sizeof(ecbdata));
	ecbdata.color_diff = want_color(o->use_color);
	ecbdata.found_changesp = &o->found_changes;
	ecbdata.ws_rule = whitespace_rule(name_b);
	ecbdata.opt = o;
	if (ecbdata.ws_rule & WS_BLANK_AT_EOF) {
		mmfile_t mf1, mf2;
		mf1.ptr = (char *)data_one;
		mf2.ptr = (char *)data_two;
		mf1.size = size_one;
		mf2.size = size_two;
		check_blank_at_eof(&mf1, &mf2, &ecbdata);
	}
	ecbdata.lno_in_preimage = 1;
	ecbdata.lno_in_postimage = 1;

	lc_a = count_lines(data_one, size_one);
	lc_b = count_lines(data_two, size_two);
	fprintf(o->file,
		"%s%s--- %s%s%s\n%s%s+++ %s%s%s\n%s%s@@ -",
		line_prefix, metainfo, a_name.buf, name_a_tab, reset,
		line_prefix, metainfo, b_name.buf, name_b_tab, reset,
		line_prefix, fraginfo);
	if (!o->irreversible_delete)
		print_line_count(o->file, lc_a);
	else
		fprintf(o->file, "?,?");
	fprintf(o->file, " +");
	print_line_count(o->file, lc_b);
	fprintf(o->file, " @@%s\n", reset);
	if (lc_a && !o->irreversible_delete)
		emit_rewrite_lines(&ecbdata, '-', data_one, size_one);
	if (lc_b)
		emit_rewrite_lines(&ecbdata, '+', data_two, size_two);
	if (textconv_one)
		free((char *)data_one);
	if (textconv_two)
		free((char *)data_two);
}

struct diff_words_buffer {
	mmfile_t text;
	long alloc;
	struct diff_words_orig {
		const char *begin, *end;
	} *orig;
	int orig_nr, orig_alloc;
};

static void diff_words_append(char *line, unsigned long len,
		struct diff_words_buffer *buffer)
{
	ALLOC_GROW(buffer->text.ptr, buffer->text.size + len, buffer->alloc);
	line++;
	len--;
	memcpy(buffer->text.ptr + buffer->text.size, line, len);
	buffer->text.size += len;
	buffer->text.ptr[buffer->text.size] = '\0';
}

struct diff_words_style_elem {
	const char *prefix;
	const char *suffix;
	const char *color; /* NULL; filled in by the setup code if
			    * color is enabled */
};

struct diff_words_style {
	enum diff_words_type type;
	struct diff_words_style_elem new, old, ctx;
	const char *newline;
};

static struct diff_words_style diff_words_styles[] = {
	{ DIFF_WORDS_PORCELAIN, {"+", "\n"}, {"-", "\n"}, {" ", "\n"}, "~\n" },
	{ DIFF_WORDS_PLAIN, {"{+", "+}"}, {"[-", "-]"}, {"", ""}, "\n" },
	{ DIFF_WORDS_COLOR, {"", ""}, {"", ""}, {"", ""}, "\n" }
};

struct diff_words_data {
	struct diff_words_buffer minus, plus;
	const char *current_plus;
	int last_minus;
	struct diff_options *opt;
	regex_t *word_regex;
	enum diff_words_type type;
	struct diff_words_style *style;
};

static int fn_out_diff_words_write_helper(FILE *fp,
					  struct diff_words_style_elem *st_el,
					  const char *newline,
					  size_t count, const char *buf,
					  const char *line_prefix)
{
	int print = 0;

	while (count) {
		char *p = memchr(buf, '\n', count);
		if (print)
			fputs(line_prefix, fp);
		if (p != buf) {
			if (st_el->color && fputs(st_el->color, fp) < 0)
				return -1;
			if (fputs(st_el->prefix, fp) < 0 ||
			    fwrite(buf, p ? p - buf : count, 1, fp) != 1 ||
			    fputs(st_el->suffix, fp) < 0)
				return -1;
			if (st_el->color && *st_el->color
			    && fputs(GIT_COLOR_RESET, fp) < 0)
				return -1;
		}
		if (!p)
			return 0;
		if (fputs(newline, fp) < 0)
			return -1;
		count -= p + 1 - buf;
		buf = p + 1;
		print = 1;
	}
	return 0;
}

/*
 * '--color-words' algorithm can be described as:
 *
 *   1. collect a the minus/plus lines of a diff hunk, divided into
 *      minus-lines and plus-lines;
 *
 *   2. break both minus-lines and plus-lines into words and
 *      place them into two mmfile_t with one word for each line;
 *
 *   3. use xdiff to run diff on the two mmfile_t to get the words level diff;
 *
 * And for the common parts of the both file, we output the plus side text.
 * diff_words->current_plus is used to trace the current position of the plus file
 * which printed. diff_words->last_minus is used to trace the last minus word
 * printed.
 *
 * For '--graph' to work with '--color-words', we need to output the graph prefix
 * on each line of color words output. Generally, there are two conditions on
 * which we should output the prefix.
 *
 *   1. diff_words->last_minus == 0 &&
 *      diff_words->current_plus == diff_words->plus.text.ptr
 *
 *      that is: the plus text must start as a new line, and if there is no minus
 *      word printed, a graph prefix must be printed.
 *
 *   2. diff_words->current_plus > diff_words->plus.text.ptr &&
 *      *(diff_words->current_plus - 1) == '\n'
 *
 *      that is: a graph prefix must be printed following a '\n'
 */
static int color_words_output_graph_prefix(struct diff_words_data *diff_words)
{
	if ((diff_words->last_minus == 0 &&
		diff_words->current_plus == diff_words->plus.text.ptr) ||
		(diff_words->current_plus > diff_words->plus.text.ptr &&
		*(diff_words->current_plus - 1) == '\n')) {
		return 1;
	} else {
		return 0;
	}
}

static void fn_out_diff_words_aux(void *priv, char *line, unsigned long len)
{
	struct diff_words_data *diff_words = priv;
	struct diff_words_style *style = diff_words->style;
	int minus_first, minus_len, plus_first, plus_len;
	const char *minus_begin, *minus_end, *plus_begin, *plus_end;
	struct diff_options *opt = diff_words->opt;
	const char *line_prefix;

	if (line[0] != '@' || parse_hunk_header(line, len,
			&minus_first, &minus_len, &plus_first, &plus_len))
		return;

	assert(opt);
	line_prefix = diff_line_prefix(opt);

	/* POSIX requires that first be decremented by one if len == 0... */
	if (minus_len) {
		minus_begin = diff_words->minus.orig[minus_first].begin;
		minus_end =
			diff_words->minus.orig[minus_first + minus_len - 1].end;
	} else
		minus_begin = minus_end =
			diff_words->minus.orig[minus_first].end;

	if (plus_len) {
		plus_begin = diff_words->plus.orig[plus_first].begin;
		plus_end = diff_words->plus.orig[plus_first + plus_len - 1].end;
	} else
		plus_begin = plus_end = diff_words->plus.orig[plus_first].end;

	if (color_words_output_graph_prefix(diff_words)) {
		fputs(line_prefix, diff_words->opt->file);
	}
	if (diff_words->current_plus != plus_begin) {
		fn_out_diff_words_write_helper(diff_words->opt->file,
				&style->ctx, style->newline,
				plus_begin - diff_words->current_plus,
				diff_words->current_plus, line_prefix);
		if (*(plus_begin - 1) == '\n')
			fputs(line_prefix, diff_words->opt->file);
	}
	if (minus_begin != minus_end) {
		fn_out_diff_words_write_helper(diff_words->opt->file,
				&style->old, style->newline,
				minus_end - minus_begin, minus_begin,
				line_prefix);
	}
	if (plus_begin != plus_end) {
		fn_out_diff_words_write_helper(diff_words->opt->file,
				&style->new, style->newline,
				plus_end - plus_begin, plus_begin,
				line_prefix);
	}

	diff_words->current_plus = plus_end;
	diff_words->last_minus = minus_first;
}

/* This function starts looking at *begin, and returns 0 iff a word was found. */
static int find_word_boundaries(mmfile_t *buffer, regex_t *word_regex,
		int *begin, int *end)
{
	if (word_regex && *begin < buffer->size) {
		regmatch_t match[1];
		if (!regexec(word_regex, buffer->ptr + *begin, 1, match, 0)) {
			char *p = memchr(buffer->ptr + *begin + match[0].rm_so,
					'\n', match[0].rm_eo - match[0].rm_so);
			*end = p ? p - buffer->ptr : match[0].rm_eo + *begin;
			*begin += match[0].rm_so;
			return *begin >= *end;
		}
		return -1;
	}

	/* find the next word */
	while (*begin < buffer->size && isspace(buffer->ptr[*begin]))
		(*begin)++;
	if (*begin >= buffer->size)
		return -1;

	/* find the end of the word */
	*end = *begin + 1;
	while (*end < buffer->size && !isspace(buffer->ptr[*end]))
		(*end)++;

	return 0;
}

/*
 * This function splits the words in buffer->text, stores the list with
 * newline separator into out, and saves the offsets of the original words
 * in buffer->orig.
 */
static void diff_words_fill(struct diff_words_buffer *buffer, mmfile_t *out,
		regex_t *word_regex)
{
	int i, j;
	long alloc = 0;

	out->size = 0;
	out->ptr = NULL;

	/* fake an empty "0th" word */
	ALLOC_GROW(buffer->orig, 1, buffer->orig_alloc);
	buffer->orig[0].begin = buffer->orig[0].end = buffer->text.ptr;
	buffer->orig_nr = 1;

	for (i = 0; i < buffer->text.size; i++) {
		if (find_word_boundaries(&buffer->text, word_regex, &i, &j))
			return;

		/* store original boundaries */
		ALLOC_GROW(buffer->orig, buffer->orig_nr + 1,
				buffer->orig_alloc);
		buffer->orig[buffer->orig_nr].begin = buffer->text.ptr + i;
		buffer->orig[buffer->orig_nr].end = buffer->text.ptr + j;
		buffer->orig_nr++;

		/* store one word */
		ALLOC_GROW(out->ptr, out->size + j - i + 1, alloc);
		memcpy(out->ptr + out->size, buffer->text.ptr + i, j - i);
		out->ptr[out->size + j - i] = '\n';
		out->size += j - i + 1;

		i = j - 1;
	}
}

/* this executes the word diff on the accumulated buffers */
static void diff_words_show(struct diff_words_data *diff_words)
{
	xpparam_t xpp;
	xdemitconf_t xecfg;
	mmfile_t minus, plus;
	struct diff_words_style *style = diff_words->style;

	struct diff_options *opt = diff_words->opt;
	const char *line_prefix;

	assert(opt);
	line_prefix = diff_line_prefix(opt);

	/* special case: only removal */
	if (!diff_words->plus.text.size) {
		fputs(line_prefix, diff_words->opt->file);
		fn_out_diff_words_write_helper(diff_words->opt->file,
			&style->old, style->newline,
			diff_words->minus.text.size,
			diff_words->minus.text.ptr, line_prefix);
		diff_words->minus.text.size = 0;
		return;
	}

	diff_words->current_plus = diff_words->plus.text.ptr;
	diff_words->last_minus = 0;

	memset(&xpp, 0, sizeof(xpp));
	memset(&xecfg, 0, sizeof(xecfg));
	diff_words_fill(&diff_words->minus, &minus, diff_words->word_regex);
	diff_words_fill(&diff_words->plus, &plus, diff_words->word_regex);
	xpp.flags = 0;
	/* as only the hunk header will be parsed, we need a 0-context */
	xecfg.ctxlen = 0;
	xdi_diff_outf(&minus, &plus, fn_out_diff_words_aux, diff_words,
		      &xpp, &xecfg);
	free(minus.ptr);
	free(plus.ptr);
	if (diff_words->current_plus != diff_words->plus.text.ptr +
			diff_words->plus.text.size) {
		if (color_words_output_graph_prefix(diff_words))
			fputs(line_prefix, diff_words->opt->file);
		fn_out_diff_words_write_helper(diff_words->opt->file,
			&style->ctx, style->newline,
			diff_words->plus.text.ptr + diff_words->plus.text.size
			- diff_words->current_plus, diff_words->current_plus,
			line_prefix);
	}
	diff_words->minus.text.size = diff_words->plus.text.size = 0;
}

/* In "color-words" mode, show word-diff of words accumulated in the buffer */
static void diff_words_flush(struct emit_callback *ecbdata)
{
	if (ecbdata->diff_words->minus.text.size ||
	    ecbdata->diff_words->plus.text.size)
		diff_words_show(ecbdata->diff_words);
}

static void diff_filespec_load_driver(struct diff_filespec *one)
{
	/* Use already-loaded driver */
	if (one->driver)
		return;

	if (S_ISREG(one->mode))
		one->driver = userdiff_find_by_path(one->path);

	/* Fallback to default settings */
	if (!one->driver)
		one->driver = userdiff_find_by_name("default");
}

static const char *userdiff_word_regex(struct diff_filespec *one)
{
	diff_filespec_load_driver(one);
	return one->driver->word_regex;
}

static void init_diff_words_data(struct emit_callback *ecbdata,
				 struct diff_options *orig_opts,
				 struct diff_filespec *one,
				 struct diff_filespec *two)
{
	int i;
	struct diff_options *o = xmalloc(sizeof(struct diff_options));
	memcpy(o, orig_opts, sizeof(struct diff_options));

	ecbdata->diff_words =
		xcalloc(1, sizeof(struct diff_words_data));
	ecbdata->diff_words->type = o->word_diff;
	ecbdata->diff_words->opt = o;
	if (!o->word_regex)
		o->word_regex = userdiff_word_regex(one);
	if (!o->word_regex)
		o->word_regex = userdiff_word_regex(two);
	if (!o->word_regex)
		o->word_regex = diff_word_regex_cfg;
	if (o->word_regex) {
		ecbdata->diff_words->word_regex = (regex_t *)
			xmalloc(sizeof(regex_t));
		if (regcomp(ecbdata->diff_words->word_regex,
			    o->word_regex,
			    REG_EXTENDED | REG_NEWLINE))
			die ("Invalid regular expression: %s",
			     o->word_regex);
	}
	for (i = 0; i < ARRAY_SIZE(diff_words_styles); i++) {
		if (o->word_diff == diff_words_styles[i].type) {
			ecbdata->diff_words->style =
				&diff_words_styles[i];
			break;
		}
	}
	if (want_color(o->use_color)) {
		struct diff_words_style *st = ecbdata->diff_words->style;
		st->old.color = diff_get_color_opt(o, DIFF_FILE_OLD);
		st->new.color = diff_get_color_opt(o, DIFF_FILE_NEW);
		st->ctx.color = diff_get_color_opt(o, DIFF_CONTEXT);
	}
}

static void free_diff_words_data(struct emit_callback *ecbdata)
{
	if (ecbdata->diff_words) {
		diff_words_flush(ecbdata);
		free (ecbdata->diff_words->opt);
		free (ecbdata->diff_words->minus.text.ptr);
		free (ecbdata->diff_words->minus.orig);
		free (ecbdata->diff_words->plus.text.ptr);
		free (ecbdata->diff_words->plus.orig);
		if (ecbdata->diff_words->word_regex) {
			regfree(ecbdata->diff_words->word_regex);
			free(ecbdata->diff_words->word_regex);
		}
		free(ecbdata->diff_words);
		ecbdata->diff_words = NULL;
	}
}

const char *diff_get_color(int diff_use_color, enum color_diff ix)
{
	if (want_color(diff_use_color))
		return diff_colors[ix];
	return "";
}

const char *diff_line_prefix(struct diff_options *opt)
{
	struct strbuf *msgbuf;
	if (!opt->output_prefix)
		return "";

	msgbuf = opt->output_prefix(opt, opt->output_prefix_data);
	return msgbuf->buf;
}

static unsigned long sane_truncate_line(struct emit_callback *ecb, char *line, unsigned long len)
{
	const char *cp;
	unsigned long allot;
	size_t l = len;

	if (ecb->truncate)
		return ecb->truncate(line, len);
	cp = line;
	allot = l;
	while (0 < l) {
		(void) utf8_width(&cp, &l);
		if (!cp)
			break; /* truncated in the middle? */
	}
	return allot - l;
}

static void find_lno(const char *line, struct emit_callback *ecbdata)
{
	const char *p;
	ecbdata->lno_in_preimage = 0;
	ecbdata->lno_in_postimage = 0;
	p = strchr(line, '-');
	if (!p)
		return; /* cannot happen */
	ecbdata->lno_in_preimage = strtol(p + 1, NULL, 10);
	p = strchr(p, '+');
	if (!p)
		return; /* cannot happen */
	ecbdata->lno_in_postimage = strtol(p + 1, NULL, 10);
}

static void fn_out_consume(void *priv, char *line, unsigned long len)
{
	struct emit_callback *ecbdata = priv;
	const char *meta = diff_get_color(ecbdata->color_diff, DIFF_METAINFO);
	const char *context = diff_get_color(ecbdata->color_diff, DIFF_CONTEXT);
	const char *reset = diff_get_color(ecbdata->color_diff, DIFF_RESET);
	struct diff_options *o = ecbdata->opt;
	const char *line_prefix = diff_line_prefix(o);

	if (ecbdata->header) {
		fprintf(ecbdata->opt->file, "%s", ecbdata->header->buf);
		strbuf_reset(ecbdata->header);
		ecbdata->header = NULL;
	}
	*(ecbdata->found_changesp) = 1;

	if (ecbdata->label_path[0]) {
		const char *name_a_tab, *name_b_tab;

		name_a_tab = strchr(ecbdata->label_path[0], ' ') ? "\t" : "";
		name_b_tab = strchr(ecbdata->label_path[1], ' ') ? "\t" : "";

		fprintf(ecbdata->opt->file, "%s%s--- %s%s%s\n",
			line_prefix, meta, ecbdata->label_path[0], reset, name_a_tab);
		fprintf(ecbdata->opt->file, "%s%s+++ %s%s%s\n",
			line_prefix, meta, ecbdata->label_path[1], reset, name_b_tab);
		ecbdata->label_path[0] = ecbdata->label_path[1] = NULL;
	}

	if (diff_suppress_blank_empty
	    && len == 2 && line[0] == ' ' && line[1] == '\n') {
		line[0] = '\n';
		len = 1;
	}

	if (line[0] == '@') {
		if (ecbdata->diff_words)
			diff_words_flush(ecbdata);
		len = sane_truncate_line(ecbdata, line, len);
		find_lno(line, ecbdata);
		emit_hunk_header(ecbdata, line, len);
		if (line[len-1] != '\n')
			putc('\n', ecbdata->opt->file);
		return;
	}

	if (len < 1) {
		emit_line(ecbdata->opt, reset, reset, line, len);
		if (ecbdata->diff_words
		    && ecbdata->diff_words->type == DIFF_WORDS_PORCELAIN)
			fputs("~\n", ecbdata->opt->file);
		return;
	}

	if (ecbdata->diff_words) {
		if (line[0] == '-') {
			diff_words_append(line, len,
					  &ecbdata->diff_words->minus);
			return;
		} else if (line[0] == '+') {
			diff_words_append(line, len,
					  &ecbdata->diff_words->plus);
			return;
		} else if (starts_with(line, "\\ ")) {
			/*
			 * Eat the "no newline at eof" marker as if we
			 * saw a "+" or "-" line with nothing on it,
			 * and return without diff_words_flush() to
			 * defer processing. If this is the end of
			 * preimage, more "+" lines may come after it.
			 */
			return;
		}
		diff_words_flush(ecbdata);
		if (ecbdata->diff_words->type == DIFF_WORDS_PORCELAIN) {
			emit_line(ecbdata->opt, context, reset, line, len);
			fputs("~\n", ecbdata->opt->file);
		} else {
			/*
			 * Skip the prefix character, if any.  With
			 * diff_suppress_blank_empty, there may be
			 * none.
			 */
			if (line[0] != '\n') {
			      line++;
			      len--;
			}
			emit_line(ecbdata->opt, context, reset, line, len);
		}
		return;
	}

<<<<<<< HEAD
	switch (line[0]) {
	case '+':
=======
	if (line[0] != '+') {
		const char *color =
			diff_get_color(ecbdata->color_diff,
				       line[0] == '-' ? DIFF_FILE_OLD : DIFF_CONTEXT);
		ecbdata->lno_in_preimage++;
		if (line[0] == ' ')
			ecbdata->lno_in_postimage++;
		emit_line(ecbdata->opt, color, reset, line, len);
	} else {
>>>>>>> 8dbf3eb6
		ecbdata->lno_in_postimage++;
		emit_add_line(reset, ecbdata, line + 1, len - 1);
		break;
	case '-':
		ecbdata->lno_in_preimage++;
		emit_del_line(reset, ecbdata, line + 1, len - 1);
		break;
	case ' ':
		ecbdata->lno_in_postimage++;
		ecbdata->lno_in_preimage++;
		emit_context_line(reset, ecbdata, line + 1, len - 1);
		break;
	default:
		/* incomplete line at the end */
		ecbdata->lno_in_preimage++;
		emit_line(ecbdata->opt,
			  diff_get_color(ecbdata->color_diff, DIFF_PLAIN),
			  reset, line, len);
		break;
	}
}

static char *pprint_rename(const char *a, const char *b)
{
	const char *old = a;
	const char *new = b;
	struct strbuf name = STRBUF_INIT;
	int pfx_length, sfx_length;
	int pfx_adjust_for_slash;
	int len_a = strlen(a);
	int len_b = strlen(b);
	int a_midlen, b_midlen;
	int qlen_a = quote_c_style(a, NULL, NULL, 0);
	int qlen_b = quote_c_style(b, NULL, NULL, 0);

	if (qlen_a || qlen_b) {
		quote_c_style(a, &name, NULL, 0);
		strbuf_addstr(&name, " => ");
		quote_c_style(b, &name, NULL, 0);
		return strbuf_detach(&name, NULL);
	}

	/* Find common prefix */
	pfx_length = 0;
	while (*old && *new && *old == *new) {
		if (*old == '/')
			pfx_length = old - a + 1;
		old++;
		new++;
	}

	/* Find common suffix */
	old = a + len_a;
	new = b + len_b;
	sfx_length = 0;
	/*
	 * If there is a common prefix, it must end in a slash.  In
	 * that case we let this loop run 1 into the prefix to see the
	 * same slash.
	 *
	 * If there is no common prefix, we cannot do this as it would
	 * underrun the input strings.
	 */
	pfx_adjust_for_slash = (pfx_length ? 1 : 0);
	while (a + pfx_length - pfx_adjust_for_slash <= old &&
	       b + pfx_length - pfx_adjust_for_slash <= new &&
	       *old == *new) {
		if (*old == '/')
			sfx_length = len_a - (old - a);
		old--;
		new--;
	}

	/*
	 * pfx{mid-a => mid-b}sfx
	 * {pfx-a => pfx-b}sfx
	 * pfx{sfx-a => sfx-b}
	 * name-a => name-b
	 */
	a_midlen = len_a - pfx_length - sfx_length;
	b_midlen = len_b - pfx_length - sfx_length;
	if (a_midlen < 0)
		a_midlen = 0;
	if (b_midlen < 0)
		b_midlen = 0;

	strbuf_grow(&name, pfx_length + a_midlen + b_midlen + sfx_length + 7);
	if (pfx_length + sfx_length) {
		strbuf_add(&name, a, pfx_length);
		strbuf_addch(&name, '{');
	}
	strbuf_add(&name, a + pfx_length, a_midlen);
	strbuf_addstr(&name, " => ");
	strbuf_add(&name, b + pfx_length, b_midlen);
	if (pfx_length + sfx_length) {
		strbuf_addch(&name, '}');
		strbuf_add(&name, a + len_a - sfx_length, sfx_length);
	}
	return strbuf_detach(&name, NULL);
}

struct diffstat_t {
	int nr;
	int alloc;
	struct diffstat_file {
		char *from_name;
		char *name;
		char *print_name;
		unsigned is_unmerged:1;
		unsigned is_binary:1;
		unsigned is_renamed:1;
		unsigned is_interesting:1;
		uintmax_t added, deleted;
	} **files;
};

static struct diffstat_file *diffstat_add(struct diffstat_t *diffstat,
					  const char *name_a,
					  const char *name_b)
{
	struct diffstat_file *x;
	x = xcalloc(1, sizeof(*x));
	ALLOC_GROW(diffstat->files, diffstat->nr + 1, diffstat->alloc);
	diffstat->files[diffstat->nr++] = x;
	if (name_b) {
		x->from_name = xstrdup(name_a);
		x->name = xstrdup(name_b);
		x->is_renamed = 1;
	}
	else {
		x->from_name = NULL;
		x->name = xstrdup(name_a);
	}
	return x;
}

static void diffstat_consume(void *priv, char *line, unsigned long len)
{
	struct diffstat_t *diffstat = priv;
	struct diffstat_file *x = diffstat->files[diffstat->nr - 1];

	if (line[0] == '+')
		x->added++;
	else if (line[0] == '-')
		x->deleted++;
}

const char mime_boundary_leader[] = "------------";

static int scale_linear(int it, int width, int max_change)
{
	if (!it)
		return 0;
	/*
	 * make sure that at least one '-' or '+' is printed if
	 * there is any change to this path. The easiest way is to
	 * scale linearly as if the alloted width is one column shorter
	 * than it is, and then add 1 to the result.
	 */
	return 1 + (it * (width - 1) / max_change);
}

static void show_name(FILE *file,
		      const char *prefix, const char *name, int len)
{
	fprintf(file, " %s%-*s |", prefix, len, name);
}

static void show_graph(FILE *file, char ch, int cnt, const char *set, const char *reset)
{
	if (cnt <= 0)
		return;
	fprintf(file, "%s", set);
	while (cnt--)
		putc(ch, file);
	fprintf(file, "%s", reset);
}

static void fill_print_name(struct diffstat_file *file)
{
	char *pname;

	if (file->print_name)
		return;

	if (!file->is_renamed) {
		struct strbuf buf = STRBUF_INIT;
		if (quote_c_style(file->name, &buf, NULL, 0)) {
			pname = strbuf_detach(&buf, NULL);
		} else {
			pname = file->name;
			strbuf_release(&buf);
		}
	} else {
		pname = pprint_rename(file->from_name, file->name);
	}
	file->print_name = pname;
}

int print_stat_summary(FILE *fp, int files, int insertions, int deletions)
{
	struct strbuf sb = STRBUF_INIT;
	int ret;

	if (!files) {
		assert(insertions == 0 && deletions == 0);
		return fprintf(fp, "%s\n", " 0 files changed");
	}

	strbuf_addf(&sb,
		    (files == 1) ? " %d file changed" : " %d files changed",
		    files);

	/*
	 * For binary diff, the caller may want to print "x files
	 * changed" with insertions == 0 && deletions == 0.
	 *
	 * Not omitting "0 insertions(+), 0 deletions(-)" in this case
	 * is probably less confusing (i.e skip over "2 files changed
	 * but nothing about added/removed lines? Is this a bug in Git?").
	 */
	if (insertions || deletions == 0) {
		strbuf_addf(&sb,
			    (insertions == 1) ? ", %d insertion(+)" : ", %d insertions(+)",
			    insertions);
	}

	if (deletions || insertions == 0) {
		strbuf_addf(&sb,
			    (deletions == 1) ? ", %d deletion(-)" : ", %d deletions(-)",
			    deletions);
	}
	strbuf_addch(&sb, '\n');
	ret = fputs(sb.buf, fp);
	strbuf_release(&sb);
	return ret;
}

static void show_stats(struct diffstat_t *data, struct diff_options *options)
{
	int i, len, add, del, adds = 0, dels = 0;
	uintmax_t max_change = 0, max_len = 0;
	int total_files = data->nr, count;
	int width, name_width, graph_width, number_width = 0, bin_width = 0;
	const char *reset, *add_c, *del_c;
	const char *line_prefix = "";
	int extra_shown = 0;

	if (data->nr == 0)
		return;

	line_prefix = diff_line_prefix(options);
	count = options->stat_count ? options->stat_count : data->nr;

	reset = diff_get_color_opt(options, DIFF_RESET);
	add_c = diff_get_color_opt(options, DIFF_FILE_NEW);
	del_c = diff_get_color_opt(options, DIFF_FILE_OLD);

	/*
	 * Find the longest filename and max number of changes
	 */
	for (i = 0; (i < count) && (i < data->nr); i++) {
		struct diffstat_file *file = data->files[i];
		uintmax_t change = file->added + file->deleted;

		if (!file->is_interesting && (change == 0)) {
			count++; /* not shown == room for one more */
			continue;
		}
		fill_print_name(file);
		len = strlen(file->print_name);
		if (max_len < len)
			max_len = len;

		if (file->is_unmerged) {
			/* "Unmerged" is 8 characters */
			bin_width = bin_width < 8 ? 8 : bin_width;
			continue;
		}
		if (file->is_binary) {
			/* "Bin XXX -> YYY bytes" */
			int w = 14 + decimal_width(file->added)
				+ decimal_width(file->deleted);
			bin_width = bin_width < w ? w : bin_width;
			/* Display change counts aligned with "Bin" */
			number_width = 3;
			continue;
		}

		if (max_change < change)
			max_change = change;
	}
	count = i; /* where we can stop scanning in data->files[] */

	/*
	 * We have width = stat_width or term_columns() columns total.
	 * We want a maximum of min(max_len, stat_name_width) for the name part.
	 * We want a maximum of min(max_change, stat_graph_width) for the +- part.
	 * We also need 1 for " " and 4 + decimal_width(max_change)
	 * for " | NNNN " and one the empty column at the end, altogether
	 * 6 + decimal_width(max_change).
	 *
	 * If there's not enough space, we will use the smaller of
	 * stat_name_width (if set) and 5/8*width for the filename,
	 * and the rest for constant elements + graph part, but no more
	 * than stat_graph_width for the graph part.
	 * (5/8 gives 50 for filename and 30 for the constant parts + graph
	 * for the standard terminal size).
	 *
	 * In other words: stat_width limits the maximum width, and
	 * stat_name_width fixes the maximum width of the filename,
	 * and is also used to divide available columns if there
	 * aren't enough.
	 *
	 * Binary files are displayed with "Bin XXX -> YYY bytes"
	 * instead of the change count and graph. This part is treated
	 * similarly to the graph part, except that it is not
	 * "scaled". If total width is too small to accommodate the
	 * guaranteed minimum width of the filename part and the
	 * separators and this message, this message will "overflow"
	 * making the line longer than the maximum width.
	 */

	if (options->stat_width == -1)
		width = term_columns() - options->output_prefix_length;
	else
		width = options->stat_width ? options->stat_width : 80;
	number_width = decimal_width(max_change) > number_width ?
		decimal_width(max_change) : number_width;

	if (options->stat_graph_width == -1)
		options->stat_graph_width = diff_stat_graph_width;

	/*
	 * Guarantee 3/8*16==6 for the graph part
	 * and 5/8*16==10 for the filename part
	 */
	if (width < 16 + 6 + number_width)
		width = 16 + 6 + number_width;

	/*
	 * First assign sizes that are wanted, ignoring available width.
	 * strlen("Bin XXX -> YYY bytes") == bin_width, and the part
	 * starting from "XXX" should fit in graph_width.
	 */
	graph_width = max_change + 4 > bin_width ? max_change : bin_width - 4;
	if (options->stat_graph_width &&
	    options->stat_graph_width < graph_width)
		graph_width = options->stat_graph_width;

	name_width = (options->stat_name_width > 0 &&
		      options->stat_name_width < max_len) ?
		options->stat_name_width : max_len;

	/*
	 * Adjust adjustable widths not to exceed maximum width
	 */
	if (name_width + number_width + 6 + graph_width > width) {
		if (graph_width > width * 3/8 - number_width - 6) {
			graph_width = width * 3/8 - number_width - 6;
			if (graph_width < 6)
				graph_width = 6;
		}

		if (options->stat_graph_width &&
		    graph_width > options->stat_graph_width)
			graph_width = options->stat_graph_width;
		if (name_width > width - number_width - 6 - graph_width)
			name_width = width - number_width - 6 - graph_width;
		else
			graph_width = width - number_width - 6 - name_width;
	}

	/*
	 * From here name_width is the width of the name area,
	 * and graph_width is the width of the graph area.
	 * max_change is used to scale graph properly.
	 */
	for (i = 0; i < count; i++) {
		const char *prefix = "";
		struct diffstat_file *file = data->files[i];
		char *name = file->print_name;
		uintmax_t added = file->added;
		uintmax_t deleted = file->deleted;
		int name_len;

		if (!file->is_interesting && (added + deleted == 0))
			continue;

		/*
		 * "scale" the filename
		 */
		len = name_width;
		name_len = strlen(name);
		if (name_width < name_len) {
			char *slash;
			prefix = "...";
			len -= 3;
			name += name_len - len;
			slash = strchr(name, '/');
			if (slash)
				name = slash;
		}

		if (file->is_binary) {
			fprintf(options->file, "%s", line_prefix);
			show_name(options->file, prefix, name, len);
			fprintf(options->file, " %*s", number_width, "Bin");
			if (!added && !deleted) {
				putc('\n', options->file);
				continue;
			}
			fprintf(options->file, " %s%"PRIuMAX"%s",
				del_c, deleted, reset);
			fprintf(options->file, " -> ");
			fprintf(options->file, "%s%"PRIuMAX"%s",
				add_c, added, reset);
			fprintf(options->file, " bytes");
			fprintf(options->file, "\n");
			continue;
		}
		else if (file->is_unmerged) {
			fprintf(options->file, "%s", line_prefix);
			show_name(options->file, prefix, name, len);
			fprintf(options->file, " Unmerged\n");
			continue;
		}

		/*
		 * scale the add/delete
		 */
		add = added;
		del = deleted;

		if (graph_width <= max_change) {
			int total = scale_linear(add + del, graph_width, max_change);
			if (total < 2 && add && del)
				/* width >= 2 due to the sanity check */
				total = 2;
			if (add < del) {
				add = scale_linear(add, graph_width, max_change);
				del = total - add;
			} else {
				del = scale_linear(del, graph_width, max_change);
				add = total - del;
			}
		}
		fprintf(options->file, "%s", line_prefix);
		show_name(options->file, prefix, name, len);
		fprintf(options->file, " %*"PRIuMAX"%s",
			number_width, added + deleted,
			added + deleted ? " " : "");
		show_graph(options->file, '+', add, add_c, reset);
		show_graph(options->file, '-', del, del_c, reset);
		fprintf(options->file, "\n");
	}

	for (i = 0; i < data->nr; i++) {
		struct diffstat_file *file = data->files[i];
		uintmax_t added = file->added;
		uintmax_t deleted = file->deleted;

		if (file->is_unmerged ||
		    (!file->is_interesting && (added + deleted == 0))) {
			total_files--;
			continue;
		}

		if (!file->is_binary) {
			adds += added;
			dels += deleted;
		}
		if (i < count)
			continue;
		if (!extra_shown)
			fprintf(options->file, "%s ...\n", line_prefix);
		extra_shown = 1;
	}
	fprintf(options->file, "%s", line_prefix);
	print_stat_summary(options->file, total_files, adds, dels);
}

static void show_shortstats(struct diffstat_t *data, struct diff_options *options)
{
	int i, adds = 0, dels = 0, total_files = data->nr;

	if (data->nr == 0)
		return;

	for (i = 0; i < data->nr; i++) {
		int added = data->files[i]->added;
		int deleted= data->files[i]->deleted;

		if (data->files[i]->is_unmerged ||
		    (!data->files[i]->is_interesting && (added + deleted == 0))) {
			total_files--;
		} else if (!data->files[i]->is_binary) { /* don't count bytes */
			adds += added;
			dels += deleted;
		}
	}
	fprintf(options->file, "%s", diff_line_prefix(options));
	print_stat_summary(options->file, total_files, adds, dels);
}

static void show_numstat(struct diffstat_t *data, struct diff_options *options)
{
	int i;

	if (data->nr == 0)
		return;

	for (i = 0; i < data->nr; i++) {
		struct diffstat_file *file = data->files[i];

		fprintf(options->file, "%s", diff_line_prefix(options));

		if (file->is_binary)
			fprintf(options->file, "-\t-\t");
		else
			fprintf(options->file,
				"%"PRIuMAX"\t%"PRIuMAX"\t",
				file->added, file->deleted);
		if (options->line_termination) {
			fill_print_name(file);
			if (!file->is_renamed)
				write_name_quoted(file->name, options->file,
						  options->line_termination);
			else {
				fputs(file->print_name, options->file);
				putc(options->line_termination, options->file);
			}
		} else {
			if (file->is_renamed) {
				putc('\0', options->file);
				write_name_quoted(file->from_name, options->file, '\0');
			}
			write_name_quoted(file->name, options->file, '\0');
		}
	}
}

struct dirstat_file {
	const char *name;
	unsigned long changed;
};

struct dirstat_dir {
	struct dirstat_file *files;
	int alloc, nr, permille, cumulative;
};

static long gather_dirstat(struct diff_options *opt, struct dirstat_dir *dir,
		unsigned long changed, const char *base, int baselen)
{
	unsigned long this_dir = 0;
	unsigned int sources = 0;
	const char *line_prefix = diff_line_prefix(opt);

	while (dir->nr) {
		struct dirstat_file *f = dir->files;
		int namelen = strlen(f->name);
		unsigned long this;
		char *slash;

		if (namelen < baselen)
			break;
		if (memcmp(f->name, base, baselen))
			break;
		slash = strchr(f->name + baselen, '/');
		if (slash) {
			int newbaselen = slash + 1 - f->name;
			this = gather_dirstat(opt, dir, changed, f->name, newbaselen);
			sources++;
		} else {
			this = f->changed;
			dir->files++;
			dir->nr--;
			sources += 2;
		}
		this_dir += this;
	}

	/*
	 * We don't report dirstat's for
	 *  - the top level
	 *  - or cases where everything came from a single directory
	 *    under this directory (sources == 1).
	 */
	if (baselen && sources != 1) {
		if (this_dir) {
			int permille = this_dir * 1000 / changed;
			if (permille >= dir->permille) {
				fprintf(opt->file, "%s%4d.%01d%% %.*s\n", line_prefix,
					permille / 10, permille % 10, baselen, base);
				if (!dir->cumulative)
					return 0;
			}
		}
	}
	return this_dir;
}

static int dirstat_compare(const void *_a, const void *_b)
{
	const struct dirstat_file *a = _a;
	const struct dirstat_file *b = _b;
	return strcmp(a->name, b->name);
}

static void show_dirstat(struct diff_options *options)
{
	int i;
	unsigned long changed;
	struct dirstat_dir dir;
	struct diff_queue_struct *q = &diff_queued_diff;

	dir.files = NULL;
	dir.alloc = 0;
	dir.nr = 0;
	dir.permille = options->dirstat_permille;
	dir.cumulative = DIFF_OPT_TST(options, DIRSTAT_CUMULATIVE);

	changed = 0;
	for (i = 0; i < q->nr; i++) {
		struct diff_filepair *p = q->queue[i];
		const char *name;
		unsigned long copied, added, damage;
		int content_changed;

		name = p->two->path ? p->two->path : p->one->path;

		if (p->one->sha1_valid && p->two->sha1_valid)
			content_changed = hashcmp(p->one->sha1, p->two->sha1);
		else
			content_changed = 1;

		if (!content_changed) {
			/*
			 * The SHA1 has not changed, so pre-/post-content is
			 * identical. We can therefore skip looking at the
			 * file contents altogether.
			 */
			damage = 0;
			goto found_damage;
		}

		if (DIFF_OPT_TST(options, DIRSTAT_BY_FILE)) {
			/*
			 * In --dirstat-by-file mode, we don't really need to
			 * look at the actual file contents at all.
			 * The fact that the SHA1 changed is enough for us to
			 * add this file to the list of results
			 * (with each file contributing equal damage).
			 */
			damage = 1;
			goto found_damage;
		}

		if (DIFF_FILE_VALID(p->one) && DIFF_FILE_VALID(p->two)) {
			diff_populate_filespec(p->one, 0);
			diff_populate_filespec(p->two, 0);
			diffcore_count_changes(p->one, p->two, NULL, NULL, 0,
					       &copied, &added);
			diff_free_filespec_data(p->one);
			diff_free_filespec_data(p->two);
		} else if (DIFF_FILE_VALID(p->one)) {
			diff_populate_filespec(p->one, CHECK_SIZE_ONLY);
			copied = added = 0;
			diff_free_filespec_data(p->one);
		} else if (DIFF_FILE_VALID(p->two)) {
			diff_populate_filespec(p->two, CHECK_SIZE_ONLY);
			copied = 0;
			added = p->two->size;
			diff_free_filespec_data(p->two);
		} else
			continue;

		/*
		 * Original minus copied is the removed material,
		 * added is the new material.  They are both damages
		 * made to the preimage.
		 * If the resulting damage is zero, we know that
		 * diffcore_count_changes() considers the two entries to
		 * be identical, but since content_changed is true, we
		 * know that there must have been _some_ kind of change,
		 * so we force all entries to have damage > 0.
		 */
		damage = (p->one->size - copied) + added;
		if (!damage)
			damage = 1;

found_damage:
		ALLOC_GROW(dir.files, dir.nr + 1, dir.alloc);
		dir.files[dir.nr].name = name;
		dir.files[dir.nr].changed = damage;
		changed += damage;
		dir.nr++;
	}

	/* This can happen even with many files, if everything was renames */
	if (!changed)
		return;

	/* Show all directories with more than x% of the changes */
	qsort(dir.files, dir.nr, sizeof(dir.files[0]), dirstat_compare);
	gather_dirstat(options, &dir, changed, "", 0);
}

static void show_dirstat_by_line(struct diffstat_t *data, struct diff_options *options)
{
	int i;
	unsigned long changed;
	struct dirstat_dir dir;

	if (data->nr == 0)
		return;

	dir.files = NULL;
	dir.alloc = 0;
	dir.nr = 0;
	dir.permille = options->dirstat_permille;
	dir.cumulative = DIFF_OPT_TST(options, DIRSTAT_CUMULATIVE);

	changed = 0;
	for (i = 0; i < data->nr; i++) {
		struct diffstat_file *file = data->files[i];
		unsigned long damage = file->added + file->deleted;
		if (file->is_binary)
			/*
			 * binary files counts bytes, not lines. Must find some
			 * way to normalize binary bytes vs. textual lines.
			 * The following heuristic assumes that there are 64
			 * bytes per "line".
			 * This is stupid and ugly, but very cheap...
			 */
			damage = (damage + 63) / 64;
		ALLOC_GROW(dir.files, dir.nr + 1, dir.alloc);
		dir.files[dir.nr].name = file->name;
		dir.files[dir.nr].changed = damage;
		changed += damage;
		dir.nr++;
	}

	/* This can happen even with many files, if everything was renames */
	if (!changed)
		return;

	/* Show all directories with more than x% of the changes */
	qsort(dir.files, dir.nr, sizeof(dir.files[0]), dirstat_compare);
	gather_dirstat(options, &dir, changed, "", 0);
}

static void free_diffstat_info(struct diffstat_t *diffstat)
{
	int i;
	for (i = 0; i < diffstat->nr; i++) {
		struct diffstat_file *f = diffstat->files[i];
		if (f->name != f->print_name)
			free(f->print_name);
		free(f->name);
		free(f->from_name);
		free(f);
	}
	free(diffstat->files);
}

struct checkdiff_t {
	const char *filename;
	int lineno;
	int conflict_marker_size;
	struct diff_options *o;
	unsigned ws_rule;
	unsigned status;
};

static int is_conflict_marker(const char *line, int marker_size, unsigned long len)
{
	char firstchar;
	int cnt;

	if (len < marker_size + 1)
		return 0;
	firstchar = line[0];
	switch (firstchar) {
	case '=': case '>': case '<': case '|':
		break;
	default:
		return 0;
	}
	for (cnt = 1; cnt < marker_size; cnt++)
		if (line[cnt] != firstchar)
			return 0;
	/* line[1] thru line[marker_size-1] are same as firstchar */
	if (len < marker_size + 1 || !isspace(line[marker_size]))
		return 0;
	return 1;
}

static void checkdiff_consume(void *priv, char *line, unsigned long len)
{
	struct checkdiff_t *data = priv;
	int marker_size = data->conflict_marker_size;
	const char *ws = diff_get_color(data->o->use_color, DIFF_WHITESPACE);
	const char *reset = diff_get_color(data->o->use_color, DIFF_RESET);
	const char *set = diff_get_color(data->o->use_color, DIFF_FILE_NEW);
	char *err;
	const char *line_prefix;

	assert(data->o);
	line_prefix = diff_line_prefix(data->o);

	if (line[0] == '+') {
		unsigned bad;
		data->lineno++;
		if (is_conflict_marker(line + 1, marker_size, len - 1)) {
			data->status |= 1;
			fprintf(data->o->file,
				"%s%s:%d: leftover conflict marker\n",
				line_prefix, data->filename, data->lineno);
		}
		bad = ws_check(line + 1, len - 1, data->ws_rule);
		if (!bad)
			return;
		data->status |= bad;
		err = whitespace_error_string(bad);
		fprintf(data->o->file, "%s%s:%d: %s.\n",
			line_prefix, data->filename, data->lineno, err);
		free(err);
		emit_line(data->o, set, reset, line, 1);
		ws_check_emit(line + 1, len - 1, data->ws_rule,
			      data->o->file, set, reset, ws);
	} else if (line[0] == ' ') {
		data->lineno++;
	} else if (line[0] == '@') {
		char *plus = strchr(line, '+');
		if (plus)
			data->lineno = strtol(plus, NULL, 10) - 1;
		else
			die("invalid diff");
	}
}

static unsigned char *deflate_it(char *data,
				 unsigned long size,
				 unsigned long *result_size)
{
	int bound;
	unsigned char *deflated;
	git_zstream stream;

	git_deflate_init(&stream, zlib_compression_level);
	bound = git_deflate_bound(&stream, size);
	deflated = xmalloc(bound);
	stream.next_out = deflated;
	stream.avail_out = bound;

	stream.next_in = (unsigned char *)data;
	stream.avail_in = size;
	while (git_deflate(&stream, Z_FINISH) == Z_OK)
		; /* nothing */
	git_deflate_end(&stream);
	*result_size = stream.total_out;
	return deflated;
}

static void emit_binary_diff_body(FILE *file, mmfile_t *one, mmfile_t *two,
				  const char *prefix)
{
	void *cp;
	void *delta;
	void *deflated;
	void *data;
	unsigned long orig_size;
	unsigned long delta_size;
	unsigned long deflate_size;
	unsigned long data_size;

	/* We could do deflated delta, or we could do just deflated two,
	 * whichever is smaller.
	 */
	delta = NULL;
	deflated = deflate_it(two->ptr, two->size, &deflate_size);
	if (one->size && two->size) {
		delta = diff_delta(one->ptr, one->size,
				   two->ptr, two->size,
				   &delta_size, deflate_size);
		if (delta) {
			void *to_free = delta;
			orig_size = delta_size;
			delta = deflate_it(delta, delta_size, &delta_size);
			free(to_free);
		}
	}

	if (delta && delta_size < deflate_size) {
		fprintf(file, "%sdelta %lu\n", prefix, orig_size);
		free(deflated);
		data = delta;
		data_size = delta_size;
	}
	else {
		fprintf(file, "%sliteral %lu\n", prefix, two->size);
		free(delta);
		data = deflated;
		data_size = deflate_size;
	}

	/* emit data encoded in base85 */
	cp = data;
	while (data_size) {
		int bytes = (52 < data_size) ? 52 : data_size;
		char line[70];
		data_size -= bytes;
		if (bytes <= 26)
			line[0] = bytes + 'A' - 1;
		else
			line[0] = bytes - 26 + 'a' - 1;
		encode_85(line + 1, cp, bytes);
		cp = (char *) cp + bytes;
		fprintf(file, "%s", prefix);
		fputs(line, file);
		fputc('\n', file);
	}
	fprintf(file, "%s\n", prefix);
	free(data);
}

static void emit_binary_diff(FILE *file, mmfile_t *one, mmfile_t *two,
			     const char *prefix)
{
	fprintf(file, "%sGIT binary patch\n", prefix);
	emit_binary_diff_body(file, one, two, prefix);
	emit_binary_diff_body(file, two, one, prefix);
}

int diff_filespec_is_binary(struct diff_filespec *one)
{
	if (one->is_binary == -1) {
		diff_filespec_load_driver(one);
		if (one->driver->binary != -1)
			one->is_binary = one->driver->binary;
		else {
			if (!one->data && DIFF_FILE_VALID(one))
				diff_populate_filespec(one, CHECK_BINARY);
			if (one->is_binary == -1 && one->data)
				one->is_binary = buffer_is_binary(one->data,
						one->size);
			if (one->is_binary == -1)
				one->is_binary = 0;
		}
	}
	return one->is_binary;
}

static const struct userdiff_funcname *diff_funcname_pattern(struct diff_filespec *one)
{
	diff_filespec_load_driver(one);
	return one->driver->funcname.pattern ? &one->driver->funcname : NULL;
}

void diff_set_mnemonic_prefix(struct diff_options *options, const char *a, const char *b)
{
	if (!options->a_prefix)
		options->a_prefix = a;
	if (!options->b_prefix)
		options->b_prefix = b;
}

struct userdiff_driver *get_textconv(struct diff_filespec *one)
{
	if (!DIFF_FILE_VALID(one))
		return NULL;

	diff_filespec_load_driver(one);
	return userdiff_get_textconv(one->driver);
}

static void builtin_diff(const char *name_a,
			 const char *name_b,
			 struct diff_filespec *one,
			 struct diff_filespec *two,
			 const char *xfrm_msg,
			 int must_show_header,
			 struct diff_options *o,
			 int complete_rewrite)
{
	mmfile_t mf1, mf2;
	const char *lbl[2];
	char *a_one, *b_two;
	const char *meta = diff_get_color_opt(o, DIFF_METAINFO);
	const char *reset = diff_get_color_opt(o, DIFF_RESET);
	const char *a_prefix, *b_prefix;
	struct userdiff_driver *textconv_one = NULL;
	struct userdiff_driver *textconv_two = NULL;
	struct strbuf header = STRBUF_INIT;
	const char *line_prefix = diff_line_prefix(o);

	if (DIFF_OPT_TST(o, SUBMODULE_LOG) &&
			(!one->mode || S_ISGITLINK(one->mode)) &&
			(!two->mode || S_ISGITLINK(two->mode))) {
		const char *del = diff_get_color_opt(o, DIFF_FILE_OLD);
		const char *add = diff_get_color_opt(o, DIFF_FILE_NEW);
		show_submodule_summary(o->file, one->path ? one->path : two->path,
				line_prefix,
				one->sha1, two->sha1, two->dirty_submodule,
				meta, del, add, reset);
		return;
	}

	if (DIFF_OPT_TST(o, ALLOW_TEXTCONV)) {
		textconv_one = get_textconv(one);
		textconv_two = get_textconv(two);
	}

	diff_set_mnemonic_prefix(o, "a/", "b/");
	if (DIFF_OPT_TST(o, REVERSE_DIFF)) {
		a_prefix = o->b_prefix;
		b_prefix = o->a_prefix;
	} else {
		a_prefix = o->a_prefix;
		b_prefix = o->b_prefix;
	}

	/* Never use a non-valid filename anywhere if at all possible */
	name_a = DIFF_FILE_VALID(one) ? name_a : name_b;
	name_b = DIFF_FILE_VALID(two) ? name_b : name_a;

	a_one = quote_two(a_prefix, name_a + (*name_a == '/'));
	b_two = quote_two(b_prefix, name_b + (*name_b == '/'));
	lbl[0] = DIFF_FILE_VALID(one) ? a_one : "/dev/null";
	lbl[1] = DIFF_FILE_VALID(two) ? b_two : "/dev/null";
	strbuf_addf(&header, "%s%sdiff --git %s %s%s\n", line_prefix, meta, a_one, b_two, reset);
	if (lbl[0][0] == '/') {
		/* /dev/null */
		strbuf_addf(&header, "%s%snew file mode %06o%s\n", line_prefix, meta, two->mode, reset);
		if (xfrm_msg)
			strbuf_addstr(&header, xfrm_msg);
		must_show_header = 1;
	}
	else if (lbl[1][0] == '/') {
		strbuf_addf(&header, "%s%sdeleted file mode %06o%s\n", line_prefix, meta, one->mode, reset);
		if (xfrm_msg)
			strbuf_addstr(&header, xfrm_msg);
		must_show_header = 1;
	}
	else {
		if (one->mode != two->mode) {
			strbuf_addf(&header, "%s%sold mode %06o%s\n", line_prefix, meta, one->mode, reset);
			strbuf_addf(&header, "%s%snew mode %06o%s\n", line_prefix, meta, two->mode, reset);
			must_show_header = 1;
		}
		if (xfrm_msg)
			strbuf_addstr(&header, xfrm_msg);

		/*
		 * we do not run diff between different kind
		 * of objects.
		 */
		if ((one->mode ^ two->mode) & S_IFMT)
			goto free_ab_and_return;
		if (complete_rewrite &&
		    (textconv_one || !diff_filespec_is_binary(one)) &&
		    (textconv_two || !diff_filespec_is_binary(two))) {
			fprintf(o->file, "%s", header.buf);
			strbuf_reset(&header);
			emit_rewrite_diff(name_a, name_b, one, two,
						textconv_one, textconv_two, o);
			o->found_changes = 1;
			goto free_ab_and_return;
		}
	}

	if (o->irreversible_delete && lbl[1][0] == '/') {
		fprintf(o->file, "%s", header.buf);
		strbuf_reset(&header);
		goto free_ab_and_return;
	} else if (!DIFF_OPT_TST(o, TEXT) &&
	    ( (!textconv_one && diff_filespec_is_binary(one)) ||
	      (!textconv_two && diff_filespec_is_binary(two)) )) {
		if (!one->data && !two->data &&
		    S_ISREG(one->mode) && S_ISREG(two->mode) &&
		    !DIFF_OPT_TST(o, BINARY)) {
			if (!hashcmp(one->sha1, two->sha1)) {
				if (must_show_header)
					fprintf(o->file, "%s", header.buf);
				goto free_ab_and_return;
			}
			fprintf(o->file, "%s", header.buf);
			fprintf(o->file, "%sBinary files %s and %s differ\n",
				line_prefix, lbl[0], lbl[1]);
			goto free_ab_and_return;
		}
		if (fill_mmfile(&mf1, one) < 0 || fill_mmfile(&mf2, two) < 0)
			die("unable to read files to diff");
		/* Quite common confusing case */
		if (mf1.size == mf2.size &&
		    !memcmp(mf1.ptr, mf2.ptr, mf1.size)) {
			if (must_show_header)
				fprintf(o->file, "%s", header.buf);
			goto free_ab_and_return;
		}
		fprintf(o->file, "%s", header.buf);
		strbuf_reset(&header);
		if (DIFF_OPT_TST(o, BINARY))
			emit_binary_diff(o->file, &mf1, &mf2, line_prefix);
		else
			fprintf(o->file, "%sBinary files %s and %s differ\n",
				line_prefix, lbl[0], lbl[1]);
		o->found_changes = 1;
	} else {
		/* Crazy xdl interfaces.. */
		const char *diffopts = getenv("GIT_DIFF_OPTS");
		const char *v;
		xpparam_t xpp;
		xdemitconf_t xecfg;
		struct emit_callback ecbdata;
		const struct userdiff_funcname *pe;

		if (must_show_header) {
			fprintf(o->file, "%s", header.buf);
			strbuf_reset(&header);
		}

		mf1.size = fill_textconv(textconv_one, one, &mf1.ptr);
		mf2.size = fill_textconv(textconv_two, two, &mf2.ptr);

		pe = diff_funcname_pattern(one);
		if (!pe)
			pe = diff_funcname_pattern(two);

		memset(&xpp, 0, sizeof(xpp));
		memset(&xecfg, 0, sizeof(xecfg));
		memset(&ecbdata, 0, sizeof(ecbdata));
		ecbdata.label_path = lbl;
		ecbdata.color_diff = want_color(o->use_color);
		ecbdata.found_changesp = &o->found_changes;
		ecbdata.ws_rule = whitespace_rule(name_b);
		if (ecbdata.ws_rule & WS_BLANK_AT_EOF)
			check_blank_at_eof(&mf1, &mf2, &ecbdata);
		ecbdata.opt = o;
		ecbdata.header = header.len ? &header : NULL;
		xpp.flags = o->xdl_opts;
		xecfg.ctxlen = o->context;
		xecfg.interhunkctxlen = o->interhunkcontext;
		xecfg.flags = XDL_EMIT_FUNCNAMES;
		if (DIFF_OPT_TST(o, FUNCCONTEXT))
			xecfg.flags |= XDL_EMIT_FUNCCONTEXT;
		if (pe)
			xdiff_set_find_func(&xecfg, pe->pattern, pe->cflags);
		if (!diffopts)
			;
		else if (skip_prefix(diffopts, "--unified=", &v))
			xecfg.ctxlen = strtoul(v, NULL, 10);
		else if (skip_prefix(diffopts, "-u", &v))
			xecfg.ctxlen = strtoul(v, NULL, 10);
		if (o->word_diff)
			init_diff_words_data(&ecbdata, o, one, two);
		xdi_diff_outf(&mf1, &mf2, fn_out_consume, &ecbdata,
			      &xpp, &xecfg);
		if (o->word_diff)
			free_diff_words_data(&ecbdata);
		if (textconv_one)
			free(mf1.ptr);
		if (textconv_two)
			free(mf2.ptr);
		xdiff_clear_find_func(&xecfg);
	}

 free_ab_and_return:
	strbuf_release(&header);
	diff_free_filespec_data(one);
	diff_free_filespec_data(two);
	free(a_one);
	free(b_two);
	return;
}

static void builtin_diffstat(const char *name_a, const char *name_b,
			     struct diff_filespec *one,
			     struct diff_filespec *two,
			     struct diffstat_t *diffstat,
			     struct diff_options *o,
			     struct diff_filepair *p)
{
	mmfile_t mf1, mf2;
	struct diffstat_file *data;
	int same_contents;
	int complete_rewrite = 0;

	if (!DIFF_PAIR_UNMERGED(p)) {
		if (p->status == DIFF_STATUS_MODIFIED && p->score)
			complete_rewrite = 1;
	}

	data = diffstat_add(diffstat, name_a, name_b);
	data->is_interesting = p->status != DIFF_STATUS_UNKNOWN;

	if (!one || !two) {
		data->is_unmerged = 1;
		return;
	}

	same_contents = !hashcmp(one->sha1, two->sha1);

	if (diff_filespec_is_binary(one) || diff_filespec_is_binary(two)) {
		data->is_binary = 1;
		if (same_contents) {
			data->added = 0;
			data->deleted = 0;
		} else {
			data->added = diff_filespec_size(two);
			data->deleted = diff_filespec_size(one);
		}
	}

	else if (complete_rewrite) {
		diff_populate_filespec(one, 0);
		diff_populate_filespec(two, 0);
		data->deleted = count_lines(one->data, one->size);
		data->added = count_lines(two->data, two->size);
	}

	else if (!same_contents) {
		/* Crazy xdl interfaces.. */
		xpparam_t xpp;
		xdemitconf_t xecfg;

		if (fill_mmfile(&mf1, one) < 0 || fill_mmfile(&mf2, two) < 0)
			die("unable to read files to diff");

		memset(&xpp, 0, sizeof(xpp));
		memset(&xecfg, 0, sizeof(xecfg));
		xpp.flags = o->xdl_opts;
		xecfg.ctxlen = o->context;
		xecfg.interhunkctxlen = o->interhunkcontext;
		xdi_diff_outf(&mf1, &mf2, diffstat_consume, diffstat,
			      &xpp, &xecfg);
	}

	diff_free_filespec_data(one);
	diff_free_filespec_data(two);
}

static void builtin_checkdiff(const char *name_a, const char *name_b,
			      const char *attr_path,
			      struct diff_filespec *one,
			      struct diff_filespec *two,
			      struct diff_options *o)
{
	mmfile_t mf1, mf2;
	struct checkdiff_t data;

	if (!two)
		return;

	memset(&data, 0, sizeof(data));
	data.filename = name_b ? name_b : name_a;
	data.lineno = 0;
	data.o = o;
	data.ws_rule = whitespace_rule(attr_path);
	data.conflict_marker_size = ll_merge_marker_size(attr_path);

	if (fill_mmfile(&mf1, one) < 0 || fill_mmfile(&mf2, two) < 0)
		die("unable to read files to diff");

	/*
	 * All the other codepaths check both sides, but not checking
	 * the "old" side here is deliberate.  We are checking the newly
	 * introduced changes, and as long as the "new" side is text, we
	 * can and should check what it introduces.
	 */
	if (diff_filespec_is_binary(two))
		goto free_and_return;
	else {
		/* Crazy xdl interfaces.. */
		xpparam_t xpp;
		xdemitconf_t xecfg;

		memset(&xpp, 0, sizeof(xpp));
		memset(&xecfg, 0, sizeof(xecfg));
		xecfg.ctxlen = 1; /* at least one context line */
		xpp.flags = 0;
		xdi_diff_outf(&mf1, &mf2, checkdiff_consume, &data,
			      &xpp, &xecfg);

		if (data.ws_rule & WS_BLANK_AT_EOF) {
			struct emit_callback ecbdata;
			int blank_at_eof;

			ecbdata.ws_rule = data.ws_rule;
			check_blank_at_eof(&mf1, &mf2, &ecbdata);
			blank_at_eof = ecbdata.blank_at_eof_in_postimage;

			if (blank_at_eof) {
				static char *err;
				if (!err)
					err = whitespace_error_string(WS_BLANK_AT_EOF);
				fprintf(o->file, "%s:%d: %s.\n",
					data.filename, blank_at_eof, err);
				data.status = 1; /* report errors */
			}
		}
	}
 free_and_return:
	diff_free_filespec_data(one);
	diff_free_filespec_data(two);
	if (data.status)
		DIFF_OPT_SET(o, CHECK_FAILED);
}

struct diff_filespec *alloc_filespec(const char *path)
{
	int namelen = strlen(path);
	struct diff_filespec *spec = xmalloc(sizeof(*spec) + namelen + 1);

	memset(spec, 0, sizeof(*spec));
	spec->path = (char *)(spec + 1);
	memcpy(spec->path, path, namelen+1);
	spec->count = 1;
	spec->is_binary = -1;
	return spec;
}

void free_filespec(struct diff_filespec *spec)
{
	if (!--spec->count) {
		diff_free_filespec_data(spec);
		free(spec);
	}
}

void fill_filespec(struct diff_filespec *spec, const unsigned char *sha1,
		   int sha1_valid, unsigned short mode)
{
	if (mode) {
		spec->mode = canon_mode(mode);
		hashcpy(spec->sha1, sha1);
		spec->sha1_valid = sha1_valid;
	}
}

/*
 * Given a name and sha1 pair, if the index tells us the file in
 * the work tree has that object contents, return true, so that
 * prepare_temp_file() does not have to inflate and extract.
 */
static int reuse_worktree_file(const char *name, const unsigned char *sha1, int want_file)
{
	const struct cache_entry *ce;
	struct stat st;
	int pos, len;

	/*
	 * We do not read the cache ourselves here, because the
	 * benchmark with my previous version that always reads cache
	 * shows that it makes things worse for diff-tree comparing
	 * two linux-2.6 kernel trees in an already checked out work
	 * tree.  This is because most diff-tree comparisons deal with
	 * only a small number of files, while reading the cache is
	 * expensive for a large project, and its cost outweighs the
	 * savings we get by not inflating the object to a temporary
	 * file.  Practically, this code only helps when we are used
	 * by diff-cache --cached, which does read the cache before
	 * calling us.
	 */
	if (!active_cache)
		return 0;

	/* We want to avoid the working directory if our caller
	 * doesn't need the data in a normal file, this system
	 * is rather slow with its stat/open/mmap/close syscalls,
	 * and the object is contained in a pack file.  The pack
	 * is probably already open and will be faster to obtain
	 * the data through than the working directory.  Loose
	 * objects however would tend to be slower as they need
	 * to be individually opened and inflated.
	 */
	if (!FAST_WORKING_DIRECTORY && !want_file && has_sha1_pack(sha1))
		return 0;

	len = strlen(name);
	pos = cache_name_pos(name, len);
	if (pos < 0)
		return 0;
	ce = active_cache[pos];

	/*
	 * This is not the sha1 we are looking for, or
	 * unreusable because it is not a regular file.
	 */
	if (hashcmp(sha1, ce->sha1) || !S_ISREG(ce->ce_mode))
		return 0;

	/*
	 * If ce is marked as "assume unchanged", there is no
	 * guarantee that work tree matches what we are looking for.
	 */
	if ((ce->ce_flags & CE_VALID) || ce_skip_worktree(ce))
		return 0;

	/*
	 * If ce matches the file in the work tree, we can reuse it.
	 */
	if (ce_uptodate(ce) ||
	    (!lstat(name, &st) && !ce_match_stat(ce, &st, 0)))
		return 1;

	return 0;
}

static int diff_populate_gitlink(struct diff_filespec *s, int size_only)
{
	int len;
	char *data = xmalloc(100), *dirty = "";

	/* Are we looking at the work tree? */
	if (s->dirty_submodule)
		dirty = "-dirty";

	len = snprintf(data, 100,
		       "Subproject commit %s%s\n", sha1_to_hex(s->sha1), dirty);
	s->data = data;
	s->size = len;
	s->should_free = 1;
	if (size_only) {
		s->data = NULL;
		free(data);
	}
	return 0;
}

/*
 * While doing rename detection and pickaxe operation, we may need to
 * grab the data for the blob (or file) for our own in-core comparison.
 * diff_filespec has data and size fields for this purpose.
 */
int diff_populate_filespec(struct diff_filespec *s, unsigned int flags)
{
	int size_only = flags & CHECK_SIZE_ONLY;
	int err = 0;
	/*
	 * demote FAIL to WARN to allow inspecting the situation
	 * instead of refusing.
	 */
	enum safe_crlf crlf_warn = (safe_crlf == SAFE_CRLF_FAIL
				    ? SAFE_CRLF_WARN
				    : safe_crlf);

	if (!DIFF_FILE_VALID(s))
		die("internal error: asking to populate invalid file.");
	if (S_ISDIR(s->mode))
		return -1;

	if (s->data)
		return 0;

	if (size_only && 0 < s->size)
		return 0;

	if (S_ISGITLINK(s->mode))
		return diff_populate_gitlink(s, size_only);

	if (!s->sha1_valid ||
	    reuse_worktree_file(s->path, s->sha1, 0)) {
		struct strbuf buf = STRBUF_INIT;
		struct stat st;
		int fd;

		if (lstat(s->path, &st) < 0) {
			if (errno == ENOENT) {
			err_empty:
				err = -1;
			empty:
				s->data = (char *)"";
				s->size = 0;
				return err;
			}
		}
		s->size = xsize_t(st.st_size);
		if (!s->size)
			goto empty;
		if (S_ISLNK(st.st_mode)) {
			struct strbuf sb = STRBUF_INIT;

			if (strbuf_readlink(&sb, s->path, s->size))
				goto err_empty;
			s->size = sb.len;
			s->data = strbuf_detach(&sb, NULL);
			s->should_free = 1;
			return 0;
		}
		if (size_only)
			return 0;
		if ((flags & CHECK_BINARY) &&
		    s->size > big_file_threshold && s->is_binary == -1) {
			s->is_binary = 1;
			return 0;
		}
		fd = open(s->path, O_RDONLY);
		if (fd < 0)
			goto err_empty;
		s->data = xmmap(NULL, s->size, PROT_READ, MAP_PRIVATE, fd, 0);
		close(fd);
		s->should_munmap = 1;

		/*
		 * Convert from working tree format to canonical git format
		 */
		if (convert_to_git(s->path, s->data, s->size, &buf, crlf_warn)) {
			size_t size = 0;
			munmap(s->data, s->size);
			s->should_munmap = 0;
			s->data = strbuf_detach(&buf, &size);
			s->size = size;
			s->should_free = 1;
		}
	}
	else {
		enum object_type type;
		if (size_only || (flags & CHECK_BINARY)) {
			type = sha1_object_info(s->sha1, &s->size);
			if (type < 0)
				die("unable to read %s", sha1_to_hex(s->sha1));
			if (size_only)
				return 0;
			if (s->size > big_file_threshold && s->is_binary == -1) {
				s->is_binary = 1;
				return 0;
			}
		}
		s->data = read_sha1_file(s->sha1, &type, &s->size);
		if (!s->data)
			die("unable to read %s", sha1_to_hex(s->sha1));
		s->should_free = 1;
	}
	return 0;
}

void diff_free_filespec_blob(struct diff_filespec *s)
{
	if (s->should_free)
		free(s->data);
	else if (s->should_munmap)
		munmap(s->data, s->size);

	if (s->should_free || s->should_munmap) {
		s->should_free = s->should_munmap = 0;
		s->data = NULL;
	}
}

void diff_free_filespec_data(struct diff_filespec *s)
{
	diff_free_filespec_blob(s);
	free(s->cnt_data);
	s->cnt_data = NULL;
}

static void prep_temp_blob(const char *path, struct diff_tempfile *temp,
			   void *blob,
			   unsigned long size,
			   const unsigned char *sha1,
			   int mode)
{
	int fd;
	struct strbuf buf = STRBUF_INIT;
	struct strbuf template = STRBUF_INIT;
	char *path_dup = xstrdup(path);
	const char *base = basename(path_dup);

	/* Generate "XXXXXX_basename.ext" */
	strbuf_addstr(&template, "XXXXXX_");
	strbuf_addstr(&template, base);

	fd = git_mkstemps(temp->tmp_path, PATH_MAX, template.buf,
			strlen(base) + 1);
	if (fd < 0)
		die_errno("unable to create temp-file");
	if (convert_to_working_tree(path,
			(const char *)blob, (size_t)size, &buf)) {
		blob = buf.buf;
		size = buf.len;
	}
	if (write_in_full(fd, blob, size) != size)
		die_errno("unable to write temp-file");
	close(fd);
	temp->name = temp->tmp_path;
	strcpy(temp->hex, sha1_to_hex(sha1));
	temp->hex[40] = 0;
	sprintf(temp->mode, "%06o", mode);
	strbuf_release(&buf);
	strbuf_release(&template);
	free(path_dup);
}

static struct diff_tempfile *prepare_temp_file(const char *name,
		struct diff_filespec *one)
{
	struct diff_tempfile *temp = claim_diff_tempfile();

	if (!DIFF_FILE_VALID(one)) {
	not_a_valid_file:
		/* A '-' entry produces this for file-2, and
		 * a '+' entry produces this for file-1.
		 */
		temp->name = "/dev/null";
		strcpy(temp->hex, ".");
		strcpy(temp->mode, ".");
		return temp;
	}

	if (!remove_tempfile_installed) {
		atexit(remove_tempfile);
		sigchain_push_common(remove_tempfile_on_signal);
		remove_tempfile_installed = 1;
	}

	if (!S_ISGITLINK(one->mode) &&
	    (!one->sha1_valid ||
	     reuse_worktree_file(name, one->sha1, 1))) {
		struct stat st;
		if (lstat(name, &st) < 0) {
			if (errno == ENOENT)
				goto not_a_valid_file;
			die_errno("stat(%s)", name);
		}
		if (S_ISLNK(st.st_mode)) {
			struct strbuf sb = STRBUF_INIT;
			if (strbuf_readlink(&sb, name, st.st_size) < 0)
				die_errno("readlink(%s)", name);
			prep_temp_blob(name, temp, sb.buf, sb.len,
				       (one->sha1_valid ?
					one->sha1 : null_sha1),
				       (one->sha1_valid ?
					one->mode : S_IFLNK));
			strbuf_release(&sb);
		}
		else {
			/* we can borrow from the file in the work tree */
			temp->name = name;
			if (!one->sha1_valid)
				strcpy(temp->hex, sha1_to_hex(null_sha1));
			else
				strcpy(temp->hex, sha1_to_hex(one->sha1));
			/* Even though we may sometimes borrow the
			 * contents from the work tree, we always want
			 * one->mode.  mode is trustworthy even when
			 * !(one->sha1_valid), as long as
			 * DIFF_FILE_VALID(one).
			 */
			sprintf(temp->mode, "%06o", one->mode);
		}
		return temp;
	}
	else {
		if (diff_populate_filespec(one, 0))
			die("cannot read data blob for %s", one->path);
		prep_temp_blob(name, temp, one->data, one->size,
			       one->sha1, one->mode);
	}
	return temp;
}

static void add_external_diff_name(struct argv_array *argv,
				   const char *name,
				   struct diff_filespec *df)
{
	struct diff_tempfile *temp = prepare_temp_file(name, df);
	argv_array_push(argv, temp->name);
	argv_array_push(argv, temp->hex);
	argv_array_push(argv, temp->mode);
}

/* An external diff command takes:
 *
 * diff-cmd name infile1 infile1-sha1 infile1-mode \
 *               infile2 infile2-sha1 infile2-mode [ rename-to ]
 *
 */
static void run_external_diff(const char *pgm,
			      const char *name,
			      const char *other,
			      struct diff_filespec *one,
			      struct diff_filespec *two,
			      const char *xfrm_msg,
			      int complete_rewrite,
			      struct diff_options *o)
{
	struct argv_array argv = ARGV_ARRAY_INIT;
	struct argv_array env = ARGV_ARRAY_INIT;
	struct diff_queue_struct *q = &diff_queued_diff;

	argv_array_push(&argv, pgm);
	argv_array_push(&argv, name);

	if (one && two) {
		add_external_diff_name(&argv, name, one);
		if (!other)
			add_external_diff_name(&argv, name, two);
		else {
			add_external_diff_name(&argv, other, two);
			argv_array_push(&argv, other);
			argv_array_push(&argv, xfrm_msg);
		}
	}

	argv_array_pushf(&env, "GIT_DIFF_PATH_COUNTER=%d", ++o->diff_path_counter);
	argv_array_pushf(&env, "GIT_DIFF_PATH_TOTAL=%d", q->nr);

	if (run_command_v_opt_cd_env(argv.argv, RUN_USING_SHELL, NULL, env.argv))
		die(_("external diff died, stopping at %s"), name);

	remove_tempfile();
	argv_array_clear(&argv);
	argv_array_clear(&env);
}

static int similarity_index(struct diff_filepair *p)
{
	return p->score * 100 / MAX_SCORE;
}

static void fill_metainfo(struct strbuf *msg,
			  const char *name,
			  const char *other,
			  struct diff_filespec *one,
			  struct diff_filespec *two,
			  struct diff_options *o,
			  struct diff_filepair *p,
			  int *must_show_header,
			  int use_color)
{
	const char *set = diff_get_color(use_color, DIFF_METAINFO);
	const char *reset = diff_get_color(use_color, DIFF_RESET);
	const char *line_prefix = diff_line_prefix(o);

	*must_show_header = 1;
	strbuf_init(msg, PATH_MAX * 2 + 300);
	switch (p->status) {
	case DIFF_STATUS_COPIED:
		strbuf_addf(msg, "%s%ssimilarity index %d%%",
			    line_prefix, set, similarity_index(p));
		strbuf_addf(msg, "%s\n%s%scopy from ",
			    reset,  line_prefix, set);
		quote_c_style(name, msg, NULL, 0);
		strbuf_addf(msg, "%s\n%s%scopy to ", reset, line_prefix, set);
		quote_c_style(other, msg, NULL, 0);
		strbuf_addf(msg, "%s\n", reset);
		break;
	case DIFF_STATUS_RENAMED:
		strbuf_addf(msg, "%s%ssimilarity index %d%%",
			    line_prefix, set, similarity_index(p));
		strbuf_addf(msg, "%s\n%s%srename from ",
			    reset, line_prefix, set);
		quote_c_style(name, msg, NULL, 0);
		strbuf_addf(msg, "%s\n%s%srename to ",
			    reset, line_prefix, set);
		quote_c_style(other, msg, NULL, 0);
		strbuf_addf(msg, "%s\n", reset);
		break;
	case DIFF_STATUS_MODIFIED:
		if (p->score) {
			strbuf_addf(msg, "%s%sdissimilarity index %d%%%s\n",
				    line_prefix,
				    set, similarity_index(p), reset);
			break;
		}
		/* fallthru */
	default:
		*must_show_header = 0;
	}
	if (one && two && hashcmp(one->sha1, two->sha1)) {
		int abbrev = DIFF_OPT_TST(o, FULL_INDEX) ? 40 : DEFAULT_ABBREV;

		if (DIFF_OPT_TST(o, BINARY)) {
			mmfile_t mf;
			if ((!fill_mmfile(&mf, one) && diff_filespec_is_binary(one)) ||
			    (!fill_mmfile(&mf, two) && diff_filespec_is_binary(two)))
				abbrev = 40;
		}
		strbuf_addf(msg, "%s%sindex %s..", line_prefix, set,
			    find_unique_abbrev(one->sha1, abbrev));
		strbuf_addstr(msg, find_unique_abbrev(two->sha1, abbrev));
		if (one->mode == two->mode)
			strbuf_addf(msg, " %06o", one->mode);
		strbuf_addf(msg, "%s\n", reset);
	}
}

static void run_diff_cmd(const char *pgm,
			 const char *name,
			 const char *other,
			 const char *attr_path,
			 struct diff_filespec *one,
			 struct diff_filespec *two,
			 struct strbuf *msg,
			 struct diff_options *o,
			 struct diff_filepair *p)
{
	const char *xfrm_msg = NULL;
	int complete_rewrite = (p->status == DIFF_STATUS_MODIFIED) && p->score;
	int must_show_header = 0;


	if (DIFF_OPT_TST(o, ALLOW_EXTERNAL)) {
		struct userdiff_driver *drv = userdiff_find_by_path(attr_path);
		if (drv && drv->external)
			pgm = drv->external;
	}

	if (msg) {
		/*
		 * don't use colors when the header is intended for an
		 * external diff driver
		 */
		fill_metainfo(msg, name, other, one, two, o, p,
			      &must_show_header,
			      want_color(o->use_color) && !pgm);
		xfrm_msg = msg->len ? msg->buf : NULL;
	}

	if (pgm) {
		run_external_diff(pgm, name, other, one, two, xfrm_msg,
				  complete_rewrite, o);
		return;
	}
	if (one && two)
		builtin_diff(name, other ? other : name,
			     one, two, xfrm_msg, must_show_header,
			     o, complete_rewrite);
	else
		fprintf(o->file, "* Unmerged path %s\n", name);
}

static void diff_fill_sha1_info(struct diff_filespec *one)
{
	if (DIFF_FILE_VALID(one)) {
		if (!one->sha1_valid) {
			struct stat st;
			if (one->is_stdin) {
				hashcpy(one->sha1, null_sha1);
				return;
			}
			if (lstat(one->path, &st) < 0)
				die_errno("stat '%s'", one->path);
			if (index_path(one->sha1, one->path, &st, 0))
				die("cannot hash %s", one->path);
		}
	}
	else
		hashclr(one->sha1);
}

static void strip_prefix(int prefix_length, const char **namep, const char **otherp)
{
	/* Strip the prefix but do not molest /dev/null and absolute paths */
	if (*namep && **namep != '/') {
		*namep += prefix_length;
		if (**namep == '/')
			++*namep;
	}
	if (*otherp && **otherp != '/') {
		*otherp += prefix_length;
		if (**otherp == '/')
			++*otherp;
	}
}

static void run_diff(struct diff_filepair *p, struct diff_options *o)
{
	const char *pgm = external_diff();
	struct strbuf msg;
	struct diff_filespec *one = p->one;
	struct diff_filespec *two = p->two;
	const char *name;
	const char *other;
	const char *attr_path;

	name  = p->one->path;
	other = (strcmp(name, p->two->path) ? p->two->path : NULL);
	attr_path = name;
	if (o->prefix_length)
		strip_prefix(o->prefix_length, &name, &other);

	if (!DIFF_OPT_TST(o, ALLOW_EXTERNAL))
		pgm = NULL;

	if (DIFF_PAIR_UNMERGED(p)) {
		run_diff_cmd(pgm, name, NULL, attr_path,
			     NULL, NULL, NULL, o, p);
		return;
	}

	diff_fill_sha1_info(one);
	diff_fill_sha1_info(two);

	if (!pgm &&
	    DIFF_FILE_VALID(one) && DIFF_FILE_VALID(two) &&
	    (S_IFMT & one->mode) != (S_IFMT & two->mode)) {
		/*
		 * a filepair that changes between file and symlink
		 * needs to be split into deletion and creation.
		 */
		struct diff_filespec *null = alloc_filespec(two->path);
		run_diff_cmd(NULL, name, other, attr_path,
			     one, null, &msg, o, p);
		free(null);
		strbuf_release(&msg);

		null = alloc_filespec(one->path);
		run_diff_cmd(NULL, name, other, attr_path,
			     null, two, &msg, o, p);
		free(null);
	}
	else
		run_diff_cmd(pgm, name, other, attr_path,
			     one, two, &msg, o, p);

	strbuf_release(&msg);
}

static void run_diffstat(struct diff_filepair *p, struct diff_options *o,
			 struct diffstat_t *diffstat)
{
	const char *name;
	const char *other;

	if (DIFF_PAIR_UNMERGED(p)) {
		/* unmerged */
		builtin_diffstat(p->one->path, NULL, NULL, NULL, diffstat, o, p);
		return;
	}

	name = p->one->path;
	other = (strcmp(name, p->two->path) ? p->two->path : NULL);

	if (o->prefix_length)
		strip_prefix(o->prefix_length, &name, &other);

	diff_fill_sha1_info(p->one);
	diff_fill_sha1_info(p->two);

	builtin_diffstat(name, other, p->one, p->two, diffstat, o, p);
}

static void run_checkdiff(struct diff_filepair *p, struct diff_options *o)
{
	const char *name;
	const char *other;
	const char *attr_path;

	if (DIFF_PAIR_UNMERGED(p)) {
		/* unmerged */
		return;
	}

	name = p->one->path;
	other = (strcmp(name, p->two->path) ? p->two->path : NULL);
	attr_path = other ? other : name;

	if (o->prefix_length)
		strip_prefix(o->prefix_length, &name, &other);

	diff_fill_sha1_info(p->one);
	diff_fill_sha1_info(p->two);

	builtin_checkdiff(name, other, attr_path, p->one, p->two, o);
}

void diff_setup(struct diff_options *options)
{
	memcpy(options, &default_diff_options, sizeof(*options));

	options->file = stdout;

	options->line_termination = '\n';
	options->break_opt = -1;
	options->rename_limit = -1;
	options->dirstat_permille = diff_dirstat_permille_default;
	options->context = diff_context_default;
	options->ws_error_highlight = WSEH_NEW;
	DIFF_OPT_SET(options, RENAME_EMPTY);

	/* pathchange left =NULL by default */
	options->change = diff_change;
	options->add_remove = diff_addremove;
	options->use_color = diff_use_color_default;
	options->detect_rename = diff_detect_rename_default;
	options->xdl_opts |= diff_algorithm;

	options->orderfile = diff_order_file_cfg;

	if (diff_no_prefix) {
		options->a_prefix = options->b_prefix = "";
	} else if (!diff_mnemonic_prefix) {
		options->a_prefix = "a/";
		options->b_prefix = "b/";
	}
}

void diff_setup_done(struct diff_options *options)
{
	int count = 0;

	if (options->set_default)
		options->set_default(options);

	if (options->output_format & DIFF_FORMAT_NAME)
		count++;
	if (options->output_format & DIFF_FORMAT_NAME_STATUS)
		count++;
	if (options->output_format & DIFF_FORMAT_CHECKDIFF)
		count++;
	if (options->output_format & DIFF_FORMAT_NO_OUTPUT)
		count++;
	if (count > 1)
		die("--name-only, --name-status, --check and -s are mutually exclusive");

	/*
	 * Most of the time we can say "there are changes"
	 * only by checking if there are changed paths, but
	 * --ignore-whitespace* options force us to look
	 * inside contents.
	 */

	if (DIFF_XDL_TST(options, IGNORE_WHITESPACE) ||
	    DIFF_XDL_TST(options, IGNORE_WHITESPACE_CHANGE) ||
	    DIFF_XDL_TST(options, IGNORE_WHITESPACE_AT_EOL))
		DIFF_OPT_SET(options, DIFF_FROM_CONTENTS);
	else
		DIFF_OPT_CLR(options, DIFF_FROM_CONTENTS);

	if (DIFF_OPT_TST(options, FIND_COPIES_HARDER))
		options->detect_rename = DIFF_DETECT_COPY;

	if (!DIFF_OPT_TST(options, RELATIVE_NAME))
		options->prefix = NULL;
	if (options->prefix)
		options->prefix_length = strlen(options->prefix);
	else
		options->prefix_length = 0;

	if (options->output_format & (DIFF_FORMAT_NAME |
				      DIFF_FORMAT_NAME_STATUS |
				      DIFF_FORMAT_CHECKDIFF |
				      DIFF_FORMAT_NO_OUTPUT))
		options->output_format &= ~(DIFF_FORMAT_RAW |
					    DIFF_FORMAT_NUMSTAT |
					    DIFF_FORMAT_DIFFSTAT |
					    DIFF_FORMAT_SHORTSTAT |
					    DIFF_FORMAT_DIRSTAT |
					    DIFF_FORMAT_SUMMARY |
					    DIFF_FORMAT_PATCH);

	/*
	 * These cases always need recursive; we do not drop caller-supplied
	 * recursive bits for other formats here.
	 */
	if (options->output_format & (DIFF_FORMAT_PATCH |
				      DIFF_FORMAT_NUMSTAT |
				      DIFF_FORMAT_DIFFSTAT |
				      DIFF_FORMAT_SHORTSTAT |
				      DIFF_FORMAT_DIRSTAT |
				      DIFF_FORMAT_SUMMARY |
				      DIFF_FORMAT_CHECKDIFF))
		DIFF_OPT_SET(options, RECURSIVE);
	/*
	 * Also pickaxe would not work very well if you do not say recursive
	 */
	if (options->pickaxe)
		DIFF_OPT_SET(options, RECURSIVE);
	/*
	 * When patches are generated, submodules diffed against the work tree
	 * must be checked for dirtiness too so it can be shown in the output
	 */
	if (options->output_format & DIFF_FORMAT_PATCH)
		DIFF_OPT_SET(options, DIRTY_SUBMODULES);

	if (options->detect_rename && options->rename_limit < 0)
		options->rename_limit = diff_rename_limit_default;
	if (options->setup & DIFF_SETUP_USE_CACHE) {
		if (!active_cache)
			/* read-cache does not die even when it fails
			 * so it is safe for us to do this here.  Also
			 * it does not smudge active_cache or active_nr
			 * when it fails, so we do not have to worry about
			 * cleaning it up ourselves either.
			 */
			read_cache();
	}
	if (options->abbrev <= 0 || 40 < options->abbrev)
		options->abbrev = 40; /* full */

	/*
	 * It does not make sense to show the first hit we happened
	 * to have found.  It does not make sense not to return with
	 * exit code in such a case either.
	 */
	if (DIFF_OPT_TST(options, QUICK)) {
		options->output_format = DIFF_FORMAT_NO_OUTPUT;
		DIFF_OPT_SET(options, EXIT_WITH_STATUS);
	}

	options->diff_path_counter = 0;

	if (DIFF_OPT_TST(options, FOLLOW_RENAMES) && options->pathspec.nr != 1)
		die(_("--follow requires exactly one pathspec"));
}

static int opt_arg(const char *arg, int arg_short, const char *arg_long, int *val)
{
	char c, *eq;
	int len;

	if (*arg != '-')
		return 0;
	c = *++arg;
	if (!c)
		return 0;
	if (c == arg_short) {
		c = *++arg;
		if (!c)
			return 1;
		if (val && isdigit(c)) {
			char *end;
			int n = strtoul(arg, &end, 10);
			if (*end)
				return 0;
			*val = n;
			return 1;
		}
		return 0;
	}
	if (c != '-')
		return 0;
	arg++;
	eq = strchrnul(arg, '=');
	len = eq - arg;
	if (!len || strncmp(arg, arg_long, len))
		return 0;
	if (*eq) {
		int n;
		char *end;
		if (!isdigit(*++eq))
			return 0;
		n = strtoul(eq, &end, 10);
		if (*end)
			return 0;
		*val = n;
	}
	return 1;
}

static int diff_scoreopt_parse(const char *opt);

static inline int short_opt(char opt, const char **argv,
			    const char **optarg)
{
	const char *arg = argv[0];
	if (arg[0] != '-' || arg[1] != opt)
		return 0;
	if (arg[2] != '\0') {
		*optarg = arg + 2;
		return 1;
	}
	if (!argv[1])
		die("Option '%c' requires a value", opt);
	*optarg = argv[1];
	return 2;
}

int parse_long_opt(const char *opt, const char **argv,
		   const char **optarg)
{
	const char *arg = argv[0];
	if (!skip_prefix(arg, "--", &arg))
		return 0;
	if (!skip_prefix(arg, opt, &arg))
		return 0;
	if (*arg == '=') { /* stuck form: --option=value */
		*optarg = arg + 1;
		return 1;
	}
	if (*arg != '\0')
		return 0;
	/* separate form: --option value */
	if (!argv[1])
		die("Option '--%s' requires a value", opt);
	*optarg = argv[1];
	return 2;
}

static int stat_opt(struct diff_options *options, const char **av)
{
	const char *arg = av[0];
	char *end;
	int width = options->stat_width;
	int name_width = options->stat_name_width;
	int graph_width = options->stat_graph_width;
	int count = options->stat_count;
	int argcount = 1;

	if (!skip_prefix(arg, "--stat", &arg))
		die("BUG: stat option does not begin with --stat: %s", arg);
	end = (char *)arg;

	switch (*arg) {
	case '-':
		if (skip_prefix(arg, "-width", &arg)) {
			if (*arg == '=')
				width = strtoul(arg + 1, &end, 10);
			else if (!*arg && !av[1])
				die("Option '--stat-width' requires a value");
			else if (!*arg) {
				width = strtoul(av[1], &end, 10);
				argcount = 2;
			}
		} else if (skip_prefix(arg, "-name-width", &arg)) {
			if (*arg == '=')
				name_width = strtoul(arg + 1, &end, 10);
			else if (!*arg && !av[1])
				die("Option '--stat-name-width' requires a value");
			else if (!*arg) {
				name_width = strtoul(av[1], &end, 10);
				argcount = 2;
			}
		} else if (skip_prefix(arg, "-graph-width", &arg)) {
			if (*arg == '=')
				graph_width = strtoul(arg + 1, &end, 10);
			else if (!*arg && !av[1])
				die("Option '--stat-graph-width' requires a value");
			else if (!*arg) {
				graph_width = strtoul(av[1], &end, 10);
				argcount = 2;
			}
		} else if (skip_prefix(arg, "-count", &arg)) {
			if (*arg == '=')
				count = strtoul(arg + 1, &end, 10);
			else if (!*arg && !av[1])
				die("Option '--stat-count' requires a value");
			else if (!*arg) {
				count = strtoul(av[1], &end, 10);
				argcount = 2;
			}
		}
		break;
	case '=':
		width = strtoul(arg+1, &end, 10);
		if (*end == ',')
			name_width = strtoul(end+1, &end, 10);
		if (*end == ',')
			count = strtoul(end+1, &end, 10);
	}

	/* Important! This checks all the error cases! */
	if (*end)
		return 0;
	options->output_format |= DIFF_FORMAT_DIFFSTAT;
	options->stat_name_width = name_width;
	options->stat_graph_width = graph_width;
	options->stat_width = width;
	options->stat_count = count;
	return argcount;
}

static int parse_dirstat_opt(struct diff_options *options, const char *params)
{
	struct strbuf errmsg = STRBUF_INIT;
	if (parse_dirstat_params(options, params, &errmsg))
		die(_("Failed to parse --dirstat/-X option parameter:\n%s"),
		    errmsg.buf);
	strbuf_release(&errmsg);
	/*
	 * The caller knows a dirstat-related option is given from the command
	 * line; allow it to say "return this_function();"
	 */
	options->output_format |= DIFF_FORMAT_DIRSTAT;
	return 1;
}

static int parse_submodule_opt(struct diff_options *options, const char *value)
{
	if (parse_submodule_params(options, value))
		die(_("Failed to parse --submodule option parameter: '%s'"),
			value);
	return 1;
}

static const char diff_status_letters[] = {
	DIFF_STATUS_ADDED,
	DIFF_STATUS_COPIED,
	DIFF_STATUS_DELETED,
	DIFF_STATUS_MODIFIED,
	DIFF_STATUS_RENAMED,
	DIFF_STATUS_TYPE_CHANGED,
	DIFF_STATUS_UNKNOWN,
	DIFF_STATUS_UNMERGED,
	DIFF_STATUS_FILTER_AON,
	DIFF_STATUS_FILTER_BROKEN,
	'\0',
};

static unsigned int filter_bit['Z' + 1];

static void prepare_filter_bits(void)
{
	int i;

	if (!filter_bit[DIFF_STATUS_ADDED]) {
		for (i = 0; diff_status_letters[i]; i++)
			filter_bit[(int) diff_status_letters[i]] = (1 << i);
	}
}

static unsigned filter_bit_tst(char status, const struct diff_options *opt)
{
	return opt->filter & filter_bit[(int) status];
}

static int parse_diff_filter_opt(const char *optarg, struct diff_options *opt)
{
	int i, optch;

	prepare_filter_bits();

	/*
	 * If there is a negation e.g. 'd' in the input, and we haven't
	 * initialized the filter field with another --diff-filter, start
	 * from full set of bits, except for AON.
	 */
	if (!opt->filter) {
		for (i = 0; (optch = optarg[i]) != '\0'; i++) {
			if (optch < 'a' || 'z' < optch)
				continue;
			opt->filter = (1 << (ARRAY_SIZE(diff_status_letters) - 1)) - 1;
			opt->filter &= ~filter_bit[DIFF_STATUS_FILTER_AON];
			break;
		}
	}

	for (i = 0; (optch = optarg[i]) != '\0'; i++) {
		unsigned int bit;
		int negate;

		if ('a' <= optch && optch <= 'z') {
			negate = 1;
			optch = toupper(optch);
		} else {
			negate = 0;
		}

		bit = (0 <= optch && optch <= 'Z') ? filter_bit[optch] : 0;
		if (!bit)
			return optarg[i];
		if (negate)
			opt->filter &= ~bit;
		else
			opt->filter |= bit;
	}
	return 0;
}

static void enable_patch_output(int *fmt) {
	*fmt &= ~DIFF_FORMAT_NO_OUTPUT;
	*fmt |= DIFF_FORMAT_PATCH;
}

static int parse_one_token(const char **arg, const char *token)
{
	return skip_prefix(*arg, token, arg) && (!**arg || **arg == ',');
}

static int parse_ws_error_highlight(struct diff_options *opt, const char *arg)
{
	const char *orig_arg = arg;
	unsigned val = 0;
	while (*arg) {
		if (parse_one_token(&arg, "none"))
			val = 0;
		else if (parse_one_token(&arg, "default"))
			val = WSEH_NEW;
		else if (parse_one_token(&arg, "all"))
			val = WSEH_NEW | WSEH_OLD | WSEH_CONTEXT;
		else if (parse_one_token(&arg, "new"))
			val |= WSEH_NEW;
		else if (parse_one_token(&arg, "old"))
			val |= WSEH_OLD;
		else if (parse_one_token(&arg, "context"))
			val |= WSEH_CONTEXT;
		else {
			error("unknown value after ws-error-highlight=%.*s",
			      (int)(arg - orig_arg), orig_arg);
			return 0;
		}
		if (*arg)
			arg++;
	}
	opt->ws_error_highlight = val;
	return 1;
}

int diff_opt_parse(struct diff_options *options, const char **av, int ac)
{
	const char *arg = av[0];
	const char *optarg;
	int argcount;

	/* Output format options */
	if (!strcmp(arg, "-p") || !strcmp(arg, "-u") || !strcmp(arg, "--patch")
	    || opt_arg(arg, 'U', "unified", &options->context))
		enable_patch_output(&options->output_format);
	else if (!strcmp(arg, "--raw"))
		options->output_format |= DIFF_FORMAT_RAW;
	else if (!strcmp(arg, "--patch-with-raw")) {
		enable_patch_output(&options->output_format);
		options->output_format |= DIFF_FORMAT_RAW;
	} else if (!strcmp(arg, "--numstat"))
		options->output_format |= DIFF_FORMAT_NUMSTAT;
	else if (!strcmp(arg, "--shortstat"))
		options->output_format |= DIFF_FORMAT_SHORTSTAT;
	else if (!strcmp(arg, "-X") || !strcmp(arg, "--dirstat"))
		return parse_dirstat_opt(options, "");
	else if (skip_prefix(arg, "-X", &arg))
		return parse_dirstat_opt(options, arg);
	else if (skip_prefix(arg, "--dirstat=", &arg))
		return parse_dirstat_opt(options, arg);
	else if (!strcmp(arg, "--cumulative"))
		return parse_dirstat_opt(options, "cumulative");
	else if (!strcmp(arg, "--dirstat-by-file"))
		return parse_dirstat_opt(options, "files");
	else if (skip_prefix(arg, "--dirstat-by-file=", &arg)) {
		parse_dirstat_opt(options, "files");
		return parse_dirstat_opt(options, arg);
	}
	else if (!strcmp(arg, "--check"))
		options->output_format |= DIFF_FORMAT_CHECKDIFF;
	else if (!strcmp(arg, "--summary"))
		options->output_format |= DIFF_FORMAT_SUMMARY;
	else if (!strcmp(arg, "--patch-with-stat")) {
		enable_patch_output(&options->output_format);
		options->output_format |= DIFF_FORMAT_DIFFSTAT;
	} else if (!strcmp(arg, "--name-only"))
		options->output_format |= DIFF_FORMAT_NAME;
	else if (!strcmp(arg, "--name-status"))
		options->output_format |= DIFF_FORMAT_NAME_STATUS;
	else if (!strcmp(arg, "-s") || !strcmp(arg, "--no-patch"))
		options->output_format |= DIFF_FORMAT_NO_OUTPUT;
	else if (starts_with(arg, "--stat"))
		/* --stat, --stat-width, --stat-name-width, or --stat-count */
		return stat_opt(options, av);

	/* renames options */
	else if (starts_with(arg, "-B") || starts_with(arg, "--break-rewrites=") ||
		 !strcmp(arg, "--break-rewrites")) {
		if ((options->break_opt = diff_scoreopt_parse(arg)) == -1)
			return error("invalid argument to -B: %s", arg+2);
	}
	else if (starts_with(arg, "-M") || starts_with(arg, "--find-renames=") ||
		 !strcmp(arg, "--find-renames")) {
		if ((options->rename_score = diff_scoreopt_parse(arg)) == -1)
			return error("invalid argument to -M: %s", arg+2);
		options->detect_rename = DIFF_DETECT_RENAME;
	}
	else if (!strcmp(arg, "-D") || !strcmp(arg, "--irreversible-delete")) {
		options->irreversible_delete = 1;
	}
	else if (starts_with(arg, "-C") || starts_with(arg, "--find-copies=") ||
		 !strcmp(arg, "--find-copies")) {
		if (options->detect_rename == DIFF_DETECT_COPY)
			DIFF_OPT_SET(options, FIND_COPIES_HARDER);
		if ((options->rename_score = diff_scoreopt_parse(arg)) == -1)
			return error("invalid argument to -C: %s", arg+2);
		options->detect_rename = DIFF_DETECT_COPY;
	}
	else if (!strcmp(arg, "--no-renames"))
		options->detect_rename = 0;
	else if (!strcmp(arg, "--rename-empty"))
		DIFF_OPT_SET(options, RENAME_EMPTY);
	else if (!strcmp(arg, "--no-rename-empty"))
		DIFF_OPT_CLR(options, RENAME_EMPTY);
	else if (!strcmp(arg, "--relative"))
		DIFF_OPT_SET(options, RELATIVE_NAME);
	else if (skip_prefix(arg, "--relative=", &arg)) {
		DIFF_OPT_SET(options, RELATIVE_NAME);
		options->prefix = arg;
	}

	/* xdiff options */
	else if (!strcmp(arg, "--minimal"))
		DIFF_XDL_SET(options, NEED_MINIMAL);
	else if (!strcmp(arg, "--no-minimal"))
		DIFF_XDL_CLR(options, NEED_MINIMAL);
	else if (!strcmp(arg, "-w") || !strcmp(arg, "--ignore-all-space"))
		DIFF_XDL_SET(options, IGNORE_WHITESPACE);
	else if (!strcmp(arg, "-b") || !strcmp(arg, "--ignore-space-change"))
		DIFF_XDL_SET(options, IGNORE_WHITESPACE_CHANGE);
	else if (!strcmp(arg, "--ignore-space-at-eol"))
		DIFF_XDL_SET(options, IGNORE_WHITESPACE_AT_EOL);
	else if (!strcmp(arg, "--ignore-blank-lines"))
		DIFF_XDL_SET(options, IGNORE_BLANK_LINES);
	else if (!strcmp(arg, "--patience"))
		options->xdl_opts = DIFF_WITH_ALG(options, PATIENCE_DIFF);
	else if (!strcmp(arg, "--histogram"))
		options->xdl_opts = DIFF_WITH_ALG(options, HISTOGRAM_DIFF);
	else if ((argcount = parse_long_opt("diff-algorithm", av, &optarg))) {
		long value = parse_algorithm_value(optarg);
		if (value < 0)
			return error("option diff-algorithm accepts \"myers\", "
				     "\"minimal\", \"patience\" and \"histogram\"");
		/* clear out previous settings */
		DIFF_XDL_CLR(options, NEED_MINIMAL);
		options->xdl_opts &= ~XDF_DIFF_ALGORITHM_MASK;
		options->xdl_opts |= value;
		return argcount;
	}

	/* flags options */
	else if (!strcmp(arg, "--binary")) {
		enable_patch_output(&options->output_format);
		DIFF_OPT_SET(options, BINARY);
	}
	else if (!strcmp(arg, "--full-index"))
		DIFF_OPT_SET(options, FULL_INDEX);
	else if (!strcmp(arg, "-a") || !strcmp(arg, "--text"))
		DIFF_OPT_SET(options, TEXT);
	else if (!strcmp(arg, "-R"))
		DIFF_OPT_SET(options, REVERSE_DIFF);
	else if (!strcmp(arg, "--find-copies-harder"))
		DIFF_OPT_SET(options, FIND_COPIES_HARDER);
	else if (!strcmp(arg, "--follow"))
		DIFF_OPT_SET(options, FOLLOW_RENAMES);
	else if (!strcmp(arg, "--no-follow"))
		DIFF_OPT_CLR(options, FOLLOW_RENAMES);
	else if (!strcmp(arg, "--color"))
		options->use_color = 1;
	else if (skip_prefix(arg, "--color=", &arg)) {
		int value = git_config_colorbool(NULL, arg);
		if (value < 0)
			return error("option `color' expects \"always\", \"auto\", or \"never\"");
		options->use_color = value;
	}
	else if (!strcmp(arg, "--no-color"))
		options->use_color = 0;
	else if (!strcmp(arg, "--color-words")) {
		options->use_color = 1;
		options->word_diff = DIFF_WORDS_COLOR;
	}
	else if (skip_prefix(arg, "--color-words=", &arg)) {
		options->use_color = 1;
		options->word_diff = DIFF_WORDS_COLOR;
		options->word_regex = arg;
	}
	else if (!strcmp(arg, "--word-diff")) {
		if (options->word_diff == DIFF_WORDS_NONE)
			options->word_diff = DIFF_WORDS_PLAIN;
	}
	else if (skip_prefix(arg, "--word-diff=", &arg)) {
		if (!strcmp(arg, "plain"))
			options->word_diff = DIFF_WORDS_PLAIN;
		else if (!strcmp(arg, "color")) {
			options->use_color = 1;
			options->word_diff = DIFF_WORDS_COLOR;
		}
		else if (!strcmp(arg, "porcelain"))
			options->word_diff = DIFF_WORDS_PORCELAIN;
		else if (!strcmp(arg, "none"))
			options->word_diff = DIFF_WORDS_NONE;
		else
			die("bad --word-diff argument: %s", arg);
	}
	else if ((argcount = parse_long_opt("word-diff-regex", av, &optarg))) {
		if (options->word_diff == DIFF_WORDS_NONE)
			options->word_diff = DIFF_WORDS_PLAIN;
		options->word_regex = optarg;
		return argcount;
	}
	else if (!strcmp(arg, "--exit-code"))
		DIFF_OPT_SET(options, EXIT_WITH_STATUS);
	else if (!strcmp(arg, "--quiet"))
		DIFF_OPT_SET(options, QUICK);
	else if (!strcmp(arg, "--ext-diff"))
		DIFF_OPT_SET(options, ALLOW_EXTERNAL);
	else if (!strcmp(arg, "--no-ext-diff"))
		DIFF_OPT_CLR(options, ALLOW_EXTERNAL);
	else if (!strcmp(arg, "--textconv"))
		DIFF_OPT_SET(options, ALLOW_TEXTCONV);
	else if (!strcmp(arg, "--no-textconv"))
		DIFF_OPT_CLR(options, ALLOW_TEXTCONV);
	else if (!strcmp(arg, "--ignore-submodules")) {
		DIFF_OPT_SET(options, OVERRIDE_SUBMODULE_CONFIG);
		handle_ignore_submodules_arg(options, "all");
	} else if (skip_prefix(arg, "--ignore-submodules=", &arg)) {
		DIFF_OPT_SET(options, OVERRIDE_SUBMODULE_CONFIG);
		handle_ignore_submodules_arg(options, arg);
	} else if (!strcmp(arg, "--submodule"))
		DIFF_OPT_SET(options, SUBMODULE_LOG);
	else if (skip_prefix(arg, "--submodule=", &arg))
		return parse_submodule_opt(options, arg);
	else if (skip_prefix(arg, "--ws-error-highlight=", &arg))
		return parse_ws_error_highlight(options, arg);

	/* misc options */
	else if (!strcmp(arg, "-z"))
		options->line_termination = 0;
	else if ((argcount = short_opt('l', av, &optarg))) {
		options->rename_limit = strtoul(optarg, NULL, 10);
		return argcount;
	}
	else if ((argcount = short_opt('S', av, &optarg))) {
		options->pickaxe = optarg;
		options->pickaxe_opts |= DIFF_PICKAXE_KIND_S;
		return argcount;
	} else if ((argcount = short_opt('G', av, &optarg))) {
		options->pickaxe = optarg;
		options->pickaxe_opts |= DIFF_PICKAXE_KIND_G;
		return argcount;
	}
	else if (!strcmp(arg, "--pickaxe-all"))
		options->pickaxe_opts |= DIFF_PICKAXE_ALL;
	else if (!strcmp(arg, "--pickaxe-regex"))
		options->pickaxe_opts |= DIFF_PICKAXE_REGEX;
	else if ((argcount = short_opt('O', av, &optarg))) {
		options->orderfile = optarg;
		return argcount;
	}
	else if ((argcount = parse_long_opt("diff-filter", av, &optarg))) {
		int offending = parse_diff_filter_opt(optarg, options);
		if (offending)
			die("unknown change class '%c' in --diff-filter=%s",
			    offending, optarg);
		return argcount;
	}
	else if (!strcmp(arg, "--abbrev"))
		options->abbrev = DEFAULT_ABBREV;
	else if (skip_prefix(arg, "--abbrev=", &arg)) {
		options->abbrev = strtoul(arg, NULL, 10);
		if (options->abbrev < MINIMUM_ABBREV)
			options->abbrev = MINIMUM_ABBREV;
		else if (40 < options->abbrev)
			options->abbrev = 40;
	}
	else if ((argcount = parse_long_opt("src-prefix", av, &optarg))) {
		options->a_prefix = optarg;
		return argcount;
	}
	else if ((argcount = parse_long_opt("dst-prefix", av, &optarg))) {
		options->b_prefix = optarg;
		return argcount;
	}
	else if (!strcmp(arg, "--no-prefix"))
		options->a_prefix = options->b_prefix = "";
	else if (opt_arg(arg, '\0', "inter-hunk-context",
			 &options->interhunkcontext))
		;
	else if (!strcmp(arg, "-W"))
		DIFF_OPT_SET(options, FUNCCONTEXT);
	else if (!strcmp(arg, "--function-context"))
		DIFF_OPT_SET(options, FUNCCONTEXT);
	else if (!strcmp(arg, "--no-function-context"))
		DIFF_OPT_CLR(options, FUNCCONTEXT);
	else if ((argcount = parse_long_opt("output", av, &optarg))) {
		options->file = fopen(optarg, "w");
		if (!options->file)
			die_errno("Could not open '%s'", optarg);
		options->close_file = 1;
		return argcount;
	} else
		return 0;
	return 1;
}

int parse_rename_score(const char **cp_p)
{
	unsigned long num, scale;
	int ch, dot;
	const char *cp = *cp_p;

	num = 0;
	scale = 1;
	dot = 0;
	for (;;) {
		ch = *cp;
		if ( !dot && ch == '.' ) {
			scale = 1;
			dot = 1;
		} else if ( ch == '%' ) {
			scale = dot ? scale*100 : 100;
			cp++;	/* % is always at the end */
			break;
		} else if ( ch >= '0' && ch <= '9' ) {
			if ( scale < 100000 ) {
				scale *= 10;
				num = (num*10) + (ch-'0');
			}
		} else {
			break;
		}
		cp++;
	}
	*cp_p = cp;

	/* user says num divided by scale and we say internally that
	 * is MAX_SCORE * num / scale.
	 */
	return (int)((num >= scale) ? MAX_SCORE : (MAX_SCORE * num / scale));
}

static int diff_scoreopt_parse(const char *opt)
{
	int opt1, opt2, cmd;

	if (*opt++ != '-')
		return -1;
	cmd = *opt++;
	if (cmd == '-') {
		/* convert the long-form arguments into short-form versions */
		if (skip_prefix(opt, "break-rewrites", &opt)) {
			if (*opt == 0 || *opt++ == '=')
				cmd = 'B';
		} else if (skip_prefix(opt, "find-copies", &opt)) {
			if (*opt == 0 || *opt++ == '=')
				cmd = 'C';
		} else if (skip_prefix(opt, "find-renames", &opt)) {
			if (*opt == 0 || *opt++ == '=')
				cmd = 'M';
		}
	}
	if (cmd != 'M' && cmd != 'C' && cmd != 'B')
		return -1; /* that is not a -M, -C, or -B option */

	opt1 = parse_rename_score(&opt);
	if (cmd != 'B')
		opt2 = 0;
	else {
		if (*opt == 0)
			opt2 = 0;
		else if (*opt != '/')
			return -1; /* we expect -B80/99 or -B80 */
		else {
			opt++;
			opt2 = parse_rename_score(&opt);
		}
	}
	if (*opt != 0)
		return -1;
	return opt1 | (opt2 << 16);
}

struct diff_queue_struct diff_queued_diff;

void diff_q(struct diff_queue_struct *queue, struct diff_filepair *dp)
{
	ALLOC_GROW(queue->queue, queue->nr + 1, queue->alloc);
	queue->queue[queue->nr++] = dp;
}

struct diff_filepair *diff_queue(struct diff_queue_struct *queue,
				 struct diff_filespec *one,
				 struct diff_filespec *two)
{
	struct diff_filepair *dp = xcalloc(1, sizeof(*dp));
	dp->one = one;
	dp->two = two;
	if (queue)
		diff_q(queue, dp);
	return dp;
}

void diff_free_filepair(struct diff_filepair *p)
{
	free_filespec(p->one);
	free_filespec(p->two);
	free(p);
}

/* This is different from find_unique_abbrev() in that
 * it stuffs the result with dots for alignment.
 */
const char *diff_unique_abbrev(const unsigned char *sha1, int len)
{
	int abblen;
	const char *abbrev;
	if (len == 40)
		return sha1_to_hex(sha1);

	abbrev = find_unique_abbrev(sha1, len);
	abblen = strlen(abbrev);
	if (abblen < 37) {
		static char hex[41];
		if (len < abblen && abblen <= len + 2)
			sprintf(hex, "%s%.*s", abbrev, len+3-abblen, "..");
		else
			sprintf(hex, "%s...", abbrev);
		return hex;
	}
	return sha1_to_hex(sha1);
}

static void diff_flush_raw(struct diff_filepair *p, struct diff_options *opt)
{
	int line_termination = opt->line_termination;
	int inter_name_termination = line_termination ? '\t' : '\0';

	fprintf(opt->file, "%s", diff_line_prefix(opt));
	if (!(opt->output_format & DIFF_FORMAT_NAME_STATUS)) {
		fprintf(opt->file, ":%06o %06o %s ", p->one->mode, p->two->mode,
			diff_unique_abbrev(p->one->sha1, opt->abbrev));
		fprintf(opt->file, "%s ", diff_unique_abbrev(p->two->sha1, opt->abbrev));
	}
	if (p->score) {
		fprintf(opt->file, "%c%03d%c", p->status, similarity_index(p),
			inter_name_termination);
	} else {
		fprintf(opt->file, "%c%c", p->status, inter_name_termination);
	}

	if (p->status == DIFF_STATUS_COPIED ||
	    p->status == DIFF_STATUS_RENAMED) {
		const char *name_a, *name_b;
		name_a = p->one->path;
		name_b = p->two->path;
		strip_prefix(opt->prefix_length, &name_a, &name_b);
		write_name_quoted(name_a, opt->file, inter_name_termination);
		write_name_quoted(name_b, opt->file, line_termination);
	} else {
		const char *name_a, *name_b;
		name_a = p->one->mode ? p->one->path : p->two->path;
		name_b = NULL;
		strip_prefix(opt->prefix_length, &name_a, &name_b);
		write_name_quoted(name_a, opt->file, line_termination);
	}
}

int diff_unmodified_pair(struct diff_filepair *p)
{
	/* This function is written stricter than necessary to support
	 * the currently implemented transformers, but the idea is to
	 * let transformers to produce diff_filepairs any way they want,
	 * and filter and clean them up here before producing the output.
	 */
	struct diff_filespec *one = p->one, *two = p->two;

	if (DIFF_PAIR_UNMERGED(p))
		return 0; /* unmerged is interesting */

	/* deletion, addition, mode or type change
	 * and rename are all interesting.
	 */
	if (DIFF_FILE_VALID(one) != DIFF_FILE_VALID(two) ||
	    DIFF_PAIR_MODE_CHANGED(p) ||
	    strcmp(one->path, two->path))
		return 0;

	/* both are valid and point at the same path.  that is, we are
	 * dealing with a change.
	 */
	if (one->sha1_valid && two->sha1_valid &&
	    !hashcmp(one->sha1, two->sha1) &&
	    !one->dirty_submodule && !two->dirty_submodule)
		return 1; /* no change */
	if (!one->sha1_valid && !two->sha1_valid)
		return 1; /* both look at the same file on the filesystem. */
	return 0;
}

static void diff_flush_patch(struct diff_filepair *p, struct diff_options *o)
{
	if (diff_unmodified_pair(p))
		return;

	if ((DIFF_FILE_VALID(p->one) && S_ISDIR(p->one->mode)) ||
	    (DIFF_FILE_VALID(p->two) && S_ISDIR(p->two->mode)))
		return; /* no tree diffs in patch format */

	run_diff(p, o);
}

static void diff_flush_stat(struct diff_filepair *p, struct diff_options *o,
			    struct diffstat_t *diffstat)
{
	if (diff_unmodified_pair(p))
		return;

	if ((DIFF_FILE_VALID(p->one) && S_ISDIR(p->one->mode)) ||
	    (DIFF_FILE_VALID(p->two) && S_ISDIR(p->two->mode)))
		return; /* no useful stat for tree diffs */

	run_diffstat(p, o, diffstat);
}

static void diff_flush_checkdiff(struct diff_filepair *p,
		struct diff_options *o)
{
	if (diff_unmodified_pair(p))
		return;

	if ((DIFF_FILE_VALID(p->one) && S_ISDIR(p->one->mode)) ||
	    (DIFF_FILE_VALID(p->two) && S_ISDIR(p->two->mode)))
		return; /* nothing to check in tree diffs */

	run_checkdiff(p, o);
}

int diff_queue_is_empty(void)
{
	struct diff_queue_struct *q = &diff_queued_diff;
	int i;
	for (i = 0; i < q->nr; i++)
		if (!diff_unmodified_pair(q->queue[i]))
			return 0;
	return 1;
}

#if DIFF_DEBUG
void diff_debug_filespec(struct diff_filespec *s, int x, const char *one)
{
	fprintf(stderr, "queue[%d] %s (%s) %s %06o %s\n",
		x, one ? one : "",
		s->path,
		DIFF_FILE_VALID(s) ? "valid" : "invalid",
		s->mode,
		s->sha1_valid ? sha1_to_hex(s->sha1) : "");
	fprintf(stderr, "queue[%d] %s size %lu\n",
		x, one ? one : "",
		s->size);
}

void diff_debug_filepair(const struct diff_filepair *p, int i)
{
	diff_debug_filespec(p->one, i, "one");
	diff_debug_filespec(p->two, i, "two");
	fprintf(stderr, "score %d, status %c rename_used %d broken %d\n",
		p->score, p->status ? p->status : '?',
		p->one->rename_used, p->broken_pair);
}

void diff_debug_queue(const char *msg, struct diff_queue_struct *q)
{
	int i;
	if (msg)
		fprintf(stderr, "%s\n", msg);
	fprintf(stderr, "q->nr = %d\n", q->nr);
	for (i = 0; i < q->nr; i++) {
		struct diff_filepair *p = q->queue[i];
		diff_debug_filepair(p, i);
	}
}
#endif

static void diff_resolve_rename_copy(void)
{
	int i;
	struct diff_filepair *p;
	struct diff_queue_struct *q = &diff_queued_diff;

	diff_debug_queue("resolve-rename-copy", q);

	for (i = 0; i < q->nr; i++) {
		p = q->queue[i];
		p->status = 0; /* undecided */
		if (DIFF_PAIR_UNMERGED(p))
			p->status = DIFF_STATUS_UNMERGED;
		else if (!DIFF_FILE_VALID(p->one))
			p->status = DIFF_STATUS_ADDED;
		else if (!DIFF_FILE_VALID(p->two))
			p->status = DIFF_STATUS_DELETED;
		else if (DIFF_PAIR_TYPE_CHANGED(p))
			p->status = DIFF_STATUS_TYPE_CHANGED;

		/* from this point on, we are dealing with a pair
		 * whose both sides are valid and of the same type, i.e.
		 * either in-place edit or rename/copy edit.
		 */
		else if (DIFF_PAIR_RENAME(p)) {
			/*
			 * A rename might have re-connected a broken
			 * pair up, causing the pathnames to be the
			 * same again. If so, that's not a rename at
			 * all, just a modification..
			 *
			 * Otherwise, see if this source was used for
			 * multiple renames, in which case we decrement
			 * the count, and call it a copy.
			 */
			if (!strcmp(p->one->path, p->two->path))
				p->status = DIFF_STATUS_MODIFIED;
			else if (--p->one->rename_used > 0)
				p->status = DIFF_STATUS_COPIED;
			else
				p->status = DIFF_STATUS_RENAMED;
		}
		else if (hashcmp(p->one->sha1, p->two->sha1) ||
			 p->one->mode != p->two->mode ||
			 p->one->dirty_submodule ||
			 p->two->dirty_submodule ||
			 is_null_sha1(p->one->sha1))
			p->status = DIFF_STATUS_MODIFIED;
		else {
			/* This is a "no-change" entry and should not
			 * happen anymore, but prepare for broken callers.
			 */
			error("feeding unmodified %s to diffcore",
			      p->one->path);
			p->status = DIFF_STATUS_UNKNOWN;
		}
	}
	diff_debug_queue("resolve-rename-copy done", q);
}

static int check_pair_status(struct diff_filepair *p)
{
	switch (p->status) {
	case DIFF_STATUS_UNKNOWN:
		return 0;
	case 0:
		die("internal error in diff-resolve-rename-copy");
	default:
		return 1;
	}
}

static void flush_one_pair(struct diff_filepair *p, struct diff_options *opt)
{
	int fmt = opt->output_format;

	if (fmt & DIFF_FORMAT_CHECKDIFF)
		diff_flush_checkdiff(p, opt);
	else if (fmt & (DIFF_FORMAT_RAW | DIFF_FORMAT_NAME_STATUS))
		diff_flush_raw(p, opt);
	else if (fmt & DIFF_FORMAT_NAME) {
		const char *name_a, *name_b;
		name_a = p->two->path;
		name_b = NULL;
		strip_prefix(opt->prefix_length, &name_a, &name_b);
		write_name_quoted(name_a, opt->file, opt->line_termination);
	}
}

static void show_file_mode_name(FILE *file, const char *newdelete, struct diff_filespec *fs)
{
	if (fs->mode)
		fprintf(file, " %s mode %06o ", newdelete, fs->mode);
	else
		fprintf(file, " %s ", newdelete);
	write_name_quoted(fs->path, file, '\n');
}


static void show_mode_change(FILE *file, struct diff_filepair *p, int show_name,
		const char *line_prefix)
{
	if (p->one->mode && p->two->mode && p->one->mode != p->two->mode) {
		fprintf(file, "%s mode change %06o => %06o%c", line_prefix, p->one->mode,
			p->two->mode, show_name ? ' ' : '\n');
		if (show_name) {
			write_name_quoted(p->two->path, file, '\n');
		}
	}
}

static void show_rename_copy(FILE *file, const char *renamecopy, struct diff_filepair *p,
			const char *line_prefix)
{
	char *names = pprint_rename(p->one->path, p->two->path);

	fprintf(file, " %s %s (%d%%)\n", renamecopy, names, similarity_index(p));
	free(names);
	show_mode_change(file, p, 0, line_prefix);
}

static void diff_summary(struct diff_options *opt, struct diff_filepair *p)
{
	FILE *file = opt->file;
	const char *line_prefix = diff_line_prefix(opt);

	switch(p->status) {
	case DIFF_STATUS_DELETED:
		fputs(line_prefix, file);
		show_file_mode_name(file, "delete", p->one);
		break;
	case DIFF_STATUS_ADDED:
		fputs(line_prefix, file);
		show_file_mode_name(file, "create", p->two);
		break;
	case DIFF_STATUS_COPIED:
		fputs(line_prefix, file);
		show_rename_copy(file, "copy", p, line_prefix);
		break;
	case DIFF_STATUS_RENAMED:
		fputs(line_prefix, file);
		show_rename_copy(file, "rename", p, line_prefix);
		break;
	default:
		if (p->score) {
			fprintf(file, "%s rewrite ", line_prefix);
			write_name_quoted(p->two->path, file, ' ');
			fprintf(file, "(%d%%)\n", similarity_index(p));
		}
		show_mode_change(file, p, !p->score, line_prefix);
		break;
	}
}

struct patch_id_t {
	git_SHA_CTX *ctx;
	int patchlen;
};

static int remove_space(char *line, int len)
{
	int i;
	char *dst = line;
	unsigned char c;

	for (i = 0; i < len; i++)
		if (!isspace((c = line[i])))
			*dst++ = c;

	return dst - line;
}

static void patch_id_consume(void *priv, char *line, unsigned long len)
{
	struct patch_id_t *data = priv;
	int new_len;

	/* Ignore line numbers when computing the SHA1 of the patch */
	if (starts_with(line, "@@ -"))
		return;

	new_len = remove_space(line, len);

	git_SHA1_Update(data->ctx, line, new_len);
	data->patchlen += new_len;
}

/* returns 0 upon success, and writes result into sha1 */
static int diff_get_patch_id(struct diff_options *options, unsigned char *sha1)
{
	struct diff_queue_struct *q = &diff_queued_diff;
	int i;
	git_SHA_CTX ctx;
	struct patch_id_t data;
	char buffer[PATH_MAX * 4 + 20];

	git_SHA1_Init(&ctx);
	memset(&data, 0, sizeof(struct patch_id_t));
	data.ctx = &ctx;

	for (i = 0; i < q->nr; i++) {
		xpparam_t xpp;
		xdemitconf_t xecfg;
		mmfile_t mf1, mf2;
		struct diff_filepair *p = q->queue[i];
		int len1, len2;

		memset(&xpp, 0, sizeof(xpp));
		memset(&xecfg, 0, sizeof(xecfg));
		if (p->status == 0)
			return error("internal diff status error");
		if (p->status == DIFF_STATUS_UNKNOWN)
			continue;
		if (diff_unmodified_pair(p))
			continue;
		if ((DIFF_FILE_VALID(p->one) && S_ISDIR(p->one->mode)) ||
		    (DIFF_FILE_VALID(p->two) && S_ISDIR(p->two->mode)))
			continue;
		if (DIFF_PAIR_UNMERGED(p))
			continue;

		diff_fill_sha1_info(p->one);
		diff_fill_sha1_info(p->two);
		if (fill_mmfile(&mf1, p->one) < 0 ||
				fill_mmfile(&mf2, p->two) < 0)
			return error("unable to read files to diff");

		len1 = remove_space(p->one->path, strlen(p->one->path));
		len2 = remove_space(p->two->path, strlen(p->two->path));
		if (p->one->mode == 0)
			len1 = snprintf(buffer, sizeof(buffer),
					"diff--gita/%.*sb/%.*s"
					"newfilemode%06o"
					"---/dev/null"
					"+++b/%.*s",
					len1, p->one->path,
					len2, p->two->path,
					p->two->mode,
					len2, p->two->path);
		else if (p->two->mode == 0)
			len1 = snprintf(buffer, sizeof(buffer),
					"diff--gita/%.*sb/%.*s"
					"deletedfilemode%06o"
					"---a/%.*s"
					"+++/dev/null",
					len1, p->one->path,
					len2, p->two->path,
					p->one->mode,
					len1, p->one->path);
		else
			len1 = snprintf(buffer, sizeof(buffer),
					"diff--gita/%.*sb/%.*s"
					"---a/%.*s"
					"+++b/%.*s",
					len1, p->one->path,
					len2, p->two->path,
					len1, p->one->path,
					len2, p->two->path);
		git_SHA1_Update(&ctx, buffer, len1);

		if (diff_filespec_is_binary(p->one) ||
		    diff_filespec_is_binary(p->two)) {
			git_SHA1_Update(&ctx, sha1_to_hex(p->one->sha1), 40);
			git_SHA1_Update(&ctx, sha1_to_hex(p->two->sha1), 40);
			continue;
		}

		xpp.flags = 0;
		xecfg.ctxlen = 3;
		xecfg.flags = 0;
		xdi_diff_outf(&mf1, &mf2, patch_id_consume, &data,
			      &xpp, &xecfg);
	}

	git_SHA1_Final(sha1, &ctx);
	return 0;
}

int diff_flush_patch_id(struct diff_options *options, unsigned char *sha1)
{
	struct diff_queue_struct *q = &diff_queued_diff;
	int i;
	int result = diff_get_patch_id(options, sha1);

	for (i = 0; i < q->nr; i++)
		diff_free_filepair(q->queue[i]);

	free(q->queue);
	DIFF_QUEUE_CLEAR(q);

	return result;
}

static int is_summary_empty(const struct diff_queue_struct *q)
{
	int i;

	for (i = 0; i < q->nr; i++) {
		const struct diff_filepair *p = q->queue[i];

		switch (p->status) {
		case DIFF_STATUS_DELETED:
		case DIFF_STATUS_ADDED:
		case DIFF_STATUS_COPIED:
		case DIFF_STATUS_RENAMED:
			return 0;
		default:
			if (p->score)
				return 0;
			if (p->one->mode && p->two->mode &&
			    p->one->mode != p->two->mode)
				return 0;
			break;
		}
	}
	return 1;
}

static const char rename_limit_warning[] =
"inexact rename detection was skipped due to too many files.";

static const char degrade_cc_to_c_warning[] =
"only found copies from modified paths due to too many files.";

static const char rename_limit_advice[] =
"you may want to set your %s variable to at least "
"%d and retry the command.";

void diff_warn_rename_limit(const char *varname, int needed, int degraded_cc)
{
	if (degraded_cc)
		warning(degrade_cc_to_c_warning);
	else if (needed)
		warning(rename_limit_warning);
	else
		return;
	if (0 < needed && needed < 32767)
		warning(rename_limit_advice, varname, needed);
}

void diff_flush(struct diff_options *options)
{
	struct diff_queue_struct *q = &diff_queued_diff;
	int i, output_format = options->output_format;
	int separator = 0;
	int dirstat_by_line = 0;

	/*
	 * Order: raw, stat, summary, patch
	 * or:    name/name-status/checkdiff (other bits clear)
	 */
	if (!q->nr)
		goto free_queue;

	if (output_format & (DIFF_FORMAT_RAW |
			     DIFF_FORMAT_NAME |
			     DIFF_FORMAT_NAME_STATUS |
			     DIFF_FORMAT_CHECKDIFF)) {
		for (i = 0; i < q->nr; i++) {
			struct diff_filepair *p = q->queue[i];
			if (check_pair_status(p))
				flush_one_pair(p, options);
		}
		separator++;
	}

	if (output_format & DIFF_FORMAT_DIRSTAT && DIFF_OPT_TST(options, DIRSTAT_BY_LINE))
		dirstat_by_line = 1;

	if (output_format & (DIFF_FORMAT_DIFFSTAT|DIFF_FORMAT_SHORTSTAT|DIFF_FORMAT_NUMSTAT) ||
	    dirstat_by_line) {
		struct diffstat_t diffstat;

		memset(&diffstat, 0, sizeof(struct diffstat_t));
		for (i = 0; i < q->nr; i++) {
			struct diff_filepair *p = q->queue[i];
			if (check_pair_status(p))
				diff_flush_stat(p, options, &diffstat);
		}
		if (output_format & DIFF_FORMAT_NUMSTAT)
			show_numstat(&diffstat, options);
		if (output_format & DIFF_FORMAT_DIFFSTAT)
			show_stats(&diffstat, options);
		if (output_format & DIFF_FORMAT_SHORTSTAT)
			show_shortstats(&diffstat, options);
		if (output_format & DIFF_FORMAT_DIRSTAT && dirstat_by_line)
			show_dirstat_by_line(&diffstat, options);
		free_diffstat_info(&diffstat);
		separator++;
	}
	if ((output_format & DIFF_FORMAT_DIRSTAT) && !dirstat_by_line)
		show_dirstat(options);

	if (output_format & DIFF_FORMAT_SUMMARY && !is_summary_empty(q)) {
		for (i = 0; i < q->nr; i++) {
			diff_summary(options, q->queue[i]);
		}
		separator++;
	}

	if (output_format & DIFF_FORMAT_NO_OUTPUT &&
	    DIFF_OPT_TST(options, EXIT_WITH_STATUS) &&
	    DIFF_OPT_TST(options, DIFF_FROM_CONTENTS)) {
		/*
		 * run diff_flush_patch for the exit status. setting
		 * options->file to /dev/null should be safe, because we
		 * aren't supposed to produce any output anyway.
		 */
		if (options->close_file)
			fclose(options->file);
		options->file = fopen("/dev/null", "w");
		if (!options->file)
			die_errno("Could not open /dev/null");
		options->close_file = 1;
		for (i = 0; i < q->nr; i++) {
			struct diff_filepair *p = q->queue[i];
			if (check_pair_status(p))
				diff_flush_patch(p, options);
			if (options->found_changes)
				break;
		}
	}

	if (output_format & DIFF_FORMAT_PATCH) {
		if (separator) {
			fprintf(options->file, "%s%c",
				diff_line_prefix(options),
				options->line_termination);
			if (options->stat_sep) {
				/* attach patch instead of inline */
				fputs(options->stat_sep, options->file);
			}
		}

		for (i = 0; i < q->nr; i++) {
			struct diff_filepair *p = q->queue[i];
			if (check_pair_status(p))
				diff_flush_patch(p, options);
		}
	}

	if (output_format & DIFF_FORMAT_CALLBACK)
		options->format_callback(q, options, options->format_callback_data);

	for (i = 0; i < q->nr; i++)
		diff_free_filepair(q->queue[i]);
free_queue:
	free(q->queue);
	DIFF_QUEUE_CLEAR(q);
	if (options->close_file)
		fclose(options->file);

	/*
	 * Report the content-level differences with HAS_CHANGES;
	 * diff_addremove/diff_change does not set the bit when
	 * DIFF_FROM_CONTENTS is in effect (e.g. with -w).
	 */
	if (DIFF_OPT_TST(options, DIFF_FROM_CONTENTS)) {
		if (options->found_changes)
			DIFF_OPT_SET(options, HAS_CHANGES);
		else
			DIFF_OPT_CLR(options, HAS_CHANGES);
	}
}

static int match_filter(const struct diff_options *options, const struct diff_filepair *p)
{
	return (((p->status == DIFF_STATUS_MODIFIED) &&
		 ((p->score &&
		   filter_bit_tst(DIFF_STATUS_FILTER_BROKEN, options)) ||
		  (!p->score &&
		   filter_bit_tst(DIFF_STATUS_MODIFIED, options)))) ||
		((p->status != DIFF_STATUS_MODIFIED) &&
		 filter_bit_tst(p->status, options)));
}

static void diffcore_apply_filter(struct diff_options *options)
{
	int i;
	struct diff_queue_struct *q = &diff_queued_diff;
	struct diff_queue_struct outq;

	DIFF_QUEUE_CLEAR(&outq);

	if (!options->filter)
		return;

	if (filter_bit_tst(DIFF_STATUS_FILTER_AON, options)) {
		int found;
		for (i = found = 0; !found && i < q->nr; i++) {
			if (match_filter(options, q->queue[i]))
				found++;
		}
		if (found)
			return;

		/* otherwise we will clear the whole queue
		 * by copying the empty outq at the end of this
		 * function, but first clear the current entries
		 * in the queue.
		 */
		for (i = 0; i < q->nr; i++)
			diff_free_filepair(q->queue[i]);
	}
	else {
		/* Only the matching ones */
		for (i = 0; i < q->nr; i++) {
			struct diff_filepair *p = q->queue[i];
			if (match_filter(options, p))
				diff_q(&outq, p);
			else
				diff_free_filepair(p);
		}
	}
	free(q->queue);
	*q = outq;
}

/* Check whether two filespecs with the same mode and size are identical */
static int diff_filespec_is_identical(struct diff_filespec *one,
				      struct diff_filespec *two)
{
	if (S_ISGITLINK(one->mode))
		return 0;
	if (diff_populate_filespec(one, 0))
		return 0;
	if (diff_populate_filespec(two, 0))
		return 0;
	return !memcmp(one->data, two->data, one->size);
}

static int diff_filespec_check_stat_unmatch(struct diff_filepair *p)
{
	if (p->done_skip_stat_unmatch)
		return p->skip_stat_unmatch_result;

	p->done_skip_stat_unmatch = 1;
	p->skip_stat_unmatch_result = 0;
	/*
	 * 1. Entries that come from stat info dirtiness
	 *    always have both sides (iow, not create/delete),
	 *    one side of the object name is unknown, with
	 *    the same mode and size.  Keep the ones that
	 *    do not match these criteria.  They have real
	 *    differences.
	 *
	 * 2. At this point, the file is known to be modified,
	 *    with the same mode and size, and the object
	 *    name of one side is unknown.  Need to inspect
	 *    the identical contents.
	 */
	if (!DIFF_FILE_VALID(p->one) || /* (1) */
	    !DIFF_FILE_VALID(p->two) ||
	    (p->one->sha1_valid && p->two->sha1_valid) ||
	    (p->one->mode != p->two->mode) ||
	    diff_populate_filespec(p->one, CHECK_SIZE_ONLY) ||
	    diff_populate_filespec(p->two, CHECK_SIZE_ONLY) ||
	    (p->one->size != p->two->size) ||
	    !diff_filespec_is_identical(p->one, p->two)) /* (2) */
		p->skip_stat_unmatch_result = 1;
	return p->skip_stat_unmatch_result;
}

static void diffcore_skip_stat_unmatch(struct diff_options *diffopt)
{
	int i;
	struct diff_queue_struct *q = &diff_queued_diff;
	struct diff_queue_struct outq;
	DIFF_QUEUE_CLEAR(&outq);

	for (i = 0; i < q->nr; i++) {
		struct diff_filepair *p = q->queue[i];

		if (diff_filespec_check_stat_unmatch(p))
			diff_q(&outq, p);
		else {
			/*
			 * The caller can subtract 1 from skip_stat_unmatch
			 * to determine how many paths were dirty only
			 * due to stat info mismatch.
			 */
			if (!DIFF_OPT_TST(diffopt, NO_INDEX))
				diffopt->skip_stat_unmatch++;
			diff_free_filepair(p);
		}
	}
	free(q->queue);
	*q = outq;
}

static int diffnamecmp(const void *a_, const void *b_)
{
	const struct diff_filepair *a = *((const struct diff_filepair **)a_);
	const struct diff_filepair *b = *((const struct diff_filepair **)b_);
	const char *name_a, *name_b;

	name_a = a->one ? a->one->path : a->two->path;
	name_b = b->one ? b->one->path : b->two->path;
	return strcmp(name_a, name_b);
}

void diffcore_fix_diff_index(struct diff_options *options)
{
	struct diff_queue_struct *q = &diff_queued_diff;
	qsort(q->queue, q->nr, sizeof(q->queue[0]), diffnamecmp);
}

void diffcore_std(struct diff_options *options)
{
	/* NOTE please keep the following in sync with diff_tree_combined() */
	if (options->skip_stat_unmatch)
		diffcore_skip_stat_unmatch(options);
	if (!options->found_follow) {
		/* See try_to_follow_renames() in tree-diff.c */
		if (options->break_opt != -1)
			diffcore_break(options->break_opt);
		if (options->detect_rename)
			diffcore_rename(options);
		if (options->break_opt != -1)
			diffcore_merge_broken();
	}
	if (options->pickaxe)
		diffcore_pickaxe(options);
	if (options->orderfile)
		diffcore_order(options->orderfile);
	if (!options->found_follow)
		/* See try_to_follow_renames() in tree-diff.c */
		diff_resolve_rename_copy();
	diffcore_apply_filter(options);

	if (diff_queued_diff.nr && !DIFF_OPT_TST(options, DIFF_FROM_CONTENTS))
		DIFF_OPT_SET(options, HAS_CHANGES);
	else
		DIFF_OPT_CLR(options, HAS_CHANGES);

	options->found_follow = 0;
}

int diff_result_code(struct diff_options *opt, int status)
{
	int result = 0;

	diff_warn_rename_limit("diff.renameLimit",
			       opt->needed_rename_limit,
			       opt->degraded_cc_to_c);
	if (!DIFF_OPT_TST(opt, EXIT_WITH_STATUS) &&
	    !(opt->output_format & DIFF_FORMAT_CHECKDIFF))
		return status;
	if (DIFF_OPT_TST(opt, EXIT_WITH_STATUS) &&
	    DIFF_OPT_TST(opt, HAS_CHANGES))
		result |= 01;
	if ((opt->output_format & DIFF_FORMAT_CHECKDIFF) &&
	    DIFF_OPT_TST(opt, CHECK_FAILED))
		result |= 02;
	return result;
}

int diff_can_quit_early(struct diff_options *opt)
{
	return (DIFF_OPT_TST(opt, QUICK) &&
		!opt->filter &&
		DIFF_OPT_TST(opt, HAS_CHANGES));
}

/*
 * Shall changes to this submodule be ignored?
 *
 * Submodule changes can be configured to be ignored separately for each path,
 * but that configuration can be overridden from the command line.
 */
static int is_submodule_ignored(const char *path, struct diff_options *options)
{
	int ignored = 0;
	unsigned orig_flags = options->flags;
	if (!DIFF_OPT_TST(options, OVERRIDE_SUBMODULE_CONFIG))
		set_diffopt_flags_from_submodule_config(options, path);
	if (DIFF_OPT_TST(options, IGNORE_SUBMODULES))
		ignored = 1;
	options->flags = orig_flags;
	return ignored;
}

void diff_addremove(struct diff_options *options,
		    int addremove, unsigned mode,
		    const unsigned char *sha1,
		    int sha1_valid,
		    const char *concatpath, unsigned dirty_submodule)
{
	struct diff_filespec *one, *two;

	if (S_ISGITLINK(mode) && is_submodule_ignored(concatpath, options))
		return;

	/* This may look odd, but it is a preparation for
	 * feeding "there are unchanged files which should
	 * not produce diffs, but when you are doing copy
	 * detection you would need them, so here they are"
	 * entries to the diff-core.  They will be prefixed
	 * with something like '=' or '*' (I haven't decided
	 * which but should not make any difference).
	 * Feeding the same new and old to diff_change()
	 * also has the same effect.
	 * Before the final output happens, they are pruned after
	 * merged into rename/copy pairs as appropriate.
	 */
	if (DIFF_OPT_TST(options, REVERSE_DIFF))
		addremove = (addremove == '+' ? '-' :
			     addremove == '-' ? '+' : addremove);

	if (options->prefix &&
	    strncmp(concatpath, options->prefix, options->prefix_length))
		return;

	one = alloc_filespec(concatpath);
	two = alloc_filespec(concatpath);

	if (addremove != '+')
		fill_filespec(one, sha1, sha1_valid, mode);
	if (addremove != '-') {
		fill_filespec(two, sha1, sha1_valid, mode);
		two->dirty_submodule = dirty_submodule;
	}

	diff_queue(&diff_queued_diff, one, two);
	if (!DIFF_OPT_TST(options, DIFF_FROM_CONTENTS))
		DIFF_OPT_SET(options, HAS_CHANGES);
}

void diff_change(struct diff_options *options,
		 unsigned old_mode, unsigned new_mode,
		 const unsigned char *old_sha1,
		 const unsigned char *new_sha1,
		 int old_sha1_valid, int new_sha1_valid,
		 const char *concatpath,
		 unsigned old_dirty_submodule, unsigned new_dirty_submodule)
{
	struct diff_filespec *one, *two;
	struct diff_filepair *p;

	if (S_ISGITLINK(old_mode) && S_ISGITLINK(new_mode) &&
	    is_submodule_ignored(concatpath, options))
		return;

	if (DIFF_OPT_TST(options, REVERSE_DIFF)) {
		unsigned tmp;
		const unsigned char *tmp_c;
		tmp = old_mode; old_mode = new_mode; new_mode = tmp;
		tmp_c = old_sha1; old_sha1 = new_sha1; new_sha1 = tmp_c;
		tmp = old_sha1_valid; old_sha1_valid = new_sha1_valid;
			new_sha1_valid = tmp;
		tmp = old_dirty_submodule; old_dirty_submodule = new_dirty_submodule;
			new_dirty_submodule = tmp;
	}

	if (options->prefix &&
	    strncmp(concatpath, options->prefix, options->prefix_length))
		return;

	one = alloc_filespec(concatpath);
	two = alloc_filespec(concatpath);
	fill_filespec(one, old_sha1, old_sha1_valid, old_mode);
	fill_filespec(two, new_sha1, new_sha1_valid, new_mode);
	one->dirty_submodule = old_dirty_submodule;
	two->dirty_submodule = new_dirty_submodule;
	p = diff_queue(&diff_queued_diff, one, two);

	if (DIFF_OPT_TST(options, DIFF_FROM_CONTENTS))
		return;

	if (DIFF_OPT_TST(options, QUICK) && options->skip_stat_unmatch &&
	    !diff_filespec_check_stat_unmatch(p))
		return;

	DIFF_OPT_SET(options, HAS_CHANGES);
}

struct diff_filepair *diff_unmerge(struct diff_options *options, const char *path)
{
	struct diff_filepair *pair;
	struct diff_filespec *one, *two;

	if (options->prefix &&
	    strncmp(path, options->prefix, options->prefix_length))
		return NULL;

	one = alloc_filespec(path);
	two = alloc_filespec(path);
	pair = diff_queue(&diff_queued_diff, one, two);
	pair->is_unmerged = 1;
	return pair;
}

static char *run_textconv(const char *pgm, struct diff_filespec *spec,
		size_t *outsize)
{
	struct diff_tempfile *temp;
	const char *argv[3];
	const char **arg = argv;
	struct child_process child = CHILD_PROCESS_INIT;
	struct strbuf buf = STRBUF_INIT;
	int err = 0;

	temp = prepare_temp_file(spec->path, spec);
	*arg++ = pgm;
	*arg++ = temp->name;
	*arg = NULL;

	child.use_shell = 1;
	child.argv = argv;
	child.out = -1;
	if (start_command(&child)) {
		remove_tempfile();
		return NULL;
	}

	if (strbuf_read(&buf, child.out, 0) < 0)
		err = error("error reading from textconv command '%s'", pgm);
	close(child.out);

	if (finish_command(&child) || err) {
		strbuf_release(&buf);
		remove_tempfile();
		return NULL;
	}
	remove_tempfile();

	return strbuf_detach(&buf, outsize);
}

size_t fill_textconv(struct userdiff_driver *driver,
		     struct diff_filespec *df,
		     char **outbuf)
{
	size_t size;

	if (!driver || !driver->textconv) {
		if (!DIFF_FILE_VALID(df)) {
			*outbuf = "";
			return 0;
		}
		if (diff_populate_filespec(df, 0))
			die("unable to read files to diff");
		*outbuf = df->data;
		return df->size;
	}

	if (driver->textconv_cache && df->sha1_valid) {
		*outbuf = notes_cache_get(driver->textconv_cache, df->sha1,
					  &size);
		if (*outbuf)
			return size;
	}

	*outbuf = run_textconv(driver->textconv, df, &size);
	if (!*outbuf)
		die("unable to read files to diff");

	if (driver->textconv_cache && df->sha1_valid) {
		/* ignore errors, as we might be in a readonly repository */
		notes_cache_put(driver->textconv_cache, df->sha1, *outbuf,
				size);
		/*
		 * we could save up changes and flush them all at the end,
		 * but we would need an extra call after all diffing is done.
		 * Since generating a cache entry is the slow path anyway,
		 * this extra overhead probably isn't a big deal.
		 */
		notes_cache_write(driver->textconv_cache);
	}

	return size;
}

void setup_diff_pager(struct diff_options *opt)
{
	/*
	 * If the user asked for our exit code, then either they want --quiet
	 * or --exit-code. We should definitely not bother with a pager in the
	 * former case, as we will generate no output. Since we still properly
	 * report our exit code even when a pager is run, we _could_ run a
	 * pager with --exit-code. But since we have not done so historically,
	 * and because it is easy to find people oneline advising "git diff
	 * --exit-code" in hooks and other scripts, we do not do so.
	 */
	if (!DIFF_OPT_TST(opt, EXIT_WITH_STATUS) &&
	    check_pager_config("diff") != 0)
		setup_pager();
}<|MERGE_RESOLUTION|>--- conflicted
+++ resolved
@@ -528,7 +528,7 @@
 			      const char *line, int len)
 {
 	emit_line_checked(reset, ecbdata, line, len,
-			  DIFF_PLAIN, WSEH_CONTEXT, ' ');
+			  DIFF_CONTEXT, WSEH_CONTEXT, ' ');
 }
 
 static void emit_hunk_header(struct emit_callback *ecbdata,
@@ -1281,20 +1281,8 @@
 		return;
 	}
 
-<<<<<<< HEAD
 	switch (line[0]) {
 	case '+':
-=======
-	if (line[0] != '+') {
-		const char *color =
-			diff_get_color(ecbdata->color_diff,
-				       line[0] == '-' ? DIFF_FILE_OLD : DIFF_CONTEXT);
-		ecbdata->lno_in_preimage++;
-		if (line[0] == ' ')
-			ecbdata->lno_in_postimage++;
-		emit_line(ecbdata->opt, color, reset, line, len);
-	} else {
->>>>>>> 8dbf3eb6
 		ecbdata->lno_in_postimage++;
 		emit_add_line(reset, ecbdata, line + 1, len - 1);
 		break;
@@ -1311,7 +1299,7 @@
 		/* incomplete line at the end */
 		ecbdata->lno_in_preimage++;
 		emit_line(ecbdata->opt,
-			  diff_get_color(ecbdata->color_diff, DIFF_PLAIN),
+			  diff_get_color(ecbdata->color_diff, DIFF_CONTEXT),
 			  reset, line, len);
 		break;
 	}
