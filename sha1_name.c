--- conflicted
+++ resolved
@@ -7,11 +7,8 @@
 #include "refs.h"
 #include "remote.h"
 #include "dir.h"
-<<<<<<< HEAD
 #include "sha1-array.h"
-=======
 #include "revision.h"
->>>>>>> 26cc1883
 
 static int get_sha1_oneline(const char *, unsigned char *, struct commit_list *);
 
