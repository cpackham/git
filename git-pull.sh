--- conflicted
+++ resolved
@@ -232,14 +232,7 @@
 			die "$(gettext "updating an unborn branch with changes added to the index")"
 		fi
 	else
-<<<<<<< HEAD
 		require_clean_work_tree "pull with rebase" "Please commit or stash them."
-=======
-		git update-index --ignore-submodules --refresh &&
-		git diff-files --ignore-submodules --quiet &&
-		git diff-index --ignore-submodules --cached --quiet HEAD -- ||
-		die "$(gettext "refusing to pull with rebase: your working tree is not up-to-date")"
->>>>>>> 8a661824
 	fi
 	oldremoteref= &&
 	. git-parse-remote &&
