#!/bin/sh
#
# Copyright (c) 2006 Johannes E. Schindelin

# SHORT DESCRIPTION
#
# This script makes it easy to fix up commits in the middle of a series,
# and rearrange commits.
#
# The original idea comes from Eric W. Biederman, in
# http://article.gmane.org/gmane.comp.version-control.git/22407

. git-sh-setup

# The file containing rebase commands, comments, and empty lines.
# This file is created by "git rebase -i" then edited by the user.  As
# the lines are processed, they are removed from the front of this
# file and written to the tail of $DONE.
TODO="$state_dir"/git-rebase-todo

# The rebase command lines that have already been processed.  A line
# is moved here when it is first handled, before any associated user
# actions.
DONE="$state_dir"/done

# The commit message that is planned to be used for any changes that
# need to be committed following a user interaction.
MSG="$state_dir"/message

# The file into which is accumulated the suggested commit message for
# squash/fixup commands.  When the first of a series of squash/fixups
# is seen, the file is created and the commit message from the
# previous commit and from the first squash/fixup commit are written
# to it.  The commit message for each subsequent squash/fixup commit
# is appended to the file as it is processed.
#
# The first line of the file is of the form
#     # This is a combination of $COUNT commits.
# where $COUNT is the number of commits whose messages have been
# written to the file so far (including the initial "pick" commit).
# Each time that a commit message is processed, this line is read and
# updated.  It is deleted just before the combined commit is made.
SQUASH_MSG="$state_dir"/message-squash

# If the current series of squash/fixups has not yet included a squash
# command, then this file exists and holds the commit message of the
# original "pick" commit.  (If the series ends without a "squash"
# command, then this can be used as the commit message of the combined
# commit without opening the editor.)
FIXUP_MSG="$state_dir"/message-fixup

# $REWRITTEN is the name of a directory containing files for each
# commit that is reachable by at least one merge base of $HEAD and
# $upstream. They are not necessarily rewritten, but their children
# might be.  This ensures that commits on merged, but otherwise
# unrelated side branches are left alone. (Think "X" in the man page's
# example.)
REWRITTEN="$state_dir"/rewritten

DROPPED="$state_dir"/dropped

# A script to set the GIT_AUTHOR_NAME, GIT_AUTHOR_EMAIL, and
# GIT_AUTHOR_DATE that will be used for the commit that is currently
# being rebased.
AUTHOR_SCRIPT="$state_dir"/author-script

# When an "edit" rebase command is being processed, the SHA1 of the
# commit to be edited is recorded in this file.  When "git rebase
# --continue" is executed, if there are any staged changes then they
# will be amended to the HEAD commit, but only provided the HEAD
# commit is still the commit to be edited.  When any other rebase
# command is processed, this file is deleted.
AMEND="$state_dir"/amend

# For the post-rewrite hook, we make a list of rewritten commits and
# their new sha1s.  The rewritten-pending list keeps the sha1s of
# commits that have been processed, but not committed yet,
# e.g. because they are waiting for a 'squash' command.
REWRITTEN_LIST="$state_dir"/rewritten-list
REWRITTEN_PENDING="$state_dir"/rewritten-pending

GIT_CHERRY_PICK_HELP="$RESOLVEMSG"
export GIT_CHERRY_PICK_HELP

warn () {
	printf '%s\n' "$*" >&2
}

# Output the commit message for the specified commit.
commit_message () {
	git cat-file commit "$1" | sed "1,/^$/d"
}

ORIG_REFLOG_ACTION="$GIT_REFLOG_ACTION"

comment_for_reflog () {
	case "$ORIG_REFLOG_ACTION" in
	''|rebase*)
		GIT_REFLOG_ACTION="rebase -i ($1)"
		export GIT_REFLOG_ACTION
		;;
	esac
}

last_count=
mark_action_done () {
	sed -e 1q < "$TODO" >> "$DONE"
	sed -e 1d < "$TODO" >> "$TODO".new
	mv -f "$TODO".new "$TODO"
	count=$(sane_grep -c '^[^#]' < "$DONE")
	total=$(($count+$(sane_grep -c '^[^#]' < "$TODO")))
	if test "$last_count" != "$count"
	then
		last_count=$count
		printf "Rebasing (%d/%d)\r" $count $total
		test -z "$verbose" || echo
	fi
}

make_patch () {
	sha1_and_parents="$(git rev-list --parents -1 "$1")"
	case "$sha1_and_parents" in
	?*' '?*' '?*)
		git diff --cc $sha1_and_parents
		;;
	?*' '?*)
		git diff-tree -p "$1^!"
		;;
	*)
		echo "Root commit"
		;;
	esac > "$state_dir"/patch
	test -f "$MSG" ||
		commit_message "$1" > "$MSG"
	test -f "$AUTHOR_SCRIPT" ||
		get_author_ident_from_commit "$1" > "$AUTHOR_SCRIPT"
}

die_with_patch () {
	echo "$1" > "$state_dir"/stopped-sha
	make_patch "$1"
	git rerere
	die "$2"
}

die_abort () {
	rm -rf "$state_dir"
	die "$1"
}

has_action () {
	sane_grep '^[^#]' "$1" >/dev/null
}

# Run command with GIT_AUTHOR_NAME, GIT_AUTHOR_EMAIL, and
# GIT_AUTHOR_DATE exported from the current environment.
do_with_author () {
	(
		export GIT_AUTHOR_NAME GIT_AUTHOR_EMAIL GIT_AUTHOR_DATE
		"$@"
	)
}

pick_one () {
	ff=--ff
	case "$1" in -n) sha1=$2; ff= ;; *) sha1=$1 ;; esac
	case "$force_rebase" in '') ;; ?*) ff= ;; esac
	output git rev-parse --verify $sha1 || die "Invalid commit name: $sha1"
	test -d "$REWRITTEN" &&
		pick_one_preserving_merges "$@" && return
	output git cherry-pick $ff "$@"
}

pick_one_preserving_merges () {
	fast_forward=t
	case "$1" in
	-n)
		fast_forward=f
		sha1=$2
		;;
	*)
		sha1=$1
		;;
	esac
	sha1=$(git rev-parse $sha1)

	if test -f "$state_dir"/current-commit
	then
		if test "$fast_forward" = t
		then
			while read current_commit
			do
				git rev-parse HEAD > "$REWRITTEN"/$current_commit
			done <"$state_dir"/current-commit
			rm "$state_dir"/current-commit ||
			die "Cannot write current commit's replacement sha1"
		fi
	fi

	echo $sha1 >> "$state_dir"/current-commit

	# rewrite parents; if none were rewritten, we can fast-forward.
	new_parents=
	pend=" $(git rev-list --parents -1 $sha1 | cut -d' ' -s -f2-)"
	if test "$pend" = " "
	then
		pend=" root"
	fi
	while [ "$pend" != "" ]
	do
		p=$(expr "$pend" : ' \([^ ]*\)')
		pend="${pend# $p}"

		if test -f "$REWRITTEN"/$p
		then
			new_p=$(cat "$REWRITTEN"/$p)

			# If the todo reordered commits, and our parent is marked for
			# rewriting, but hasn't been gotten to yet, assume the user meant to
			# drop it on top of the current HEAD
			if test -z "$new_p"
			then
				new_p=$(git rev-parse HEAD)
			fi

			test $p != $new_p && fast_forward=f
			case "$new_parents" in
			*$new_p*)
				;; # do nothing; that parent is already there
			*)
				new_parents="$new_parents $new_p"
				;;
			esac
		else
			if test -f "$DROPPED"/$p
			then
				fast_forward=f
				replacement="$(cat "$DROPPED"/$p)"
				test -z "$replacement" && replacement=root
				pend=" $replacement$pend"
			else
				new_parents="$new_parents $p"
			fi
		fi
	done
	case $fast_forward in
	t)
		output warn "Fast-forward to $sha1"
		output git reset --hard $sha1 ||
			die "Cannot fast-forward to $sha1"
		;;
	f)
		first_parent=$(expr "$new_parents" : ' \([^ ]*\)')

		if [ "$1" != "-n" ]
		then
			# detach HEAD to current parent
			output git checkout $first_parent 2> /dev/null ||
				die "Cannot move HEAD to $first_parent"
		fi

		case "$new_parents" in
		' '*' '*)
			test "a$1" = a-n && die "Refusing to squash a merge: $sha1"

			# redo merge
			author_script=$(get_author_ident_from_commit $sha1)
			eval "$author_script"
			msg="$(commit_message $sha1)"
			# No point in merging the first parent, that's HEAD
			new_parents=${new_parents# $first_parent}
			if ! do_with_author output \
				git merge ${strategy:+-s $strategy} -m "$msg" \
					$new_parents
			then
				printf "%s\n" "$msg" > "$GIT_DIR"/MERGE_MSG
				die_with_patch $sha1 "Error redoing merge $sha1"
			fi
			echo "$sha1 $(git rev-parse HEAD^0)" >> "$REWRITTEN_LIST"
			;;
		*)
			output git cherry-pick "$@" ||
				die_with_patch $sha1 "Could not pick $sha1"
			;;
		esac
		;;
	esac
}

nth_string () {
	case "$1" in
	*1[0-9]|*[04-9]) echo "$1"th;;
	*1) echo "$1"st;;
	*2) echo "$1"nd;;
	*3) echo "$1"rd;;
	esac
}

update_squash_messages () {
	if test -f "$SQUASH_MSG"; then
		mv "$SQUASH_MSG" "$SQUASH_MSG".bak || exit
		COUNT=$(($(sed -n \
			-e "1s/^# This is a combination of \(.*\) commits\./\1/p" \
			-e "q" < "$SQUASH_MSG".bak)+1))
		{
			echo "# This is a combination of $COUNT commits."
			sed -e 1d -e '2,/^./{
				/^$/d
			}' <"$SQUASH_MSG".bak
		} >"$SQUASH_MSG"
	else
		commit_message HEAD > "$FIXUP_MSG" || die "Cannot write $FIXUP_MSG"
		COUNT=2
		{
			echo "# This is a combination of 2 commits."
			echo "# The first commit's message is:"
			echo
			cat "$FIXUP_MSG"
		} >"$SQUASH_MSG"
	fi
	case $1 in
	squash)
		rm -f "$FIXUP_MSG"
		echo
		echo "# This is the $(nth_string $COUNT) commit message:"
		echo
		commit_message $2
		;;
	fixup)
		echo
		echo "# The $(nth_string $COUNT) commit message will be skipped:"
		echo
		commit_message $2 | sed -e 's/^/#	/'
		;;
	esac >>"$SQUASH_MSG"
}

peek_next_command () {
	sed -n -e "/^#/d" -e '/^$/d' -e "s/ .*//p" -e "q" < "$TODO"
}

# A squash/fixup has failed.  Prepare the long version of the squash
# commit message, then die_with_patch.  This code path requires the
# user to edit the combined commit message for all commits that have
# been squashed/fixedup so far.  So also erase the old squash
# messages, effectively causing the combined commit to be used as the
# new basis for any further squash/fixups.  Args: sha1 rest
die_failed_squash() {
	mv "$SQUASH_MSG" "$MSG" || exit
	rm -f "$FIXUP_MSG"
	cp "$MSG" "$GIT_DIR"/MERGE_MSG || exit
	warn
	warn "Could not apply $1... $2"
	die_with_patch $1 ""
}

flush_rewritten_pending() {
	test -s "$REWRITTEN_PENDING" || return
	newsha1="$(git rev-parse HEAD^0)"
	sed "s/$/ $newsha1/" < "$REWRITTEN_PENDING" >> "$REWRITTEN_LIST"
	rm -f "$REWRITTEN_PENDING"
}

record_in_rewritten() {
	oldsha1="$(git rev-parse $1)"
	echo "$oldsha1" >> "$REWRITTEN_PENDING"

	case "$(peek_next_command)" in
	squash|s|fixup|f)
		;;
	*)
		flush_rewritten_pending
		;;
	esac
}

do_next () {
	rm -f "$MSG" "$AUTHOR_SCRIPT" "$AMEND" || exit
	read -r command sha1 rest < "$TODO"
	case "$command" in
	'#'*|''|noop)
		mark_action_done
		;;
	pick|p)
		comment_for_reflog pick

		mark_action_done
		pick_one $sha1 ||
			die_with_patch $sha1 "Could not apply $sha1... $rest"
		record_in_rewritten $sha1
		;;
	reword|r)
		comment_for_reflog reword

		mark_action_done
		pick_one $sha1 ||
			die_with_patch $sha1 "Could not apply $sha1... $rest"
		git commit --amend --no-post-rewrite
		record_in_rewritten $sha1
		;;
	edit|e)
		comment_for_reflog edit

		mark_action_done
		pick_one $sha1 ||
			die_with_patch $sha1 "Could not apply $sha1... $rest"
		echo "$sha1" > "$state_dir"/stopped-sha
		make_patch $sha1
		git rev-parse --verify HEAD > "$AMEND"
		warn "Stopped at $sha1... $rest"
		warn "You can amend the commit now, with"
		warn
		warn "	git commit --amend"
		warn
		warn "Once you are satisfied with your changes, run"
		warn
		warn "	git rebase --continue"
		warn
		exit 0
		;;
	squash|s|fixup|f)
		case "$command" in
		squash|s)
			squash_style=squash
			;;
		fixup|f)
			squash_style=fixup
			;;
		esac
		comment_for_reflog $squash_style

		test -f "$DONE" && has_action "$DONE" ||
			die "Cannot '$squash_style' without a previous commit"

		mark_action_done
		update_squash_messages $squash_style $sha1
		author_script=$(get_author_ident_from_commit HEAD)
		echo "$author_script" > "$AUTHOR_SCRIPT"
		eval "$author_script"
		output git reset --soft HEAD^
		pick_one -n $sha1 || die_failed_squash $sha1 "$rest"
		case "$(peek_next_command)" in
		squash|s|fixup|f)
			# This is an intermediate commit; its message will only be
			# used in case of trouble.  So use the long version:
			do_with_author output git commit --no-verify -F "$SQUASH_MSG" ||
				die_failed_squash $sha1 "$rest"
			;;
		*)
			# This is the final command of this squash/fixup group
			if test -f "$FIXUP_MSG"
			then
				do_with_author git commit --no-verify -F "$FIXUP_MSG" ||
					die_failed_squash $sha1 "$rest"
			else
				cp "$SQUASH_MSG" "$GIT_DIR"/SQUASH_MSG || exit
				rm -f "$GIT_DIR"/MERGE_MSG
				do_with_author git commit --no-verify -e ||
					die_failed_squash $sha1 "$rest"
			fi
			rm -f "$SQUASH_MSG" "$FIXUP_MSG"
			;;
		esac
		record_in_rewritten $sha1
		;;
	x|"exec")
		read -r command rest < "$TODO"
		mark_action_done
		printf 'Executing: %s\n' "$rest"
		# "exec" command doesn't take a sha1 in the todo-list.
		# => can't just use $sha1 here.
		git rev-parse --verify HEAD > "$state_dir"/stopped-sha
		${SHELL:-@SHELL_PATH@} -c "$rest" # Actual execution
		status=$?
		if test "$status" -ne 0
		then
			warn "Execution failed: $rest"
			warn "You can fix the problem, and then run"
			warn
			warn "	git rebase --continue"
			warn
			exit "$status"
		fi
		# Run in subshell because require_clean_work_tree can die.
		if ! (require_clean_work_tree "rebase")
		then
			warn "Commit or stash your changes, and then run"
			warn
			warn "	git rebase --continue"
			warn
			exit 1
		fi
		;;
	*)
		warn "Unknown command: $command $sha1 $rest"
		if git rev-parse --verify -q "$sha1" >/dev/null
		then
			die_with_patch $sha1 "Please fix this in the file $TODO."
		else
			die "Please fix this in the file $TODO."
		fi
		;;
	esac
	test -s "$TODO" && return

	comment_for_reflog finish &&
	SHORTONTO=$(git rev-parse --short $onto) &&
	NEWHEAD=$(git rev-parse HEAD) &&
	case $head_name in
	refs/*)
		message="$GIT_REFLOG_ACTION: $head_name onto $SHORTONTO" &&
		git update-ref -m "$message" $head_name $NEWHEAD $orig_head &&
		git symbolic-ref HEAD $head_name
		;;
	esac && {
		test ! -f "$state_dir"/verbose ||
			git diff-tree --stat $orig_head..HEAD
	} &&
	{
		test -s "$REWRITTEN_LIST" &&
		git notes copy --for-rewrite=rebase < "$REWRITTEN_LIST" ||
		true # we don't care if this copying failed
	} &&
	if test -x "$GIT_DIR"/hooks/post-rewrite &&
		test -s "$REWRITTEN_LIST"; then
		"$GIT_DIR"/hooks/post-rewrite rebase < "$REWRITTEN_LIST"
		true # we don't care if this hook failed
	fi &&
	rm -rf "$state_dir" &&
	git gc --auto &&
	warn "Successfully rebased and updated $head_name."

	exit
}

do_rest () {
	while :
	do
		do_next
	done
}

# skip picking commits whose parents are unchanged
skip_unnecessary_picks () {
	fd=3
	while read -r command rest
	do
		# fd=3 means we skip the command
		case "$fd,$command" in
		3,pick|3,p)
			# pick a commit whose parent is current $onto -> skip
			sha1=${rest%% *}
			case "$(git rev-parse --verify --quiet "$sha1"^)" in
			"$onto"*)
				onto=$sha1
				;;
			*)
				fd=1
				;;
			esac
			;;
		3,#*|3,)
			# copy comments
			;;
		*)
			fd=1
			;;
		esac
		printf '%s\n' "$command${rest:+ }$rest" >&$fd
	done <"$TODO" >"$TODO.new" 3>>"$DONE" &&
	mv -f "$TODO".new "$TODO" &&
	case "$(peek_next_command)" in
	squash|s|fixup|f)
		record_in_rewritten "$onto"
		;;
	esac ||
	die "Could not skip unnecessary pick commands"
}

# Rearrange the todo list that has both "pick sha1 msg" and
# "pick sha1 fixup!/squash! msg" appears in it so that the latter
# comes immediately after the former, and change "pick" to
# "fixup"/"squash".
rearrange_squash () {
	# extract fixup!/squash! lines and resolve any referenced sha1's
	while read -r pick sha1 message
	do
		case "$message" in
		"squash! "*|"fixup! "*)
			action="${message%%!*}"
			rest="${message#*! }"
			echo "$sha1 $action $rest"
			# if it's a single word, try to resolve to a full sha1 and
			# emit a second copy. This allows us to match on both message
			# and on sha1 prefix
			if test "${rest#* }" = "$rest"; then
				fullsha="$(git rev-parse -q --verify "$rest" 2>/dev/null)"
				if test -n "$fullsha"; then
					# prefix the action to uniquely identify this line as
					# intended for full sha1 match
					echo "$sha1 +$action $fullsha"
				fi
			fi
		esac
	done >"$1.sq" <"$1"
	test -s "$1.sq" || return

	used=
	while read -r pick sha1 message
	do
		case " $used" in
		*" $sha1 "*) continue ;;
		esac
		printf '%s\n' "$pick $sha1 $message"
		used="$used$sha1 "
		while read -r squash action msg
		do
			case " $used" in
			*" $squash "*) continue ;;
			esac
			emit=0
			case "$action" in
			+*)
				action="${action#+}"
				# full sha1 prefix test
				case "$msg" in "$sha1"*) emit=1;; esac ;;
			*)
				# message prefix test
				case "$message" in "$msg"*) emit=1;; esac ;;
			esac
			if test $emit = 1; then
				printf '%s\n' "$action $squash $action! $msg"
				used="$used$squash "
			fi
		done <"$1.sq"
	done >"$1.rearranged" <"$1"
	cat "$1.rearranged" >"$1"
	rm -f "$1.sq" "$1.rearranged"
}

case "$action" in
continue)
	# do we have anything to commit?
	if git diff-index --cached --quiet --ignore-submodules HEAD --
	then
		: Nothing to commit -- skip this
	else
		. "$AUTHOR_SCRIPT" ||
			die "Cannot find the author identity"
		amend=
		if test -f "$AMEND"
		then
			amend=$(git rev-parse --verify HEAD)
			test "$amend" = $(cat "$AMEND") ||
			die "\
You have uncommitted changes in your working tree. Please, commit them
first and then run 'git rebase --continue' again."
			git reset --soft HEAD^ ||
			die "Cannot rewind the HEAD"
		fi
		do_with_author git commit --no-verify -F "$MSG" -e || {
			test -n "$amend" && git reset --soft $amend
			die "Could not commit staged changes."
		}
	fi

	record_in_rewritten "$(cat "$state_dir"/stopped-sha)"

	require_clean_work_tree "rebase"
	do_rest
	;;
skip)
	git rerere clear

	do_rest
	;;
esac

<<<<<<< HEAD
		if test ! -z "$1"
		then
			output git checkout "$1" -- ||
				die "Could not checkout $1"
		fi
=======
git var GIT_COMMITTER_IDENT >/dev/null ||
	die "You need to set your committer info first"
>>>>>>> 070f234e

comment_for_reflog start

if test ! -z "$switch_to"
then
	output git checkout "$switch_to" ||
		die "Could not checkout $switch_to"
fi

orig_head=$(git rev-parse --verify HEAD) || die "No HEAD?"
mkdir "$state_dir" || die "Could not create temporary $state_dir"

: > "$state_dir"/interactive || die "Could not mark as interactive"
write_basic_state
if test t = "$preserve_merges"
then
	if test -z "$rebase_root"
	then
		mkdir "$REWRITTEN" &&
		for c in $(git merge-base --all $orig_head $upstream)
		do
			echo $onto > "$REWRITTEN"/$c ||
				die "Could not init rewritten commits"
		done
	else
		mkdir "$REWRITTEN" &&
		echo $onto > "$REWRITTEN"/root ||
			die "Could not init rewritten commits"
	fi
	# No cherry-pick because our first pass is to determine
	# parents to rewrite and skipping dropped commits would
	# prematurely end our probe
	MERGES_OPTION=
	first_after_upstream="$(git rev-list --reverse --first-parent $upstream..$orig_head | head -n 1)"
else
	MERGES_OPTION="--no-merges --cherry-pick"
fi

SHORTHEAD=$(git rev-parse --short $orig_head)
SHORTONTO=$(git rev-parse --short $onto)
if test -z "$rebase_root"
	# this is now equivalent to ! -z "$upstream"
then
	SHORTUPSTREAM=$(git rev-parse --short $upstream)
	REVISIONS=$upstream...$orig_head
	SHORTREVISIONS=$SHORTUPSTREAM..$SHORTHEAD
else
	REVISIONS=$onto...$orig_head
	SHORTREVISIONS=$SHORTHEAD
fi
git rev-list $MERGES_OPTION --pretty=oneline --abbrev-commit \
	--abbrev=7 --reverse --left-right --topo-order \
	$REVISIONS | \
	sed -n "s/^>//p" |
while read -r shortsha1 rest
do
	if test t != "$preserve_merges"
	then
		printf '%s\n' "pick $shortsha1 $rest" >> "$TODO"
	else
		sha1=$(git rev-parse $shortsha1)
		if test -z "$rebase_root"
		then
			preserve=t
			for p in $(git rev-list --parents -1 $sha1 | cut -d' ' -s -f2-)
			do
				if test -f "$REWRITTEN"/$p -a \( $p != $onto -o $sha1 = $first_after_upstream \)
				then
					preserve=f
				fi
			done
		else
			preserve=f
		fi
		if test f = "$preserve"
		then
			touch "$REWRITTEN"/$sha1
			printf '%s\n' "pick $shortsha1 $rest" >> "$TODO"
		fi
	fi
done

# Watch for commits that been dropped by --cherry-pick
if test t = "$preserve_merges"
then
	mkdir "$DROPPED"
	# Save all non-cherry-picked changes
	git rev-list $REVISIONS --left-right --cherry-pick | \
		sed -n "s/^>//p" > "$state_dir"/not-cherry-picks
	# Now all commits and note which ones are missing in
	# not-cherry-picks and hence being dropped
	git rev-list $REVISIONS |
	while read rev
	do
		if test -f "$REWRITTEN"/$rev -a "$(sane_grep "$rev" "$state_dir"/not-cherry-picks)" = ""
		then
			# Use -f2 because if rev-list is telling us this commit is
			# not worthwhile, we don't want to track its multiple heads,
			# just the history of its first-parent for others that will
			# be rebasing on top of it
			git rev-list --parents -1 $rev | cut -d' ' -s -f2 > "$DROPPED"/$rev
			short=$(git rev-list -1 --abbrev-commit --abbrev=7 $rev)
			sane_grep -v "^[a-z][a-z]* $short" <"$TODO" > "${TODO}2" ; mv "${TODO}2" "$TODO"
			rm "$REWRITTEN"/$rev
		fi
	done
fi

test -s "$TODO" || echo noop >> "$TODO"
test -n "$autosquash" && rearrange_squash "$TODO"
cat >> "$TODO" << EOF

# Rebase $SHORTREVISIONS onto $SHORTONTO
#
# Commands:
#  p, pick = use commit
#  r, reword = use commit, but edit the commit message
#  e, edit = use commit, but stop for amending
#  s, squash = use commit, but meld into previous commit
#  f, fixup = like "squash", but discard this commit's log message
#  x, exec = run command (the rest of the line) using shell
#
# If you remove a line here THAT COMMIT WILL BE LOST.
# However, if you remove everything, the rebase will be aborted.
#
EOF

has_action "$TODO" ||
	die_abort "Nothing to do"

cp "$TODO" "$TODO".backup
git_editor "$TODO" ||
	die_abort "Could not execute editor"

has_action "$TODO" ||
	die_abort "Nothing to do"

test -d "$REWRITTEN" || test -n "$force_rebase" || skip_unnecessary_picks

output git checkout $onto || die_abort "could not detach HEAD"
git update-ref ORIG_HEAD $orig_head
do_rest<|MERGE_RESOLUTION|>--- conflicted
+++ resolved
@@ -676,22 +676,14 @@
 	;;
 esac
 
-<<<<<<< HEAD
-		if test ! -z "$1"
-		then
-			output git checkout "$1" -- ||
-				die "Could not checkout $1"
-		fi
-=======
 git var GIT_COMMITTER_IDENT >/dev/null ||
 	die "You need to set your committer info first"
->>>>>>> 070f234e
 
 comment_for_reflog start
 
 if test ! -z "$switch_to"
 then
-	output git checkout "$switch_to" ||
+	output git checkout "$switch_to" -- ||
 		die "Could not checkout $switch_to"
 fi
 
