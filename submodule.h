--- conflicted
+++ resolved
@@ -65,14 +65,9 @@
 		    const unsigned char a[20], const unsigned char b[20], int search);
 int find_unpushed_submodules(struct sha1_array *commits, const char *remotes_name,
 		struct string_list *needs_pushing);
-<<<<<<< HEAD
 extern int push_unpushed_submodules(struct sha1_array *commits,
 				    const char *remotes_name,
 				    int dry_run);
-void connect_work_tree_and_git_dir(const char *work_tree, const char *git_dir);
-=======
-int push_unpushed_submodules(unsigned char new_sha1[20], const char *remotes_name);
->>>>>>> f6f85861
 int parallel_submodules(void);
 
 /*
