--- conflicted
+++ resolved
@@ -106,23 +106,6 @@
 	url=$2
 	reference="$3"
 
-<<<<<<< HEAD
-=======
-	# If there already is a directory at the submodule path,
-	# expect it to be empty (since that is the default checkout
-	# action) and try to remove it.
-	# Note: if $path is a symlink to a directory the test will
-	# succeed but the rmdir will fail. We might want to fix this.
-	if test -d "$path"
-	then
-		rmdir "$path" 2>/dev/null ||
-		die "$(eval_gettext "Directory '\$path' exists, but is neither empty nor a git repository")"
-	fi
-
-	test -e "$path" &&
-	die "$(eval_gettext "A file already exist at path '\$path'")"
-
->>>>>>> 8a661824
 	if test -n "$reference"
 	then
 		git-clone "$reference" -n "$url" "$path"
@@ -511,13 +494,8 @@
 
 		if test -n "$recursive"
 		then
-<<<<<<< HEAD
-			(clear_local_git_env; cd "$path" && eval cmd_update "$orig_flags") ||
-			die "Failed to recurse into submodule path '$path'"
-=======
-			(clear_local_git_env; cd "$path" && cmd_update $orig_args) ||
+			(clear_local_git_env; cd "$path" && eval cmd_update $orig_args) ||
 			die "$(eval_gettext "Failed to recurse into submodule path '\$path'")"
->>>>>>> 8a661824
 		fi
 	done
 }
@@ -855,17 +833,12 @@
 			;;
 		esac
 
-		say "Synchronizing submodule url for '$name'"
+		say "$(eval_gettext "Synchronizing submodule url for '\$name'")"
 		git config submodule."$name".url "$url"
 
 		if test -e "$path"/.git
 		then
 		(
-<<<<<<< HEAD
-=======
-			say "$(eval_gettext "Synchronizing submodule url for '\$name'")"
-			git config submodule."$name".url "$url"
->>>>>>> 8a661824
 			clear_local_git_env
 			cd "$path"
 			remote=$(get_default_remote)
