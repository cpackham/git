--- conflicted
+++ resolved
@@ -93,7 +93,6 @@
 	printf("progress Imported commit %"PRIu32".\n\n", revision);
 }
 
-<<<<<<< HEAD
 static void ls_from_rev(uint32_t rev, uint32_t depth, const uint32_t *path)
 {
 	/* ls :5 path/to/old/file */
@@ -122,8 +121,6 @@
 	die("unexpected end of fast-import feedback");
 }
 
-void fast_export_data(uint32_t mode, uint32_t len, struct line_buffer *input)
-=======
 static void die_short_read(struct line_buffer *input)
 {
 	if (buffer_ferror(input))
@@ -131,8 +128,7 @@
 	die("invalid dump: unexpected end of file");
 }
 
-void fast_export_blob(uint32_t mode, uint32_t mark, uint32_t len, struct line_buffer *input)
->>>>>>> 90c0a3cf
+void fast_export_data(uint32_t mode, uint32_t len, struct line_buffer *input)
 {
 	if (mode == REPO_MODE_LNK) {
 		/* svn symlink blobs start with "link " */
@@ -140,14 +136,9 @@
 		if (buffer_skip_bytes(input, 5) != 5)
 			die_short_read(input);
 	}
-<<<<<<< HEAD
 	printf("data %"PRIu32"\n", len);
-	buffer_copy_bytes(input, len);
-=======
-	printf("blob\nmark :%"PRIu32"\ndata %"PRIu32"\n", mark, len);
 	if (buffer_copy_bytes(input, len) != len)
 		die_short_read(input);
->>>>>>> 90c0a3cf
 	fputc('\n', stdout);
 }
 
