#include "cache.h"
#include "bundle.h"
#include "object.h"
#include "commit.h"
#include "diff.h"
#include "revision.h"
#include "list-objects.h"
#include "run-command.h"
#include "refs.h"
#include "argv-array.h"

static const char bundle_signature[] = "# v2 git bundle\n";

static void add_to_ref_list(const unsigned char *sha1, const char *name,
		struct ref_list *list)
{
<<<<<<< HEAD
	ALLOC_GROW(list->list, list->nr + 1, list->alloc);
	memcpy(list->list[list->nr].sha1, sha1, 20);
=======
	if (list->nr + 1 >= list->alloc) {
		list->alloc = alloc_nr(list->nr + 1);
		list->list = xrealloc(list->list,
				list->alloc * sizeof(list->list[0]));
	}
	hashcpy(list->list[list->nr].sha1, sha1);
>>>>>>> 50546b15
	list->list[list->nr].name = xstrdup(name);
	list->nr++;
}

static int parse_bundle_header(int fd, struct bundle_header *header,
			       const char *report_path)
{
	struct strbuf buf = STRBUF_INIT;
	int status = 0;

	/* The bundle header begins with the signature */
	if (strbuf_getwholeline_fd(&buf, fd, '\n') ||
	    strcmp(buf.buf, bundle_signature)) {
		if (report_path)
			error(_("'%s' does not look like a v2 bundle file"),
			      report_path);
		status = -1;
		goto abort;
	}

	/* The bundle header ends with an empty line */
	while (!strbuf_getwholeline_fd(&buf, fd, '\n') &&
	       buf.len && buf.buf[0] != '\n') {
		unsigned char sha1[20];
		int is_prereq = 0;

		if (*buf.buf == '-') {
			is_prereq = 1;
			strbuf_remove(&buf, 0, 1);
		}
		strbuf_rtrim(&buf);

		/*
		 * Tip lines have object name, SP, and refname.
		 * Prerequisites have object name that is optionally
		 * followed by SP and subject line.
		 */
		if (get_sha1_hex(buf.buf, sha1) ||
		    (buf.len > 40 && !isspace(buf.buf[40])) ||
		    (!is_prereq && buf.len <= 40)) {
			if (report_path)
				error(_("unrecognized header: %s%s (%d)"),
				      (is_prereq ? "-" : ""), buf.buf, (int)buf.len);
			status = -1;
			break;
		} else {
			if (is_prereq)
				add_to_ref_list(sha1, "", &header->prerequisites);
			else
				add_to_ref_list(sha1, buf.buf + 41, &header->references);
		}
	}

 abort:
	if (status) {
		close(fd);
		fd = -1;
	}
	strbuf_release(&buf);
	return fd;
}

int read_bundle_header(const char *path, struct bundle_header *header)
{
	int fd = open(path, O_RDONLY);

	if (fd < 0)
		return error(_("could not open '%s'"), path);
	return parse_bundle_header(fd, header, path);
}

int is_bundle(const char *path, int quiet)
{
	struct bundle_header header;
	int fd = open(path, O_RDONLY);

	if (fd < 0)
		return 0;
	memset(&header, 0, sizeof(header));
	fd = parse_bundle_header(fd, &header, quiet ? NULL : path);
	if (fd >= 0)
		close(fd);
	return (fd >= 0);
}

static int list_refs(struct ref_list *r, int argc, const char **argv)
{
	int i;

	for (i = 0; i < r->nr; i++) {
		if (argc > 1) {
			int j;
			for (j = 1; j < argc; j++)
				if (!strcmp(r->list[i].name, argv[j]))
					break;
			if (j == argc)
				continue;
		}
		printf("%s %s\n", sha1_to_hex(r->list[i].sha1),
				r->list[i].name);
	}
	return 0;
}

#define PREREQ_MARK (1u<<16)

int verify_bundle(struct bundle_header *header, int verbose)
{
	/*
	 * Do fast check, then if any prereqs are missing then go line by line
	 * to be verbose about the errors
	 */
	struct ref_list *p = &header->prerequisites;
	struct rev_info revs;
	const char *argv[] = {NULL, "--all", NULL};
	struct object_array refs;
	struct commit *commit;
	int i, ret = 0, req_nr;
	const char *message = _("Repository lacks these prerequisite commits:");

	init_revisions(&revs, NULL);
	for (i = 0; i < p->nr; i++) {
		struct ref_list_entry *e = p->list + i;
		struct object *o = parse_object(e->sha1);
		if (o) {
			o->flags |= PREREQ_MARK;
			add_pending_object(&revs, o, e->name);
			continue;
		}
		if (++ret == 1)
			error("%s", message);
		error("%s %s", sha1_to_hex(e->sha1), e->name);
	}
	if (revs.pending.nr != p->nr)
		return ret;
	req_nr = revs.pending.nr;
	setup_revisions(2, argv, &revs, NULL);

	refs = revs.pending;
	revs.leak_pending = 1;

	if (prepare_revision_walk(&revs))
		die(_("revision walk setup failed"));

	i = req_nr;
	while (i && (commit = get_revision(&revs)))
		if (commit->object.flags & PREREQ_MARK)
			i--;

	for (i = 0; i < req_nr; i++)
		if (!(refs.objects[i].item->flags & SHOWN)) {
			if (++ret == 1)
				error("%s", message);
			error("%s %s", sha1_to_hex(refs.objects[i].item->sha1),
				refs.objects[i].name);
		}

	clear_commit_marks_for_object_array(&refs, ALL_REV_FLAGS);
	free(refs.objects);

	if (verbose) {
		struct ref_list *r;

		r = &header->references;
		printf_ln(Q_("The bundle contains this ref:",
			     "The bundle contains these %d refs:",
			     r->nr),
			  r->nr);
		list_refs(r, 0, NULL);
		r = &header->prerequisites;
		if (!r->nr) {
			printf_ln(_("The bundle records a complete history."));
		} else {
			printf_ln(Q_("The bundle requires this ref:",
				     "The bundle requires these %d refs:",
				     r->nr),
				  r->nr);
			list_refs(r, 0, NULL);
		}
	}
	return ret;
}

int list_bundle_refs(struct bundle_header *header, int argc, const char **argv)
{
	return list_refs(&header->references, argc, argv);
}

static int is_tag_in_date_range(struct object *tag, struct rev_info *revs)
{
	unsigned long size;
	enum object_type type;
	char *buf, *line, *lineend;
	unsigned long date;

	if (revs->max_age == -1 && revs->min_age == -1)
		return 1;

	buf = read_sha1_file(tag->sha1, &type, &size);
	if (!buf)
		return 1;
	line = memmem(buf, size, "\ntagger ", 8);
	if (!line++)
		return 1;
	lineend = memchr(line, buf + size - line, '\n');
	line = memchr(line, lineend ? lineend - line : buf + size - line, '>');
	if (!line++)
		return 1;
	date = strtoul(line, NULL, 10);
	free(buf);
	return (revs->max_age == -1 || revs->max_age < date) &&
		(revs->min_age == -1 || revs->min_age > date);
}

int create_bundle(struct bundle_header *header, const char *path,
		  int argc, const char **argv)
{
	static struct lock_file lock;
	int bundle_fd = -1;
	int bundle_to_stdout;
	struct argv_array argv_boundary = ARGV_ARRAY_INIT;
	struct argv_array argv_pack = ARGV_ARRAY_INIT;
	int i, ref_count = 0;
	struct strbuf buf = STRBUF_INIT;
	struct rev_info revs;
	struct child_process rls;
	FILE *rls_fout;

	bundle_to_stdout = !strcmp(path, "-");
	if (bundle_to_stdout)
		bundle_fd = 1;
	else
		bundle_fd = hold_lock_file_for_update(&lock, path,
						      LOCK_DIE_ON_ERROR);

	/* write signature */
	write_or_die(bundle_fd, bundle_signature, strlen(bundle_signature));

	/* init revs to list objects for pack-objects later */
	save_commit_buffer = 0;
	init_revisions(&revs, NULL);

	/* write prerequisites */
	argv_array_pushl(&argv_boundary,
			 "rev-list", "--boundary", "--pretty=oneline",
			 NULL);
	for (i = 1; i < argc; i++)
		argv_array_push(&argv_boundary, argv[i]);

	memset(&rls, 0, sizeof(rls));
	rls.argv = argv_boundary.argv;
	rls.out = -1;
	rls.git_cmd = 1;
	if (start_command(&rls))
		return -1;
	rls_fout = xfdopen(rls.out, "r");
	while (strbuf_getwholeline(&buf, rls_fout, '\n') != EOF) {
		unsigned char sha1[20];
		if (buf.len > 0 && buf.buf[0] == '-') {
			write_or_die(bundle_fd, buf.buf, buf.len);
			if (!get_sha1_hex(buf.buf + 1, sha1)) {
				struct object *object = parse_object_or_die(sha1, buf.buf);
				object->flags |= UNINTERESTING;
				add_pending_object(&revs, object, buf.buf);
			}
		} else if (!get_sha1_hex(buf.buf, sha1)) {
			struct object *object = parse_object_or_die(sha1, buf.buf);
			object->flags |= SHOWN;
		}
	}
	strbuf_release(&buf);
	fclose(rls_fout);
	if (finish_command(&rls))
		return error(_("rev-list died"));

	/* write references */
	argc = setup_revisions(argc, argv, &revs, NULL);

	if (argc > 1)
		return error(_("unrecognized argument: %s"), argv[1]);

	object_array_remove_duplicates(&revs.pending);

	for (i = 0; i < revs.pending.nr; i++) {
		struct object_array_entry *e = revs.pending.objects + i;
		unsigned char sha1[20];
		char *ref;
		const char *display_ref;
		int flag;

		if (e->item->flags & UNINTERESTING)
			continue;
		if (dwim_ref(e->name, strlen(e->name), sha1, &ref) != 1)
			continue;
		if (read_ref_full(e->name, sha1, 1, &flag))
			flag = 0;
		display_ref = (flag & REF_ISSYMREF) ? e->name : ref;

		if (e->item->type == OBJ_TAG &&
				!is_tag_in_date_range(e->item, &revs)) {
			e->item->flags |= UNINTERESTING;
			continue;
		}

		/*
		 * Make sure the refs we wrote out is correct; --max-count and
		 * other limiting options could have prevented all the tips
		 * from getting output.
		 *
		 * Non commit objects such as tags and blobs do not have
		 * this issue as they are not affected by those extra
		 * constraints.
		 */
		if (!(e->item->flags & SHOWN) && e->item->type == OBJ_COMMIT) {
			warning(_("ref '%s' is excluded by the rev-list options"),
				e->name);
			free(ref);
			continue;
		}
		/*
		 * If you run "git bundle create bndl v1.0..v2.0", the
		 * name of the positive ref is "v2.0" but that is the
		 * commit that is referenced by the tag, and not the tag
		 * itself.
		 */
		if (hashcmp(sha1, e->item->sha1)) {
			/*
			 * Is this the positive end of a range expressed
			 * in terms of a tag (e.g. v2.0 from the range
			 * "v1.0..v2.0")?
			 */
			struct commit *one = lookup_commit_reference(sha1);
			struct object *obj;

			if (e->item == &(one->object)) {
				/*
				 * Need to include e->name as an
				 * independent ref to the pack-objects
				 * input, so that the tag is included
				 * in the output; otherwise we would
				 * end up triggering "empty bundle"
				 * error.
				 */
				obj = parse_object_or_die(sha1, e->name);
				obj->flags |= SHOWN;
				add_pending_object(&revs, obj, e->name);
			}
			free(ref);
			continue;
		}

		ref_count++;
		write_or_die(bundle_fd, sha1_to_hex(e->item->sha1), 40);
		write_or_die(bundle_fd, " ", 1);
		write_or_die(bundle_fd, display_ref, strlen(display_ref));
		write_or_die(bundle_fd, "\n", 1);
		free(ref);
	}
	if (!ref_count)
		die(_("Refusing to create empty bundle."));

	/* end header */
	write_or_die(bundle_fd, "\n", 1);

	/* write pack */
	argv_array_pushl(&argv_pack,
			 "pack-objects", "--all-progress-implied",
			 "--stdout", "--thin", "--delta-base-offset",
			 NULL);
	memset(&rls, 0, sizeof(rls));
	rls.argv = argv_pack.argv;
	rls.in = -1;
	rls.out = bundle_fd;
	rls.git_cmd = 1;
	if (start_command(&rls))
		return error(_("Could not spawn pack-objects"));

	/*
	 * start_command closed bundle_fd if it was > 1
	 * so set the lock fd to -1 so commit_lock_file()
	 * won't fail trying to close it.
	 */
	lock.fd = -1;

	for (i = 0; i < revs.pending.nr; i++) {
		struct object *object = revs.pending.objects[i].item;
		if (object->flags & UNINTERESTING)
			write_or_die(rls.in, "^", 1);
		write_or_die(rls.in, sha1_to_hex(object->sha1), 40);
		write_or_die(rls.in, "\n", 1);
	}
	close(rls.in);
	if (finish_command(&rls))
		return error(_("pack-objects died"));
	if (!bundle_to_stdout) {
		if (commit_lock_file(&lock))
			die_errno(_("cannot create '%s'"), path);
	}
	return 0;
}

int unbundle(struct bundle_header *header, int bundle_fd, int flags)
{
	const char *argv_index_pack[] = {"index-pack",
					 "--fix-thin", "--stdin", NULL, NULL};
	struct child_process ip;

	if (flags & BUNDLE_VERBOSE)
		argv_index_pack[3] = "-v";

	if (verify_bundle(header, 0))
		return -1;
	memset(&ip, 0, sizeof(ip));
	ip.argv = argv_index_pack;
	ip.in = bundle_fd;
	ip.no_stdout = 1;
	ip.git_cmd = 1;
	if (run_command(&ip))
		return error(_("index-pack died"));
	return 0;
}<|MERGE_RESOLUTION|>--- conflicted
+++ resolved
@@ -14,17 +14,8 @@
 static void add_to_ref_list(const unsigned char *sha1, const char *name,
 		struct ref_list *list)
 {
-<<<<<<< HEAD
 	ALLOC_GROW(list->list, list->nr + 1, list->alloc);
-	memcpy(list->list[list->nr].sha1, sha1, 20);
-=======
-	if (list->nr + 1 >= list->alloc) {
-		list->alloc = alloc_nr(list->nr + 1);
-		list->list = xrealloc(list->list,
-				list->alloc * sizeof(list->list[0]));
-	}
 	hashcpy(list->list[list->nr].sha1, sha1);
->>>>>>> 50546b15
 	list->list[list->nr].name = xstrdup(name);
 	list->nr++;
 }
