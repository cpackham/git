# The default target of this Makefile is...
all::

# Define V=1 to have a more verbose compile.
#
# Define SHELL_PATH to a POSIX shell if your /bin/sh is broken.
#
# Define SANE_TOOL_PATH to a colon-separated list of paths to prepend
# to PATH if your tools in /usr/bin are broken.
#
# Define SOCKLEN_T to a suitable type (such as 'size_t') if your
# system headers do not define a socklen_t type.
#
# Define INLINE to a suitable substitute (such as '__inline' or '') if git
# fails to compile with errors about undefined inline functions or similar.
#
# Define SNPRINTF_RETURNS_BOGUS if your are on a system which snprintf()
# or vsnprintf() return -1 instead of number of characters which would
# have been written to the final string if enough space had been available.
#
# Define FREAD_READS_DIRECTORIES if your are on a system which succeeds
# when attempting to read from an fopen'ed directory.
#
# Define NO_OPENSSL environment variable if you do not have OpenSSL.
# This also implies BLK_SHA1.
#
# Define NO_CURL if you do not have libcurl installed.  git-http-pull and
# git-http-push are not built, and you cannot use http:// and https://
# transports.
#
# Define CURLDIR=/foo/bar if your curl header and library files are in
# /foo/bar/include and /foo/bar/lib directories.
#
# Define NO_EXPAT if you do not have expat installed.  git-http-push is
# not built, and you cannot push using http:// and https:// transports.
#
# Define EXPATDIR=/foo/bar if your expat header and library files are in
# /foo/bar/include and /foo/bar/lib directories.
#
# Define HAVE_PATHS_H if you have paths.h and want to use the default PATH
# it specifies.
#
# Define NO_D_INO_IN_DIRENT if you don't have d_ino in your struct dirent.
#
# Define NO_D_TYPE_IN_DIRENT if your platform defines DT_UNKNOWN but lacks
# d_type in struct dirent (Cygwin 1.5, fixed in Cygwin 1.7).
#
# Define NO_C99_FORMAT if your formatted IO functions (printf/scanf et.al.)
# do not support the 'size specifiers' introduced by C99, namely ll, hh,
# j, z, t. (representing long long int, char, intmax_t, size_t, ptrdiff_t).
# some C compilers supported these specifiers prior to C99 as an extension.
#
# Define NO_STRCASESTR if you don't have strcasestr.
#
# Define NO_MEMMEM if you don't have memmem.
#
# Define NO_STRLCPY if you don't have strlcpy.
#
# Define NO_STRTOUMAX if you don't have strtoumax in the C library.
# If your compiler also does not support long long or does not have
# strtoull, define NO_STRTOULL.
#
# Define NO_SETENV if you don't have setenv in the C library.
#
# Define NO_UNSETENV if you don't have unsetenv in the C library.
#
# Define NO_MKDTEMP if you don't have mkdtemp in the C library.
#
# Define NO_MKSTEMPS if you don't have mkstemps in the C library.
#
<<<<<<< HEAD
# Define NO_STRTOK_R if you don't have strtok_r in the C library.
=======
# Define NO_FNMATCH if you don't have fnmatch in the C library.
#
# Define NO_FNMATCH_CASEFOLD if your fnmatch function doesn't have the
# FNM_CASEFOLD GNU extension.
>>>>>>> 50906e04
#
# Define NO_LIBGEN_H if you don't have libgen.h.
#
# Define NEEDS_LIBGEN if your libgen needs -lgen when linking
#
# Define NO_SYS_SELECT_H if you don't have sys/select.h.
#
# Define NO_SYMLINK_HEAD if you never want .git/HEAD to be a symbolic link.
# Enable it on Windows.  By default, symrefs are still used.
#
# Define NO_SVN_TESTS if you want to skip time-consuming SVN interoperability
# tests.  These tests take up a significant amount of the total test time
# but are not needed unless you plan to talk to SVN repos.
#
# Define NO_FINK if you are building on Darwin/Mac OS X, have Fink
# installed in /sw, but don't want GIT to link against any libraries
# installed there.  If defined you may specify your own (or Fink's)
# include directories and library directories by defining CFLAGS
# and LDFLAGS appropriately.
#
# Define NO_DARWIN_PORTS if you are building on Darwin/Mac OS X,
# have DarwinPorts installed in /opt/local, but don't want GIT to
# link against any libraries installed there.  If defined you may
# specify your own (or DarwinPort's) include directories and
# library directories by defining CFLAGS and LDFLAGS appropriately.
#
# Define BLK_SHA1 environment variable if you want the C version
# of the SHA1 that assumes you can do unaligned 32-bit loads and
# have a fast htonl() function.
#
# Define PPC_SHA1 environment variable when running make to make use of
# a bundled SHA1 routine optimized for PowerPC.
#
# Define NEEDS_CRYPTO_WITH_SSL if you need -lcrypto when using -lssl (Darwin).
#
# Define NEEDS_SSL_WITH_CRYPTO if you need -lssl when using -lcrypto (Darwin).
#
# Define NEEDS_LIBICONV if linking with libc is not enough (Darwin).
#
# Define NEEDS_SOCKET if linking with libc is not enough (SunOS,
# Patrick Mauritz).
#
# Define NEEDS_RESOLV if linking with -lnsl and/or -lsocket is not enough.
# Notably on Solaris hstrerror resides in libresolv and on Solaris 7
# inet_ntop and inet_pton additionally reside there.
#
# Define NO_MMAP if you want to avoid mmap.
#
# Define NO_PTHREADS if you do not have or do not want to use Pthreads.
#
# Define NO_PREAD if you have a problem with pread() system call (e.g.
# cygwin1.dll before v1.5.22).
#
# Define NO_FAST_WORKING_DIRECTORY if accessing objects in pack files is
# generally faster on your platform than accessing the working directory.
#
# Define NO_TRUSTABLE_FILEMODE if your filesystem may claim to support
# the executable mode bit, but doesn't really do so.
#
# Define NO_IPV6 if you lack IPv6 support and getaddrinfo().
#
# Define NO_SOCKADDR_STORAGE if your platform does not have struct
# sockaddr_storage.
#
# Define NO_ICONV if your libc does not properly support iconv.
#
# Define OLD_ICONV if your library has an old iconv(), where the second
# (input buffer pointer) parameter is declared with type (const char **).
#
# Define NO_DEFLATE_BOUND if your zlib does not have deflateBound.
#
# Define NO_R_TO_GCC_LINKER if your gcc does not like "-R/path/lib"
# that tells runtime paths to dynamic libraries;
# "-Wl,-rpath=/path/lib" is used instead.
#
# Define USE_NSEC below if you want git to care about sub-second file mtimes
# and ctimes. Note that you need recent glibc (at least 2.2.4) for this, and
# it will BREAK YOUR LOCAL DIFFS! show-diff and anything using it will likely
# randomly break unless your underlying filesystem supports those sub-second
# times (my ext3 doesn't).
#
# Define USE_ST_TIMESPEC if your "struct stat" uses "st_ctimespec" instead of
# "st_ctim"
#
# Define NO_NSEC if your "struct stat" does not have "st_ctim.tv_nsec"
# available.  This automatically turns USE_NSEC off.
#
# Define USE_STDEV below if you want git to care about the underlying device
# change being considered an inode change from the update-index perspective.
#
# Define NO_ST_BLOCKS_IN_STRUCT_STAT if your platform does not have st_blocks
# field that counts the on-disk footprint in 512-byte blocks.
#
# Define ASCIIDOC8 if you want to format documentation with AsciiDoc 8
#
# Define DOCBOOK_XSL_172 if you want to format man pages with DocBook XSL v1.72
# (not v1.73 or v1.71).
#
# Define ASCIIDOC_NO_ROFF if your DocBook XSL escapes raw roff directives
# (versions 1.72 and later and 1.68.1 and earlier).
#
# Define GNU_ROFF if your target system uses GNU groff.  This forces
# apostrophes to be ASCII so that cut&pasting examples to the shell
# will work.
#
# Define NO_PERL_MAKEMAKER if you cannot use Makefiles generated by perl's
# MakeMaker (e.g. using ActiveState under Cygwin).
#
# Define NO_PERL if you do not want Perl scripts or libraries at all.
#
# Define NO_PYTHON if you do not want Python scripts or libraries at all.
#
# Define NO_TCLTK if you do not want Tcl/Tk GUI.
#
# The TCL_PATH variable governs the location of the Tcl interpreter
# used to optimize git-gui for your system.  Only used if NO_TCLTK
# is not set.  Defaults to the bare 'tclsh'.
#
# The TCLTK_PATH variable governs the location of the Tcl/Tk interpreter.
# If not set it defaults to the bare 'wish'. If it is set to the empty
# string then NO_TCLTK will be forced (this is used by configure script).
#
# Define INTERNAL_QSORT to use Git's implementation of qsort(), which
# is a simplified version of the merge sort used in glibc. This is
# recommended if Git triggers O(n^2) behavior in your platform's qsort().
#
# Define UNRELIABLE_FSTAT if your system's fstat does not return the same
# information on a not yet closed file that lstat would return for the same
# file after it was closed.
#
# Define OBJECT_CREATION_USES_RENAMES if your operating systems has problems
# when hardlinking a file to another name and unlinking the original file right
# away (some NTFS drivers seem to zero the contents in that scenario).
#
# Define NO_CROSS_DIRECTORY_HARDLINKS if you plan to distribute the installed
# programs as a tar, where bin/ and libexec/ might be on different file systems.
#
# Define USE_NED_ALLOCATOR if you want to replace the platforms default
# memory allocators with the nedmalloc allocator written by Niall Douglas.
#
# Define NO_REGEX if you have no or inferior regex support in your C library.
#
# Define JSMIN to point to JavaScript minifier that functions as
# a filter to have gitweb.js minified.
#
# Define CSSMIN to point to a CSS minifier in order to generate a minified
# version of gitweb.css
#
# Define DEFAULT_PAGER to a sensible pager command (defaults to "less") if
# you want to use something different.  The value will be interpreted by the
# shell at runtime when it is used.
#
# Define DEFAULT_EDITOR to a sensible editor command (defaults to "vi") if you
# want to use something different.  The value will be interpreted by the shell
# if necessary when it is used.  Examples:
#
#   DEFAULT_EDITOR='~/bin/vi',
#   DEFAULT_EDITOR='$GIT_FALLBACK_EDITOR',
#   DEFAULT_EDITOR='"C:\Program Files\Vim\gvim.exe" --nofork'
#
# Define COMPUTE_HEADER_DEPENDENCIES if your compiler supports the -MMD option
# and you want to avoid rebuilding objects when an unrelated header file
# changes.
#
# Define CHECK_HEADER_DEPENDENCIES to check for problems in the hard-coded
# dependency rules.
#
# Define NATIVE_CRLF if your platform uses CRLF for line endings.

GIT-VERSION-FILE: FORCE
	@$(SHELL_PATH) ./GIT-VERSION-GEN
-include GIT-VERSION-FILE

uname_S := $(shell sh -c 'uname -s 2>/dev/null || echo not')
uname_M := $(shell sh -c 'uname -m 2>/dev/null || echo not')
uname_O := $(shell sh -c 'uname -o 2>/dev/null || echo not')
uname_R := $(shell sh -c 'uname -r 2>/dev/null || echo not')
uname_P := $(shell sh -c 'uname -p 2>/dev/null || echo not')
uname_V := $(shell sh -c 'uname -v 2>/dev/null || echo not')

ifdef MSVC
	# avoid the MingW and Cygwin configuration sections
	uname_S := Windows
	uname_O := Windows
endif

# CFLAGS and LDFLAGS are for the users to override from the command line.

CFLAGS = -g -O2 -Wall
LDFLAGS =
ALL_CFLAGS = $(CPPFLAGS) $(CFLAGS)
ALL_LDFLAGS = $(LDFLAGS)
STRIP ?= strip

# Among the variables below, these:
#   gitexecdir
#   template_dir
#   mandir
#   infodir
#   htmldir
#   ETC_GITCONFIG (but not sysconfdir)
#   ETC_GITATTRIBUTES
# can be specified as a relative path some/where/else;
# this is interpreted as relative to $(prefix) and "git" at
# runtime figures out where they are based on the path to the executable.
# This can help installing the suite in a relocatable way.

prefix = $(HOME)
bindir_relative = bin
bindir = $(prefix)/$(bindir_relative)
mandir = share/man
infodir = share/info
gitexecdir = libexec/git-core
sharedir = $(prefix)/share
gitwebdir = $(sharedir)/gitweb
template_dir = share/git-core/templates
htmldir = share/doc/git-doc
ifeq ($(prefix),/usr)
sysconfdir = /etc
ETC_GITCONFIG = $(sysconfdir)/gitconfig
ETC_GITATTRIBUTES = $(sysconfdir)/gitattributes
else
sysconfdir = $(prefix)/etc
ETC_GITCONFIG = etc/gitconfig
ETC_GITATTRIBUTES = etc/gitattributes
endif
lib = lib
# DESTDIR=
pathsep = :

export prefix bindir sharedir sysconfdir gitwebdir

CC = gcc
AR = ar
RM = rm -f
DIFF = diff
TAR = tar
FIND = find
INSTALL = install
RPMBUILD = rpmbuild
TCL_PATH = tclsh
TCLTK_PATH = wish
PTHREAD_LIBS = -lpthread
PTHREAD_CFLAGS =
GCOV = gcov

export TCL_PATH TCLTK_PATH

# sparse is architecture-neutral, which means that we need to tell it
# explicitly what architecture to check for. Fix this up for yours..
SPARSE_FLAGS = -D__BIG_ENDIAN__ -D__powerpc__



### --- END CONFIGURATION SECTION ---

# Those must not be GNU-specific; they are shared with perl/ which may
# be built by a different compiler. (Note that this is an artifact now
# but it still might be nice to keep that distinction.)
BASIC_CFLAGS = -I.
BASIC_LDFLAGS =

# Guard against environment variables
BUILTIN_OBJS =
BUILT_INS =
COMPAT_CFLAGS =
COMPAT_OBJS =
EXTRA_CPPFLAGS =
LIB_H =
LIB_OBJS =
PROGRAM_OBJS =
PROGRAMS =
SCRIPT_PERL =
SCRIPT_PYTHON =
SCRIPT_SH =
SCRIPT_LIB =
TEST_PROGRAMS_NEED_X =

# Having this variable in your environment would break pipelines because
# you cause "cd" to echo its destination to stdout.  It can also take
# scripts to unexpected places.  If you like CDPATH, define it for your
# interactive shell sessions without exporting it.
unexport CDPATH

SCRIPT_SH += git-am.sh
SCRIPT_SH += git-bisect.sh
SCRIPT_SH += git-difftool--helper.sh
SCRIPT_SH += git-filter-branch.sh
SCRIPT_SH += git-lost-found.sh
SCRIPT_SH += git-merge-octopus.sh
SCRIPT_SH += git-merge-one-file.sh
SCRIPT_SH += git-merge-resolve.sh
SCRIPT_SH += git-mergetool.sh
SCRIPT_SH += git-pull.sh
SCRIPT_SH += git-quiltimport.sh
SCRIPT_SH += git-rebase--interactive.sh
SCRIPT_SH += git-rebase.sh
SCRIPT_SH += git-repack.sh
SCRIPT_SH += git-request-pull.sh
SCRIPT_SH += git-stash.sh
SCRIPT_SH += git-submodule.sh
SCRIPT_SH += git-web--browse.sh

SCRIPT_LIB += git-mergetool--lib
SCRIPT_LIB += git-parse-remote
SCRIPT_LIB += git-sh-setup

SCRIPT_PERL += git-add--interactive.perl
SCRIPT_PERL += git-difftool.perl
SCRIPT_PERL += git-archimport.perl
SCRIPT_PERL += git-cvsexportcommit.perl
SCRIPT_PERL += git-cvsimport.perl
SCRIPT_PERL += git-cvsserver.perl
SCRIPT_PERL += git-relink.perl
SCRIPT_PERL += git-send-email.perl
SCRIPT_PERL += git-svn.perl

SCRIPT_PYTHON += git-remote-testgit.py

SCRIPTS = $(patsubst %.sh,%,$(SCRIPT_SH)) \
	  $(patsubst %.perl,%,$(SCRIPT_PERL)) \
	  $(patsubst %.py,%,$(SCRIPT_PYTHON)) \
	  git-instaweb

ETAGS_TARGET = TAGS

# Empty...
EXTRA_PROGRAMS =

# ... and all the rest that could be moved out of bindir to gitexecdir
PROGRAMS += $(EXTRA_PROGRAMS)

PROGRAM_OBJS += fast-import.o
PROGRAM_OBJS += imap-send.o
PROGRAM_OBJS += shell.o
PROGRAM_OBJS += show-index.o
PROGRAM_OBJS += upload-pack.o
PROGRAM_OBJS += http-backend.o

PROGRAMS += $(patsubst %.o,git-%$X,$(PROGRAM_OBJS))

TEST_PROGRAMS_NEED_X += test-chmtime
TEST_PROGRAMS_NEED_X += test-ctype
TEST_PROGRAMS_NEED_X += test-date
TEST_PROGRAMS_NEED_X += test-delta
TEST_PROGRAMS_NEED_X += test-dump-cache-tree
TEST_PROGRAMS_NEED_X += test-genrandom
TEST_PROGRAMS_NEED_X += test-line-buffer
TEST_PROGRAMS_NEED_X += test-match-trees
TEST_PROGRAMS_NEED_X += test-obj-pool
TEST_PROGRAMS_NEED_X += test-parse-options
TEST_PROGRAMS_NEED_X += test-path-utils
TEST_PROGRAMS_NEED_X += test-run-command
TEST_PROGRAMS_NEED_X += test-sha1
TEST_PROGRAMS_NEED_X += test-sigchain
TEST_PROGRAMS_NEED_X += test-string-pool
TEST_PROGRAMS_NEED_X += test-svn-fe
TEST_PROGRAMS_NEED_X += test-treap
TEST_PROGRAMS_NEED_X += test-index-version

TEST_PROGRAMS = $(patsubst %,%$X,$(TEST_PROGRAMS_NEED_X))

# List built-in command $C whose implementation cmd_$C() is not in
# builtin/$C.o but is linked in as part of some other command.
BUILT_INS += $(patsubst builtin/%.o,git-%$X,$(BUILTIN_OBJS))

BUILT_INS += git-cherry$X
BUILT_INS += git-cherry-pick$X
BUILT_INS += git-format-patch$X
BUILT_INS += git-fsck-objects$X
BUILT_INS += git-get-tar-commit-id$X
BUILT_INS += git-init$X
BUILT_INS += git-merge-subtree$X
BUILT_INS += git-peek-remote$X
BUILT_INS += git-repo-config$X
BUILT_INS += git-show$X
BUILT_INS += git-stage$X
BUILT_INS += git-status$X
BUILT_INS += git-whatchanged$X

# what 'all' will build and 'install' will install in gitexecdir,
# excluding programs for built-in commands
ALL_PROGRAMS = $(PROGRAMS) $(SCRIPTS)

# what 'all' will build but not install in gitexecdir
OTHER_PROGRAMS = git$X

# what test wrappers are needed and 'install' will install, in bindir
BINDIR_PROGRAMS_NEED_X += git
BINDIR_PROGRAMS_NEED_X += git-upload-pack
BINDIR_PROGRAMS_NEED_X += git-receive-pack
BINDIR_PROGRAMS_NEED_X += git-upload-archive
BINDIR_PROGRAMS_NEED_X += git-shell

BINDIR_PROGRAMS_NO_X += git-cvsserver

# Set paths to tools early so that they can be used for version tests.
ifndef SHELL_PATH
	SHELL_PATH = /bin/sh
endif
ifndef PERL_PATH
	PERL_PATH = /usr/bin/perl
endif
ifndef PYTHON_PATH
	PYTHON_PATH = /usr/bin/python
endif

export PERL_PATH
export PYTHON_PATH

LIB_FILE=libgit.a
XDIFF_LIB=xdiff/lib.a
VCSSVN_LIB=vcs-svn/lib.a

LIB_H += advice.h
LIB_H += archive.h
LIB_H += attr.h
LIB_H += blob.h
LIB_H += builtin.h
LIB_H += cache.h
LIB_H += cache-tree.h
LIB_H += color.h
LIB_H += commit.h
LIB_H += compat/bswap.h
LIB_H += compat/cygwin.h
LIB_H += compat/mingw.h
LIB_H += compat/win32/pthread.h
LIB_H += csum-file.h
LIB_H += decorate.h
LIB_H += delta.h
LIB_H += diffcore.h
LIB_H += diff.h
LIB_H += dir.h
LIB_H += exec_cmd.h
LIB_H += fsck.h
LIB_H += git-compat-util.h
LIB_H += graph.h
LIB_H += grep.h
LIB_H += hash.h
LIB_H += help.h
LIB_H += levenshtein.h
LIB_H += list-objects.h
LIB_H += ll-merge.h
LIB_H += log-tree.h
LIB_H += mailmap.h
LIB_H += merge-recursive.h
LIB_H += notes.h
LIB_H += notes-cache.h
LIB_H += object.h
LIB_H += pack.h
LIB_H += pack-refs.h
LIB_H += pack-revindex.h
LIB_H += parse-options.h
LIB_H += patch-ids.h
LIB_H += pkt-line.h
LIB_H += progress.h
LIB_H += quote.h
LIB_H += reflog-walk.h
LIB_H += refs.h
LIB_H += remote.h
LIB_H += rerere.h
LIB_H += resolve-undo.h
LIB_H += revision.h
LIB_H += run-command.h
LIB_H += sha1-lookup.h
LIB_H += sideband.h
LIB_H += sigchain.h
LIB_H += strbuf.h
LIB_H += string-list.h
LIB_H += submodule.h
LIB_H += tag.h
LIB_H += transport.h
LIB_H += tree.h
LIB_H += tree-walk.h
LIB_H += unpack-trees.h
LIB_H += userdiff.h
LIB_H += utf8.h
LIB_H += xdiff-interface.h
LIB_H += xdiff/xdiff.h

LIB_OBJS += abspath.o
LIB_OBJS += advice.o
LIB_OBJS += alias.o
LIB_OBJS += alloc.o
LIB_OBJS += archive.o
LIB_OBJS += archive-tar.o
LIB_OBJS += archive-zip.o
LIB_OBJS += attr.o
LIB_OBJS += base85.o
LIB_OBJS += bisect.o
LIB_OBJS += blob.o
LIB_OBJS += branch.o
LIB_OBJS += bundle.o
LIB_OBJS += cache-tree.o
LIB_OBJS += color.o
LIB_OBJS += combine-diff.o
LIB_OBJS += commit.o
LIB_OBJS += config.o
LIB_OBJS += connect.o
LIB_OBJS += convert.o
LIB_OBJS += copy.o
LIB_OBJS += csum-file.o
LIB_OBJS += ctype.o
LIB_OBJS += date.o
LIB_OBJS += decorate.o
LIB_OBJS += diffcore-break.o
LIB_OBJS += diffcore-delta.o
LIB_OBJS += diffcore-order.o
LIB_OBJS += diffcore-pickaxe.o
LIB_OBJS += diffcore-rename.o
LIB_OBJS += diff-delta.o
LIB_OBJS += diff-lib.o
LIB_OBJS += diff-no-index.o
LIB_OBJS += diff.o
LIB_OBJS += dir.o
LIB_OBJS += editor.o
LIB_OBJS += entry.o
LIB_OBJS += environment.o
LIB_OBJS += exec_cmd.o
LIB_OBJS += fsck.o
LIB_OBJS += graph.o
LIB_OBJS += grep.o
LIB_OBJS += hash.o
LIB_OBJS += help.o
LIB_OBJS += hex.o
LIB_OBJS += ident.o
LIB_OBJS += levenshtein.o
LIB_OBJS += list-objects.o
LIB_OBJS += ll-merge.o
LIB_OBJS += lockfile.o
LIB_OBJS += log-tree.o
LIB_OBJS += mailmap.o
LIB_OBJS += match-trees.o
LIB_OBJS += merge-file.o
LIB_OBJS += merge-recursive.o
LIB_OBJS += name-hash.o
LIB_OBJS += notes.o
LIB_OBJS += notes-cache.o
LIB_OBJS += object.o
LIB_OBJS += pack-check.o
LIB_OBJS += pack-refs.o
LIB_OBJS += pack-revindex.o
LIB_OBJS += pack-write.o
LIB_OBJS += pager.o
LIB_OBJS += parse-options.o
LIB_OBJS += patch-delta.o
LIB_OBJS += patch-ids.o
LIB_OBJS += path.o
LIB_OBJS += pkt-line.o
LIB_OBJS += preload-index.o
LIB_OBJS += pretty.o
LIB_OBJS += progress.o
LIB_OBJS += quote.o
LIB_OBJS += reachable.o
LIB_OBJS += read-cache.o
LIB_OBJS += reflog-walk.o
LIB_OBJS += refs.o
LIB_OBJS += remote.o
LIB_OBJS += replace_object.o
LIB_OBJS += rerere.o
LIB_OBJS += resolve-undo.o
LIB_OBJS += revision.o
LIB_OBJS += run-command.o
LIB_OBJS += server-info.o
LIB_OBJS += setup.o
LIB_OBJS += sha1-lookup.o
LIB_OBJS += sha1_file.o
LIB_OBJS += sha1_name.o
LIB_OBJS += shallow.o
LIB_OBJS += sideband.o
LIB_OBJS += sigchain.o
LIB_OBJS += strbuf.o
LIB_OBJS += string-list.o
LIB_OBJS += submodule.o
LIB_OBJS += symlinks.o
LIB_OBJS += tag.o
LIB_OBJS += trace.o
LIB_OBJS += transport.o
LIB_OBJS += transport-helper.o
LIB_OBJS += tree-diff.o
LIB_OBJS += tree.o
LIB_OBJS += tree-walk.o
LIB_OBJS += unpack-trees.o
LIB_OBJS += url.o
LIB_OBJS += usage.o
LIB_OBJS += userdiff.o
LIB_OBJS += utf8.o
LIB_OBJS += walker.o
LIB_OBJS += wrapper.o
LIB_OBJS += write_or_die.o
LIB_OBJS += ws.o
LIB_OBJS += wt-status.o
LIB_OBJS += xdiff-interface.o

BUILTIN_OBJS += builtin/add.o
BUILTIN_OBJS += builtin/annotate.o
BUILTIN_OBJS += builtin/apply.o
BUILTIN_OBJS += builtin/archive.o
BUILTIN_OBJS += builtin/bisect--helper.o
BUILTIN_OBJS += builtin/blame.o
BUILTIN_OBJS += builtin/branch.o
BUILTIN_OBJS += builtin/bundle.o
BUILTIN_OBJS += builtin/cat-file.o
BUILTIN_OBJS += builtin/check-attr.o
BUILTIN_OBJS += builtin/check-ref-format.o
BUILTIN_OBJS += builtin/checkout-index.o
BUILTIN_OBJS += builtin/checkout.o
BUILTIN_OBJS += builtin/clean.o
BUILTIN_OBJS += builtin/clone.o
BUILTIN_OBJS += builtin/commit-tree.o
BUILTIN_OBJS += builtin/commit.o
BUILTIN_OBJS += builtin/config.o
BUILTIN_OBJS += builtin/count-objects.o
BUILTIN_OBJS += builtin/describe.o
BUILTIN_OBJS += builtin/diff-files.o
BUILTIN_OBJS += builtin/diff-index.o
BUILTIN_OBJS += builtin/diff-tree.o
BUILTIN_OBJS += builtin/diff.o
BUILTIN_OBJS += builtin/fast-export.o
BUILTIN_OBJS += builtin/fetch-pack.o
BUILTIN_OBJS += builtin/fetch.o
BUILTIN_OBJS += builtin/fmt-merge-msg.o
BUILTIN_OBJS += builtin/for-each-ref.o
BUILTIN_OBJS += builtin/fsck.o
BUILTIN_OBJS += builtin/gc.o
BUILTIN_OBJS += builtin/grep.o
BUILTIN_OBJS += builtin/hash-object.o
BUILTIN_OBJS += builtin/help.o
BUILTIN_OBJS += builtin/index-pack.o
BUILTIN_OBJS += builtin/init-db.o
BUILTIN_OBJS += builtin/log.o
BUILTIN_OBJS += builtin/ls-files.o
BUILTIN_OBJS += builtin/ls-remote.o
BUILTIN_OBJS += builtin/ls-tree.o
BUILTIN_OBJS += builtin/mailinfo.o
BUILTIN_OBJS += builtin/mailsplit.o
BUILTIN_OBJS += builtin/merge.o
BUILTIN_OBJS += builtin/merge-base.o
BUILTIN_OBJS += builtin/merge-file.o
BUILTIN_OBJS += builtin/merge-index.o
BUILTIN_OBJS += builtin/merge-ours.o
BUILTIN_OBJS += builtin/merge-recursive.o
BUILTIN_OBJS += builtin/merge-tree.o
BUILTIN_OBJS += builtin/mktag.o
BUILTIN_OBJS += builtin/mktree.o
BUILTIN_OBJS += builtin/mv.o
BUILTIN_OBJS += builtin/name-rev.o
BUILTIN_OBJS += builtin/notes.o
BUILTIN_OBJS += builtin/pack-objects.o
BUILTIN_OBJS += builtin/pack-redundant.o
BUILTIN_OBJS += builtin/pack-refs.o
BUILTIN_OBJS += builtin/patch-id.o
BUILTIN_OBJS += builtin/prune-packed.o
BUILTIN_OBJS += builtin/prune.o
BUILTIN_OBJS += builtin/push.o
BUILTIN_OBJS += builtin/read-tree.o
BUILTIN_OBJS += builtin/receive-pack.o
BUILTIN_OBJS += builtin/reflog.o
BUILTIN_OBJS += builtin/remote.o
BUILTIN_OBJS += builtin/remote-ext.o
BUILTIN_OBJS += builtin/remote-fd.o
BUILTIN_OBJS += builtin/replace.o
BUILTIN_OBJS += builtin/rerere.o
BUILTIN_OBJS += builtin/reset.o
BUILTIN_OBJS += builtin/rev-list.o
BUILTIN_OBJS += builtin/rev-parse.o
BUILTIN_OBJS += builtin/revert.o
BUILTIN_OBJS += builtin/rm.o
BUILTIN_OBJS += builtin/send-pack.o
BUILTIN_OBJS += builtin/shortlog.o
BUILTIN_OBJS += builtin/show-branch.o
BUILTIN_OBJS += builtin/show-ref.o
BUILTIN_OBJS += builtin/skew.o
BUILTIN_OBJS += builtin/stripspace.o
BUILTIN_OBJS += builtin/symbolic-ref.o
BUILTIN_OBJS += builtin/tag.o
BUILTIN_OBJS += builtin/tar-tree.o
BUILTIN_OBJS += builtin/unpack-file.o
BUILTIN_OBJS += builtin/unpack-objects.o
BUILTIN_OBJS += builtin/update-index.o
BUILTIN_OBJS += builtin/update-ref.o
BUILTIN_OBJS += builtin/update-server-info.o
BUILTIN_OBJS += builtin/upload-archive.o
BUILTIN_OBJS += builtin/var.o
BUILTIN_OBJS += builtin/verify-pack.o
BUILTIN_OBJS += builtin/verify-tag.o
BUILTIN_OBJS += builtin/write-tree.o

GITLIBS = $(LIB_FILE) $(XDIFF_LIB)
EXTLIBS =

#
# Platform specific tweaks
#

# We choose to avoid "if .. else if .. else .. endif endif"
# because maintaining the nesting to match is a pain.  If
# we had "elif" things would have been much nicer...

ifeq ($(uname_S),OSF1)
	# Need this for u_short definitions et al
	BASIC_CFLAGS += -D_OSF_SOURCE
	SOCKLEN_T = int
	NO_STRTOULL = YesPlease
	NO_NSEC = YesPlease
endif
ifeq ($(uname_S),Linux)
	NO_STRLCPY = YesPlease
	NO_MKSTEMPS = YesPlease
	HAVE_PATHS_H = YesPlease
endif
ifeq ($(uname_S),GNU/kFreeBSD)
	NO_STRLCPY = YesPlease
	NO_MKSTEMPS = YesPlease
	HAVE_PATHS_H = YesPlease
endif
ifeq ($(uname_S),UnixWare)
	CC = cc
	NEEDS_SOCKET = YesPlease
	NEEDS_NSL = YesPlease
	NEEDS_SSL_WITH_CRYPTO = YesPlease
	NEEDS_LIBICONV = YesPlease
	SHELL_PATH = /usr/local/bin/bash
	NO_IPV6 = YesPlease
	NO_HSTRERROR = YesPlease
	NO_MKSTEMPS = YesPlease
	BASIC_CFLAGS += -Kthread
	BASIC_CFLAGS += -I/usr/local/include
	BASIC_LDFLAGS += -L/usr/local/lib
	INSTALL = ginstall
	TAR = gtar
	NO_STRCASESTR = YesPlease
	NO_MEMMEM = YesPlease
endif
ifeq ($(uname_S),SCO_SV)
	ifeq ($(uname_R),3.2)
		CFLAGS = -O2
	endif
	ifeq ($(uname_R),5)
		CC = cc
		BASIC_CFLAGS += -Kthread
	endif
	NEEDS_SOCKET = YesPlease
	NEEDS_NSL = YesPlease
	NEEDS_SSL_WITH_CRYPTO = YesPlease
	NEEDS_LIBICONV = YesPlease
	SHELL_PATH = /usr/bin/bash
	NO_IPV6 = YesPlease
	NO_HSTRERROR = YesPlease
	NO_MKSTEMPS = YesPlease
	BASIC_CFLAGS += -I/usr/local/include
	BASIC_LDFLAGS += -L/usr/local/lib
	NO_STRCASESTR = YesPlease
	NO_MEMMEM = YesPlease
	INSTALL = ginstall
	TAR = gtar
endif
ifeq ($(uname_S),Darwin)
	NEEDS_CRYPTO_WITH_SSL = YesPlease
	NEEDS_SSL_WITH_CRYPTO = YesPlease
	NEEDS_LIBICONV = YesPlease
	ifeq ($(shell expr "$(uname_R)" : '[15678]\.'),2)
		OLD_ICONV = UnfortunatelyYes
	endif
	ifeq ($(shell expr "$(uname_R)" : '[15]\.'),2)
		NO_STRLCPY = YesPlease
	endif
	NO_MEMMEM = YesPlease
	USE_ST_TIMESPEC = YesPlease
endif
ifeq ($(uname_S),SunOS)
	NEEDS_SOCKET = YesPlease
	NEEDS_NSL = YesPlease
	SHELL_PATH = /bin/bash
	SANE_TOOL_PATH = /usr/xpg6/bin:/usr/xpg4/bin
	NO_STRCASESTR = YesPlease
	NO_MEMMEM = YesPlease
	NO_MKDTEMP = YesPlease
	NO_MKSTEMPS = YesPlease
	NO_REGEX = YesPlease
	NO_FNMATCH_CASEFOLD = YesPlease
	ifeq ($(uname_R),5.6)
		SOCKLEN_T = int
		NO_HSTRERROR = YesPlease
		NO_IPV6 = YesPlease
		NO_SOCKADDR_STORAGE = YesPlease
		NO_UNSETENV = YesPlease
		NO_SETENV = YesPlease
		NO_STRLCPY = YesPlease
		NO_C99_FORMAT = YesPlease
		NO_STRTOUMAX = YesPlease
		GIT_TEST_CMP = cmp
	endif
	ifeq ($(uname_R),5.7)
		NEEDS_RESOLV = YesPlease
		NO_IPV6 = YesPlease
		NO_SOCKADDR_STORAGE = YesPlease
		NO_UNSETENV = YesPlease
		NO_SETENV = YesPlease
		NO_STRLCPY = YesPlease
		NO_C99_FORMAT = YesPlease
		NO_STRTOUMAX = YesPlease
		GIT_TEST_CMP = cmp
	endif
	ifeq ($(uname_R),5.8)
		NO_UNSETENV = YesPlease
		NO_SETENV = YesPlease
		NO_C99_FORMAT = YesPlease
		NO_STRTOUMAX = YesPlease
		GIT_TEST_CMP = cmp
	endif
	ifeq ($(uname_R),5.9)
		NO_UNSETENV = YesPlease
		NO_SETENV = YesPlease
		NO_C99_FORMAT = YesPlease
		NO_STRTOUMAX = YesPlease
		GIT_TEST_CMP = cmp
	endif
	INSTALL = /usr/ucb/install
	TAR = gtar
	BASIC_CFLAGS += -D__EXTENSIONS__ -D__sun__ -DHAVE_ALLOCA_H
endif
ifeq ($(uname_O),Cygwin)
	ifeq ($(shell expr "$(uname_R)" : '1\.[1-6]\.'),4)
		NO_D_TYPE_IN_DIRENT = YesPlease
		NO_D_INO_IN_DIRENT = YesPlease
		NO_STRCASESTR = YesPlease
		NO_MEMMEM = YesPlease
		NO_MKSTEMPS = YesPlease
		NO_SYMLINK_HEAD = YesPlease
		NO_IPV6 = YesPlease
		OLD_ICONV = UnfortunatelyYes
	endif
	NEEDS_LIBICONV = YesPlease
	NO_FAST_WORKING_DIRECTORY = UnfortunatelyYes
	NO_TRUSTABLE_FILEMODE = UnfortunatelyYes
	NO_ST_BLOCKS_IN_STRUCT_STAT = YesPlease
	# There are conflicting reports about this.
	# On some boxes NO_MMAP is needed, and not so elsewhere.
	# Try commenting this out if you suspect MMAP is more efficient
	NO_MMAP = YesPlease
	X = .exe
	COMPAT_OBJS += compat/cygwin.o
	UNRELIABLE_FSTAT = UnfortunatelyYes
endif
ifeq ($(uname_S),FreeBSD)
	NEEDS_LIBICONV = YesPlease
	OLD_ICONV = YesPlease
	NO_MEMMEM = YesPlease
	BASIC_CFLAGS += -I/usr/local/include
	BASIC_LDFLAGS += -L/usr/local/lib
	DIR_HAS_BSD_GROUP_SEMANTICS = YesPlease
	USE_ST_TIMESPEC = YesPlease
	ifeq ($(shell expr "$(uname_R)" : '4\.'),2)
		PTHREAD_LIBS = -pthread
		NO_UINTMAX_T = YesPlease
		NO_STRTOUMAX = YesPlease
	endif
	PYTHON_PATH = /usr/local/bin/python
	HAVE_PATHS_H = YesPlease
endif
ifeq ($(uname_S),OpenBSD)
	NO_STRCASESTR = YesPlease
	NO_MEMMEM = YesPlease
	USE_ST_TIMESPEC = YesPlease
	NEEDS_LIBICONV = YesPlease
	BASIC_CFLAGS += -I/usr/local/include
	BASIC_LDFLAGS += -L/usr/local/lib
	HAVE_PATHS_H = YesPlease
endif
ifeq ($(uname_S),NetBSD)
	ifeq ($(shell expr "$(uname_R)" : '[01]\.'),2)
		NEEDS_LIBICONV = YesPlease
	endif
	BASIC_CFLAGS += -I/usr/pkg/include
	BASIC_LDFLAGS += -L/usr/pkg/lib $(CC_LD_DYNPATH)/usr/pkg/lib
	USE_ST_TIMESPEC = YesPlease
	NO_MKSTEMPS = YesPlease
	HAVE_PATHS_H = YesPlease
endif
ifeq ($(uname_S),AIX)
	DEFAULT_PAGER = more
	NO_STRCASESTR=YesPlease
	NO_MEMMEM = YesPlease
	NO_MKDTEMP = YesPlease
	NO_MKSTEMPS = YesPlease
	NO_STRLCPY = YesPlease
	NO_NSEC = YesPlease
	FREAD_READS_DIRECTORIES = UnfortunatelyYes
	INTERNAL_QSORT = UnfortunatelyYes
	NEEDS_LIBICONV=YesPlease
	BASIC_CFLAGS += -D_LARGE_FILES
	ifeq ($(shell expr "$(uname_V)" : '[1234]'),1)
		NO_PTHREADS = YesPlease
	else
		PTHREAD_LIBS = -lpthread
	endif
	ifeq ($(shell expr "$(uname_V).$(uname_R)" : '5\.1'),3)
		INLINE=''
	endif
	GIT_TEST_CMP = cmp
endif
ifeq ($(uname_S),GNU)
	# GNU/Hurd
	NO_STRLCPY=YesPlease
	NO_MKSTEMPS = YesPlease
	HAVE_PATHS_H = YesPlease
endif
ifeq ($(uname_S),IRIX)
	NO_SETENV = YesPlease
	NO_UNSETENV = YesPlease
	NO_STRCASESTR = YesPlease
	NO_MEMMEM = YesPlease
	NO_MKSTEMPS = YesPlease
	NO_MKDTEMP = YesPlease
	# When compiled with the MIPSpro 7.4.4m compiler, and without pthreads
	# (i.e. NO_PTHREADS is set), and _with_ MMAP (i.e. NO_MMAP is not set),
	# git dies with a segmentation fault when trying to access the first
	# entry of a reflog.  The conservative choice is made to always set
	# NO_MMAP.  If you suspect that your compiler is not affected by this
	# issue, comment out the NO_MMAP statement.
	NO_MMAP = YesPlease
	NO_REGEX = YesPlease
	SNPRINTF_RETURNS_BOGUS = YesPlease
	SHELL_PATH = /usr/gnu/bin/bash
	NEEDS_LIBGEN = YesPlease
endif
ifeq ($(uname_S),IRIX64)
	NO_SETENV=YesPlease
	NO_UNSETENV = YesPlease
	NO_STRCASESTR=YesPlease
	NO_MEMMEM = YesPlease
	NO_MKSTEMPS = YesPlease
	NO_MKDTEMP = YesPlease
	# When compiled with the MIPSpro 7.4.4m compiler, and without pthreads
	# (i.e. NO_PTHREADS is set), and _with_ MMAP (i.e. NO_MMAP is not set),
	# git dies with a segmentation fault when trying to access the first
	# entry of a reflog.  The conservative choice is made to always set
	# NO_MMAP.  If you suspect that your compiler is not affected by this
	# issue, comment out the NO_MMAP statement.
	NO_MMAP = YesPlease
	NO_REGEX = YesPlease
	SNPRINTF_RETURNS_BOGUS = YesPlease
	SHELL_PATH=/usr/gnu/bin/bash
	NEEDS_LIBGEN = YesPlease
endif
ifeq ($(uname_S),HP-UX)
	INLINE = __inline
	NO_IPV6=YesPlease
	NO_SETENV=YesPlease
	NO_STRCASESTR=YesPlease
	NO_MEMMEM = YesPlease
	NO_MKSTEMPS = YesPlease
	NO_STRLCPY = YesPlease
	NO_MKDTEMP = YesPlease
	NO_UNSETENV = YesPlease
	NO_HSTRERROR = YesPlease
	NO_SYS_SELECT_H = YesPlease
	SNPRINTF_RETURNS_BOGUS = YesPlease
	NO_NSEC = YesPlease
	ifeq ($(uname_R),B.11.00)
		NO_INET_NTOP = YesPlease
		NO_INET_PTON = YesPlease
	endif
	ifeq ($(uname_R),B.10.20)
		# Override HP-UX 11.x setting:
		INLINE =
		SOCKLEN_T = size_t
		NO_PREAD = YesPlease
		NO_INET_NTOP = YesPlease
		NO_INET_PTON = YesPlease
	endif
	GIT_TEST_CMP = cmp
endif
ifeq ($(uname_S),Windows)
	GIT_VERSION := $(GIT_VERSION).MSVC
	pathsep = ;
	NO_PREAD = YesPlease
	NEEDS_CRYPTO_WITH_SSL = YesPlease
	NO_LIBGEN_H = YesPlease
	NO_SYMLINK_HEAD = YesPlease
	NO_IPV6 = YesPlease
	NO_SETENV = YesPlease
	NO_UNSETENV = YesPlease
	NO_STRCASESTR = YesPlease
	NO_STRLCPY = YesPlease
<<<<<<< HEAD
	NO_STRTOK_R = YesPlease
=======
	NO_FNMATCH = YesPlease
>>>>>>> 50906e04
	NO_MEMMEM = YesPlease
	# NEEDS_LIBICONV = YesPlease
	NO_ICONV = YesPlease
	NO_C99_FORMAT = YesPlease
	NO_STRTOUMAX = YesPlease
	NO_STRTOULL = YesPlease
	NO_MKDTEMP = YesPlease
	NO_MKSTEMPS = YesPlease
	SNPRINTF_RETURNS_BOGUS = YesPlease
	NO_SVN_TESTS = YesPlease
	NO_PERL_MAKEMAKER = YesPlease
	RUNTIME_PREFIX = YesPlease
	NO_POSIX_ONLY_PROGRAMS = YesPlease
	NO_ST_BLOCKS_IN_STRUCT_STAT = YesPlease
	NO_NSEC = YesPlease
	USE_WIN32_MMAP = YesPlease
	# USE_NED_ALLOCATOR = YesPlease
	UNRELIABLE_FSTAT = UnfortunatelyYes
	OBJECT_CREATION_USES_RENAMES = UnfortunatelyNeedsTo
	NO_REGEX = YesPlease
	NO_CURL = YesPlease
	NO_PYTHON = YesPlease
	BLK_SHA1 = YesPlease
	NATIVE_CRLF = YesPlease

	CC = compat/vcbuild/scripts/clink.pl
	AR = compat/vcbuild/scripts/lib.pl
	CFLAGS =
	BASIC_CFLAGS = -nologo -I. -I../zlib -Icompat/vcbuild -Icompat/vcbuild/include -DWIN32 -D_CONSOLE -DHAVE_STRING_H -D_CRT_SECURE_NO_WARNINGS -D_CRT_NONSTDC_NO_DEPRECATE
	COMPAT_OBJS = compat/msvc.o compat/winansi.o compat/win32/pthread.o
	COMPAT_CFLAGS = -D__USE_MINGW_ACCESS -DNOGDI -DHAVE_STRING_H -DHAVE_ALLOCA_H -Icompat -Icompat/regex -Icompat/win32 -DSTRIP_EXTENSION=\".exe\"
	BASIC_LDFLAGS = -IGNORE:4217 -IGNORE:4049 -NOLOGO -SUBSYSTEM:CONSOLE -NODEFAULTLIB:MSVCRT.lib
	EXTLIBS = advapi32.lib shell32.lib wininet.lib ws2_32.lib
	PTHREAD_LIBS =
	lib =
ifndef DEBUG
	BASIC_CFLAGS += -GL -Os -MT
	BASIC_LDFLAGS += -LTCG
	AR += -LTCG
else
	BASIC_CFLAGS += -Zi -MTd
endif
	X = .exe
endif
ifneq (,$(findstring MINGW,$(uname_S)))
	pathsep = ;
	NO_PREAD = YesPlease
	NEEDS_CRYPTO_WITH_SSL = YesPlease
	NO_LIBGEN_H = YesPlease
	NO_SYMLINK_HEAD = YesPlease
	NO_SETENV = YesPlease
	NO_UNSETENV = YesPlease
	NO_STRCASESTR = YesPlease
	NO_STRLCPY = YesPlease
<<<<<<< HEAD
	NO_STRTOK_R = YesPlease
=======
	NO_FNMATCH = YesPlease
>>>>>>> 50906e04
	NO_MEMMEM = YesPlease
	NEEDS_LIBICONV = YesPlease
	OLD_ICONV = YesPlease
	NO_C99_FORMAT = YesPlease
	NO_STRTOUMAX = YesPlease
	NO_MKDTEMP = YesPlease
	NO_MKSTEMPS = YesPlease
	NO_SVN_TESTS = YesPlease
	NO_PERL_MAKEMAKER = YesPlease
	RUNTIME_PREFIX = YesPlease
	NO_POSIX_ONLY_PROGRAMS = YesPlease
	NO_ST_BLOCKS_IN_STRUCT_STAT = YesPlease
	NO_NSEC = YesPlease
	USE_WIN32_MMAP = YesPlease
	USE_NED_ALLOCATOR = YesPlease
	UNRELIABLE_FSTAT = UnfortunatelyYes
	OBJECT_CREATION_USES_RENAMES = UnfortunatelyNeedsTo
	NO_REGEX = YesPlease
	NO_PYTHON = YesPlease
	BLK_SHA1 = YesPlease
<<<<<<< HEAD
	ETAGS_TARGET = ETAGS
	COMPAT_CFLAGS += -D__USE_MINGW_ACCESS -DNOGDI -Icompat -Icompat/fnmatch -Icompat/win32
=======
	COMPAT_CFLAGS += -D__USE_MINGW_ACCESS -DNOGDI -Icompat -Icompat/win32
>>>>>>> 50906e04
	COMPAT_CFLAGS += -DSTRIP_EXTENSION=\".exe\"
	COMPAT_OBJS += compat/mingw.o compat/winansi.o compat/win32/pthread.o
	EXTLIBS += -lws2_32
	PTHREAD_LIBS =
	X = .exe
ifneq (,$(wildcard ../THIS_IS_MSYSGIT))
	htmldir=doc/git/html/
	prefix =
	INSTALL = /bin/install
	EXTLIBS += /mingw/lib/libz.a
	NO_R_TO_GCC_LINKER = YesPlease
	INTERNAL_QSORT = YesPlease
else
	NO_CURL = YesPlease
endif
endif

-include config.mak.autogen
-include config.mak

ifdef CHECK_HEADER_DEPENDENCIES
COMPUTE_HEADER_DEPENDENCIES =
USE_COMPUTED_HEADER_DEPENDENCIES =
endif

ifdef COMPUTE_HEADER_DEPENDENCIES
USE_COMPUTED_HEADER_DEPENDENCIES = YesPlease
endif

ifdef SANE_TOOL_PATH
SANE_TOOL_PATH_SQ = $(subst ','\'',$(SANE_TOOL_PATH))
BROKEN_PATH_FIX = 's|^\# @@BROKEN_PATH_FIX@@$$|git_broken_path_fix $(SANE_TOOL_PATH_SQ)|'
PATH := $(SANE_TOOL_PATH):${PATH}
else
BROKEN_PATH_FIX = '/^\# @@BROKEN_PATH_FIX@@$$/d'
endif

ifneq (,$(INLINE))
	BASIC_CFLAGS += -Dinline=$(INLINE)
endif

ifneq (,$(SOCKLEN_T))
	BASIC_CFLAGS += -Dsocklen_t=$(SOCKLEN_T)
endif

ifeq ($(uname_S),Darwin)
	ifndef NO_FINK
		ifeq ($(shell test -d /sw/lib && echo y),y)
			BASIC_CFLAGS += -I/sw/include
			BASIC_LDFLAGS += -L/sw/lib
		endif
	endif
	ifndef NO_DARWIN_PORTS
		ifeq ($(shell test -d /opt/local/lib && echo y),y)
			BASIC_CFLAGS += -I/opt/local/include
			BASIC_LDFLAGS += -L/opt/local/lib
		endif
	endif
	PTHREAD_LIBS =
endif

ifndef CC_LD_DYNPATH
	ifdef NO_R_TO_GCC_LINKER
		# Some gcc does not accept and pass -R to the linker to specify
		# the runtime dynamic library path.
		CC_LD_DYNPATH = -Wl,-rpath,
	else
		CC_LD_DYNPATH = -R
	endif
endif

ifdef NO_LIBGEN_H
	COMPAT_CFLAGS += -DNO_LIBGEN_H
	COMPAT_OBJS += compat/basename.o
endif

ifdef NO_CURL
	BASIC_CFLAGS += -DNO_CURL
	REMOTE_CURL_PRIMARY =
	REMOTE_CURL_ALIASES =
	REMOTE_CURL_NAMES =
else
	ifdef CURLDIR
		# Try "-Wl,-rpath=$(CURLDIR)/$(lib)" in such a case.
		BASIC_CFLAGS += -I$(CURLDIR)/include
		CURL_LIBCURL = -L$(CURLDIR)/$(lib) $(CC_LD_DYNPATH)$(CURLDIR)/$(lib) -lcurl
	else
		CURL_LIBCURL = -lcurl
	endif
	REMOTE_CURL_PRIMARY = git-remote-http$X
	REMOTE_CURL_ALIASES = git-remote-https$X git-remote-ftp$X git-remote-ftps$X
	REMOTE_CURL_NAMES = $(REMOTE_CURL_PRIMARY) $(REMOTE_CURL_ALIASES)
	PROGRAM_OBJS += http-fetch.o
	PROGRAMS += $(REMOTE_CURL_NAMES)
	curl_check := $(shell (echo 070908; curl-config --vernum) | sort -r | sed -ne 2p)
	ifeq "$(curl_check)" "070908"
		ifndef NO_EXPAT
			PROGRAM_OBJS += http-push.o
		endif
	endif
	ifndef NO_EXPAT
		ifdef EXPATDIR
			BASIC_CFLAGS += -I$(EXPATDIR)/include
			EXPAT_LIBEXPAT = -L$(EXPATDIR)/$(lib) $(CC_LD_DYNPATH)$(EXPATDIR)/$(lib) -lexpat
		else
			EXPAT_LIBEXPAT = -lexpat
		endif
	endif
endif

ifdef ZLIB_PATH
	BASIC_CFLAGS += -I$(ZLIB_PATH)/include
	EXTLIBS += -L$(ZLIB_PATH)/$(lib) $(CC_LD_DYNPATH)$(ZLIB_PATH)/$(lib)
endif
EXTLIBS += -lz

ifndef NO_POSIX_ONLY_PROGRAMS
	PROGRAM_OBJS += daemon.o
endif
ifndef NO_OPENSSL
	OPENSSL_LIBSSL = -lssl
	ifdef OPENSSLDIR
		BASIC_CFLAGS += -I$(OPENSSLDIR)/include
		OPENSSL_LINK = -L$(OPENSSLDIR)/$(lib) $(CC_LD_DYNPATH)$(OPENSSLDIR)/$(lib)
	else
		OPENSSL_LINK =
	endif
	ifdef NEEDS_CRYPTO_WITH_SSL
		OPENSSL_LINK += -lcrypto
	endif
else
	BASIC_CFLAGS += -DNO_OPENSSL
	BLK_SHA1 = 1
	OPENSSL_LIBSSL =
endif
ifdef NEEDS_SSL_WITH_CRYPTO
	LIB_4_CRYPTO = $(OPENSSL_LINK) -lcrypto -lssl
else
	LIB_4_CRYPTO = $(OPENSSL_LINK) -lcrypto
endif
ifdef NEEDS_LIBICONV
	ifdef ICONVDIR
		BASIC_CFLAGS += -I$(ICONVDIR)/include
		ICONV_LINK = -L$(ICONVDIR)/$(lib) $(CC_LD_DYNPATH)$(ICONVDIR)/$(lib)
	else
		ICONV_LINK =
	endif
	EXTLIBS += $(ICONV_LINK) -liconv
endif
ifdef NEEDS_LIBGEN
	EXTLIBS += -lgen
endif
ifdef NEEDS_SOCKET
	EXTLIBS += -lsocket
endif
ifdef NEEDS_NSL
	EXTLIBS += -lnsl
endif
ifdef NEEDS_RESOLV
	EXTLIBS += -lresolv
endif
ifdef NO_D_TYPE_IN_DIRENT
	BASIC_CFLAGS += -DNO_D_TYPE_IN_DIRENT
endif
ifdef NO_D_INO_IN_DIRENT
	BASIC_CFLAGS += -DNO_D_INO_IN_DIRENT
endif
ifdef NO_ST_BLOCKS_IN_STRUCT_STAT
	BASIC_CFLAGS += -DNO_ST_BLOCKS_IN_STRUCT_STAT
endif
ifdef USE_NSEC
	BASIC_CFLAGS += -DUSE_NSEC
endif
ifdef USE_ST_TIMESPEC
	BASIC_CFLAGS += -DUSE_ST_TIMESPEC
endif
ifdef NO_NSEC
	BASIC_CFLAGS += -DNO_NSEC
endif
ifdef NO_C99_FORMAT
	BASIC_CFLAGS += -DNO_C99_FORMAT
endif
ifdef SNPRINTF_RETURNS_BOGUS
	COMPAT_CFLAGS += -DSNPRINTF_RETURNS_BOGUS
	COMPAT_OBJS += compat/snprintf.o
endif
ifdef FREAD_READS_DIRECTORIES
	COMPAT_CFLAGS += -DFREAD_READS_DIRECTORIES
	COMPAT_OBJS += compat/fopen.o
endif
ifdef NO_SYMLINK_HEAD
	BASIC_CFLAGS += -DNO_SYMLINK_HEAD
endif
ifdef NO_STRCASESTR
	COMPAT_CFLAGS += -DNO_STRCASESTR
	COMPAT_OBJS += compat/strcasestr.o
endif
ifdef NO_STRLCPY
	COMPAT_CFLAGS += -DNO_STRLCPY
	COMPAT_OBJS += compat/strlcpy.o
endif
ifdef NO_STRTOUMAX
	COMPAT_CFLAGS += -DNO_STRTOUMAX
	COMPAT_OBJS += compat/strtoumax.o
endif
ifdef NO_STRTOULL
	COMPAT_CFLAGS += -DNO_STRTOULL
endif
<<<<<<< HEAD
ifdef NO_STRTOK_R
	COMPAT_CFLAGS += -DNO_STRTOK_R
	COMPAT_OBJS += compat/strtok_r.o
=======
ifdef NO_FNMATCH
	COMPAT_CFLAGS += -Icompat/fnmatch
	COMPAT_CFLAGS += -DNO_FNMATCH
	COMPAT_OBJS += compat/fnmatch/fnmatch.o
else
ifdef NO_FNMATCH_CASEFOLD
	COMPAT_CFLAGS += -Icompat/fnmatch
	COMPAT_CFLAGS += -DNO_FNMATCH_CASEFOLD
	COMPAT_OBJS += compat/fnmatch/fnmatch.o
endif
>>>>>>> 50906e04
endif
ifdef NO_SETENV
	COMPAT_CFLAGS += -DNO_SETENV
	COMPAT_OBJS += compat/setenv.o
endif
ifdef NO_MKDTEMP
	COMPAT_CFLAGS += -DNO_MKDTEMP
	COMPAT_OBJS += compat/mkdtemp.o
endif
ifdef NO_MKSTEMPS
	COMPAT_CFLAGS += -DNO_MKSTEMPS
endif
ifdef NO_UNSETENV
	COMPAT_CFLAGS += -DNO_UNSETENV
	COMPAT_OBJS += compat/unsetenv.o
endif
ifdef NO_SYS_SELECT_H
	BASIC_CFLAGS += -DNO_SYS_SELECT_H
endif
ifdef NO_MMAP
	COMPAT_CFLAGS += -DNO_MMAP
	COMPAT_OBJS += compat/mmap.o
else
	ifdef USE_WIN32_MMAP
		COMPAT_CFLAGS += -DUSE_WIN32_MMAP
		COMPAT_OBJS += compat/win32mmap.o
	endif
endif
ifdef OBJECT_CREATION_USES_RENAMES
	COMPAT_CFLAGS += -DOBJECT_CREATION_MODE=1
endif
ifdef NO_PREAD
	COMPAT_CFLAGS += -DNO_PREAD
	COMPAT_OBJS += compat/pread.o
endif
ifdef NO_FAST_WORKING_DIRECTORY
	BASIC_CFLAGS += -DNO_FAST_WORKING_DIRECTORY
endif
ifdef NO_TRUSTABLE_FILEMODE
	BASIC_CFLAGS += -DNO_TRUSTABLE_FILEMODE
endif
ifdef NO_IPV6
	BASIC_CFLAGS += -DNO_IPV6
endif
ifdef NO_UINTMAX_T
	BASIC_CFLAGS += -Duintmax_t=uint32_t
endif
ifdef NO_SOCKADDR_STORAGE
ifdef NO_IPV6
	BASIC_CFLAGS += -Dsockaddr_storage=sockaddr_in
else
	BASIC_CFLAGS += -Dsockaddr_storage=sockaddr_in6
endif
endif
ifdef NO_INET_NTOP
	LIB_OBJS += compat/inet_ntop.o
endif
ifdef NO_INET_PTON
	LIB_OBJS += compat/inet_pton.o
endif

ifdef NO_ICONV
	BASIC_CFLAGS += -DNO_ICONV
endif

ifdef OLD_ICONV
	BASIC_CFLAGS += -DOLD_ICONV
endif

ifdef NO_DEFLATE_BOUND
	BASIC_CFLAGS += -DNO_DEFLATE_BOUND
endif

ifdef BLK_SHA1
	SHA1_HEADER = "block-sha1/sha1.h"
	LIB_OBJS += block-sha1/sha1.o
	LIB_H += block-sha1/sha1.h
else
ifdef PPC_SHA1
	SHA1_HEADER = "ppc/sha1.h"
	LIB_OBJS += ppc/sha1.o ppc/sha1ppc.o
	LIB_H += ppc/sha1.h
else
	SHA1_HEADER = <openssl/sha.h>
	EXTLIBS += $(LIB_4_CRYPTO)
endif
endif
ifdef NO_PERL_MAKEMAKER
	export NO_PERL_MAKEMAKER
endif
ifdef NO_HSTRERROR
	COMPAT_CFLAGS += -DNO_HSTRERROR
	COMPAT_OBJS += compat/hstrerror.o
endif
ifdef NO_MEMMEM
	COMPAT_CFLAGS += -DNO_MEMMEM
	COMPAT_OBJS += compat/memmem.o
endif
ifdef INTERNAL_QSORT
	COMPAT_CFLAGS += -DINTERNAL_QSORT
	COMPAT_OBJS += compat/qsort.o
endif
ifdef RUNTIME_PREFIX
	COMPAT_CFLAGS += -DRUNTIME_PREFIX
endif

ifdef NO_PTHREADS
	BASIC_CFLAGS += -DNO_PTHREADS
else
	BASIC_CFLAGS += $(PTHREAD_CFLAGS)
	EXTLIBS += $(PTHREAD_LIBS)
	LIB_OBJS += thread-utils.o
endif

ifdef HAVE_PATHS_H
	BASIC_CFLAGS += -DHAVE_PATHS_H
endif

ifdef DIR_HAS_BSD_GROUP_SEMANTICS
	COMPAT_CFLAGS += -DDIR_HAS_BSD_GROUP_SEMANTICS
endif
ifdef UNRELIABLE_FSTAT
	BASIC_CFLAGS += -DUNRELIABLE_FSTAT
endif
ifdef NO_REGEX
	COMPAT_CFLAGS += -Icompat/regex
	COMPAT_OBJS += compat/regex/regex.o
endif

ifdef USE_NED_ALLOCATOR
       COMPAT_CFLAGS += -Icompat/nedmalloc
       COMPAT_OBJS += compat/nedmalloc/nedmalloc.o
endif

ifdef GIT_TEST_CMP_USE_COPIED_CONTEXT
	export GIT_TEST_CMP_USE_COPIED_CONTEXT
endif

ifeq ($(TCLTK_PATH),)
NO_TCLTK=NoThanks
endif

ifeq ($(PERL_PATH),)
NO_PERL=NoThanks
endif

ifeq ($(PYTHON_PATH),)
NO_PYTHON=NoThanks
endif

QUIET_SUBDIR0  = +$(MAKE) -C # space to separate -C and subdir
QUIET_SUBDIR1  =

ifneq ($(findstring $(MAKEFLAGS),w),w)
PRINT_DIR = --no-print-directory
else # "make -w"
NO_SUBDIR = :
endif

ifneq ($(findstring $(MAKEFLAGS),s),s)
ifndef V
	QUIET_CC       = @echo '   ' CC $@;
	QUIET_AR       = @echo '   ' AR $@;
	QUIET_LINK     = @echo '   ' LINK $@;
	QUIET_BUILT_IN = @echo '   ' BUILTIN $@;
	QUIET_GEN      = @echo '   ' GEN $@;
	QUIET_LNCP     = @echo '   ' LN/CP $@;
	QUIET_GCOV     = @echo '   ' GCOV $@;
	QUIET_SUBDIR0  = +@subdir=
	QUIET_SUBDIR1  = ;$(NO_SUBDIR) echo '   ' SUBDIR $$subdir; \
			 $(MAKE) $(PRINT_DIR) -C $$subdir
	export V
	export QUIET_GEN
	export QUIET_BUILT_IN
endif
endif

ifdef ASCIIDOC8
	export ASCIIDOC8
endif

# Shell quote (do not use $(call) to accommodate ancient setups);

SHA1_HEADER_SQ = $(subst ','\'',$(SHA1_HEADER))
ETC_GITCONFIG_SQ = $(subst ','\'',$(ETC_GITCONFIG))
ETC_GITATTRIBUTES_SQ = $(subst ','\'',$(ETC_GITATTRIBUTES))

DESTDIR_SQ = $(subst ','\'',$(DESTDIR))
bindir_SQ = $(subst ','\'',$(bindir))
bindir_relative_SQ = $(subst ','\'',$(bindir_relative))
mandir_SQ = $(subst ','\'',$(mandir))
infodir_SQ = $(subst ','\'',$(infodir))
gitexecdir_SQ = $(subst ','\'',$(gitexecdir))
template_dir_SQ = $(subst ','\'',$(template_dir))
htmldir_SQ = $(subst ','\'',$(htmldir))
prefix_SQ = $(subst ','\'',$(prefix))
gitwebdir_SQ = $(subst ','\'',$(gitwebdir))

SHELL_PATH_SQ = $(subst ','\'',$(SHELL_PATH))
PERL_PATH_SQ = $(subst ','\'',$(PERL_PATH))
PYTHON_PATH_SQ = $(subst ','\'',$(PYTHON_PATH))
TCLTK_PATH_SQ = $(subst ','\'',$(TCLTK_PATH))
DIFF_SQ = $(subst ','\'',$(DIFF))

LIBS = $(GITLIBS) $(EXTLIBS)

BASIC_CFLAGS += -DSHA1_HEADER='$(SHA1_HEADER_SQ)' \
	$(COMPAT_CFLAGS)
LIB_OBJS += $(COMPAT_OBJS)

# Quote for C

ifdef DEFAULT_EDITOR
DEFAULT_EDITOR_CQ = "$(subst ",\",$(subst \,\\,$(DEFAULT_EDITOR)))"
DEFAULT_EDITOR_CQ_SQ = $(subst ','\'',$(DEFAULT_EDITOR_CQ))

BASIC_CFLAGS += -DDEFAULT_EDITOR='$(DEFAULT_EDITOR_CQ_SQ)'
endif

ifdef DEFAULT_PAGER
DEFAULT_PAGER_CQ = "$(subst ",\",$(subst \,\\,$(DEFAULT_PAGER)))"
DEFAULT_PAGER_CQ_SQ = $(subst ','\'',$(DEFAULT_PAGER_CQ))

BASIC_CFLAGS += -DDEFAULT_PAGER='$(DEFAULT_PAGER_CQ_SQ)'
endif

ALL_CFLAGS += $(BASIC_CFLAGS)
ALL_LDFLAGS += $(BASIC_LDFLAGS)

export DIFF TAR INSTALL DESTDIR SHELL_PATH


### Build rules

SHELL = $(SHELL_PATH)

all:: shell_compatibility_test $(ALL_PROGRAMS) $(SCRIPT_LIB) $(BUILT_INS) $(OTHER_PROGRAMS) GIT-BUILD-OPTIONS
ifneq (,$X)
	$(QUIET_BUILT_IN)$(foreach p,$(patsubst %$X,%,$(filter %$X,$(ALL_PROGRAMS) $(BUILT_INS) git$X)), test -d '$p' -o '$p' -ef '$p$X' || $(RM) '$p';)
endif

all::
ifndef NO_TCLTK
	$(QUIET_SUBDIR0)git-gui $(QUIET_SUBDIR1) gitexecdir='$(gitexec_instdir_SQ)' all
	$(QUIET_SUBDIR0)gitk-git $(QUIET_SUBDIR1) all
endif
ifndef NO_PERL
	$(QUIET_SUBDIR0)perl $(QUIET_SUBDIR1) PERL_PATH='$(PERL_PATH_SQ)' prefix='$(prefix_SQ)' all
endif
ifndef NO_PYTHON
	$(QUIET_SUBDIR0)git_remote_helpers $(QUIET_SUBDIR1) PYTHON_PATH='$(PYTHON_PATH_SQ)' prefix='$(prefix_SQ)' all
endif
	$(QUIET_SUBDIR0)templates $(QUIET_SUBDIR1) SHELL_PATH='$(SHELL_PATH_SQ)' PERL_PATH='$(PERL_PATH_SQ)'

please_set_SHELL_PATH_to_a_more_modern_shell:
	@$$(:)

shell_compatibility_test: please_set_SHELL_PATH_to_a_more_modern_shell

strip: $(PROGRAMS) git$X
	$(STRIP) $(STRIP_OPTS) $(PROGRAMS) git$X

git.o: common-cmds.h
git.s git.o: EXTRA_CPPFLAGS = -DGIT_VERSION='"$(GIT_VERSION)"' \
	'-DGIT_HTML_PATH="$(htmldir_SQ)"'

git$X: git.o $(BUILTIN_OBJS) $(GITLIBS)
	$(QUIET_LINK)$(CC) $(ALL_CFLAGS) -o $@ git.o \
		$(BUILTIN_OBJS) $(ALL_LDFLAGS) $(LIBS)

builtin/help.o: common-cmds.h
builtin/help.s builtin/help.o: EXTRA_CPPFLAGS = \
	'-DGIT_HTML_PATH="$(htmldir_SQ)"' \
	'-DGIT_MAN_PATH="$(mandir_SQ)"' \
	'-DGIT_INFO_PATH="$(infodir_SQ)"'

$(BUILT_INS): git$X
	$(QUIET_BUILT_IN)$(RM) $@ && \
	ln git$X $@ 2>/dev/null || \
	ln -s git$X $@ 2>/dev/null || \
	cp git$X $@

common-cmds.h: ./generate-cmdlist.sh command-list.txt

common-cmds.h: $(wildcard Documentation/git-*.txt)
	$(QUIET_GEN)./generate-cmdlist.sh > $@+ && mv $@+ $@

define cmd_munge_script
$(RM) $@ $@+ && \
sed -e '1s|#!.*/sh|#!$(SHELL_PATH_SQ)|' \
    -e 's|@SHELL_PATH@|$(SHELL_PATH_SQ)|' \
    -e 's|@@DIFF@@|$(DIFF_SQ)|' \
    -e 's/@@GIT_VERSION@@/$(GIT_VERSION)/g' \
    -e 's/@@NO_CURL@@/$(NO_CURL)/g' \
    -e $(BROKEN_PATH_FIX) \
    $@.sh >$@+
endef

$(patsubst %.sh,%,$(SCRIPT_SH)) : % : %.sh
	$(QUIET_GEN)$(cmd_munge_script) && \
	chmod +x $@+ && \
	mv $@+ $@

$(SCRIPT_LIB) : % : %.sh
	$(QUIET_GEN)$(cmd_munge_script) && \
	mv $@+ $@

ifndef NO_PERL
$(patsubst %.perl,%,$(SCRIPT_PERL)): perl/perl.mak

perl/perl.mak: GIT-CFLAGS perl/Makefile perl/Makefile.PL
	$(QUIET_SUBDIR0)perl $(QUIET_SUBDIR1) PERL_PATH='$(PERL_PATH_SQ)' prefix='$(prefix_SQ)' $(@F)

$(patsubst %.perl,%,$(SCRIPT_PERL)): % : %.perl
	$(QUIET_GEN)$(RM) $@ $@+ && \
	INSTLIBDIR=`MAKEFLAGS= $(MAKE) -C perl -s --no-print-directory instlibdir` && \
	sed -e '1{' \
	    -e '	s|#!.*perl|#!$(PERL_PATH_SQ)|' \
	    -e '	h' \
	    -e '	s=.*=use lib (split(/$(pathsep)/, $$ENV{GITPERLLIB} || "'"$$INSTLIBDIR"'"));=' \
	    -e '	H' \
	    -e '	x' \
	    -e '}' \
	    -e 's/@@GIT_VERSION@@/$(GIT_VERSION)/g' \
	    $@.perl >$@+ && \
	chmod +x $@+ && \
	mv $@+ $@


.PHONY: gitweb
gitweb:
	$(QUIET_SUBDIR0)gitweb $(QUIET_SUBDIR1) all

ifdef JSMIN
GITWEB_PROGRAMS += gitweb/static/gitweb.min.js
GITWEB_JS = gitweb/static/gitweb.min.js
else
GITWEB_JS = gitweb/static/gitweb.js
endif
ifdef CSSMIN
GITWEB_PROGRAMS += gitweb/static/gitweb.min.css
GITWEB_CSS = gitweb/static/gitweb.min.css
else
GITWEB_CSS = gitweb/static/gitweb.css
endif
OTHER_PROGRAMS +=  gitweb/gitweb.cgi  $(GITWEB_PROGRAMS)
gitweb/gitweb.cgi: gitweb/gitweb.perl $(GITWEB_PROGRAMS)
	$(QUIET_SUBDIR0)gitweb $(QUIET_SUBDIR1) $(patsubst gitweb/%,%,$@)

ifdef JSMIN
gitweb/static/gitweb.min.js: gitweb/static/gitweb.js
	$(QUIET_SUBDIR0)gitweb $(QUIET_SUBDIR1) $(patsubst gitweb/%,%,$@)
endif # JSMIN
ifdef CSSMIN
gitweb/static/gitweb.min.css: gitweb/static/gitweb.css
	$(QUIET_SUBDIR0)gitweb $(QUIET_SUBDIR1) $(patsubst gitweb/%,%,$@)
endif # CSSMIN


git-instaweb: git-instaweb.sh gitweb/gitweb.cgi gitweb/static/gitweb.css gitweb/static/gitweb.js
	$(QUIET_GEN)$(RM) $@ $@+ && \
	sed -e '1s|#!.*/sh|#!$(SHELL_PATH_SQ)|' \
	    -e 's/@@GIT_VERSION@@/$(GIT_VERSION)/g' \
	    -e 's/@@NO_CURL@@/$(NO_CURL)/g' \
	    -e 's|@@GITWEBDIR@@|$(gitwebdir_SQ)|g' \
	    -e 's|@@PERL@@|$(PERL_PATH_SQ)|g' \
	    $@.sh > $@+ && \
	chmod +x $@+ && \
	mv $@+ $@
else # NO_PERL
$(patsubst %.perl,%,$(SCRIPT_PERL)) git-instaweb: % : unimplemented.sh
	$(QUIET_GEN)$(RM) $@ $@+ && \
	sed -e '1s|#!.*/sh|#!$(SHELL_PATH_SQ)|' \
	    -e 's|@@REASON@@|NO_PERL=$(NO_PERL)|g' \
	    unimplemented.sh >$@+ && \
	chmod +x $@+ && \
	mv $@+ $@
endif # NO_PERL

ifndef NO_PYTHON
$(patsubst %.py,%,$(SCRIPT_PYTHON)): GIT-CFLAGS
$(patsubst %.py,%,$(SCRIPT_PYTHON)): % : %.py
	$(QUIET_GEN)$(RM) $@ $@+ && \
	INSTLIBDIR=`MAKEFLAGS= $(MAKE) -C git_remote_helpers -s \
		--no-print-directory prefix='$(prefix_SQ)' DESTDIR='$(DESTDIR_SQ)' \
		instlibdir` && \
	sed -e '1s|#!.*python|#!$(PYTHON_PATH_SQ)|' \
	    -e 's|\(os\.getenv("GITPYTHONLIB"\)[^)]*)|\1,"@@INSTLIBDIR@@")|' \
	    -e 's|@@INSTLIBDIR@@|'"$$INSTLIBDIR"'|g' \
	    $@.py >$@+ && \
	chmod +x $@+ && \
	mv $@+ $@
else # NO_PYTHON
$(patsubst %.py,%,$(SCRIPT_PYTHON)): % : unimplemented.sh
	$(QUIET_GEN)$(RM) $@ $@+ && \
	sed -e '1s|#!.*/sh|#!$(SHELL_PATH_SQ)|' \
	    -e 's|@@REASON@@|NO_PYTHON=$(NO_PYTHON)|g' \
	    unimplemented.sh >$@+ && \
	chmod +x $@+ && \
	mv $@+ $@
endif # NO_PYTHON

configure: configure.ac
	$(QUIET_GEN)$(RM) $@ $<+ && \
	sed -e 's/@@GIT_VERSION@@/$(GIT_VERSION)/g' \
	    $< > $<+ && \
	autoconf -o $@ $<+ && \
	$(RM) $<+

# These can record GIT_VERSION
git.o git.spec \
	$(patsubst %.sh,%,$(SCRIPT_SH)) \
	$(patsubst %.perl,%,$(SCRIPT_PERL)) \
	: GIT-VERSION-FILE

TEST_OBJS := $(patsubst test-%$X,test-%.o,$(TEST_PROGRAMS))
GIT_OBJS := $(LIB_OBJS) $(BUILTIN_OBJS) $(PROGRAM_OBJS) $(TEST_OBJS) \
	git.o
ifndef NO_CURL
	GIT_OBJS += http.o http-walker.o remote-curl.o
endif
XDIFF_OBJS = xdiff/xdiffi.o xdiff/xprepare.o xdiff/xutils.o xdiff/xemit.o \
	xdiff/xmerge.o xdiff/xpatience.o
VCSSVN_OBJS = vcs-svn/string_pool.o vcs-svn/line_buffer.o \
	vcs-svn/repo_tree.o vcs-svn/fast_export.o vcs-svn/svndump.o
OBJECTS := $(GIT_OBJS) $(XDIFF_OBJS) $(VCSSVN_OBJS)

dep_files := $(foreach f,$(OBJECTS),$(dir $f).depend/$(notdir $f).d)
dep_dirs := $(addsuffix .depend,$(sort $(dir $(OBJECTS))))

ifdef COMPUTE_HEADER_DEPENDENCIES
$(dep_dirs):
	mkdir -p $@

missing_dep_dirs := $(filter-out $(wildcard $(dep_dirs)),$(dep_dirs))
dep_file = $(dir $@).depend/$(notdir $@).d
dep_args = -MF $(dep_file) -MMD -MP
ifdef CHECK_HEADER_DEPENDENCIES
$(error cannot compute header dependencies outside a normal build. \
Please unset CHECK_HEADER_DEPENDENCIES and try again)
endif
endif

ifndef COMPUTE_HEADER_DEPENDENCIES
ifndef CHECK_HEADER_DEPENDENCIES
dep_dirs =
missing_dep_dirs =
dep_args =
endif
endif

ifdef CHECK_HEADER_DEPENDENCIES
ifndef PRINT_HEADER_DEPENDENCIES
missing_deps = $(filter-out $(notdir $^), \
	$(notdir $(shell $(MAKE) -s $@ \
		CHECK_HEADER_DEPENDENCIES=YesPlease \
		USE_COMPUTED_HEADER_DEPENDENCIES=YesPlease \
		PRINT_HEADER_DEPENDENCIES=YesPlease)))
endif
endif

ASM_SRC := $(wildcard $(OBJECTS:o=S))
ASM_OBJ := $(ASM_SRC:S=o)
C_OBJ := $(filter-out $(ASM_OBJ),$(OBJECTS))

.SUFFIXES:

ifdef PRINT_HEADER_DEPENDENCIES
$(C_OBJ): %.o: %.c FORCE
	echo $^
$(ASM_OBJ): %.o: %.S FORCE
	echo $^

ifndef CHECK_HEADER_DEPENDENCIES
$(error cannot print header dependencies during a normal build. \
Please set CHECK_HEADER_DEPENDENCIES and try again)
endif
endif

ifndef PRINT_HEADER_DEPENDENCIES
ifdef CHECK_HEADER_DEPENDENCIES
$(C_OBJ): %.o: %.c $(dep_files) FORCE
	@set -e; echo CHECK $@; \
	missing_deps="$(missing_deps)"; \
	if test "$$missing_deps"; \
	then \
		echo missing dependencies: $$missing_deps; \
		false; \
	fi
$(ASM_OBJ): %.o: %.S $(dep_files) FORCE
	@set -e; echo CHECK $@; \
	missing_deps="$(missing_deps)"; \
	if test "$$missing_deps"; \
	then \
		echo missing dependencies: $$missing_deps; \
		false; \
	fi
endif
endif

ifndef CHECK_HEADER_DEPENDENCIES
$(C_OBJ): %.o: %.c GIT-CFLAGS $(missing_dep_dirs)
	$(QUIET_CC)$(CC) -o $*.o -c $(dep_args) $(ALL_CFLAGS) $(EXTRA_CPPFLAGS) $<
$(ASM_OBJ): %.o: %.S GIT-CFLAGS $(missing_dep_dirs)
	$(QUIET_CC)$(CC) -o $*.o -c $(dep_args) $(ALL_CFLAGS) $(EXTRA_CPPFLAGS) $<
endif

%.s: %.c GIT-CFLAGS FORCE
	$(QUIET_CC)$(CC) -S $(ALL_CFLAGS) $(EXTRA_CPPFLAGS) $<

ifdef USE_COMPUTED_HEADER_DEPENDENCIES
# Take advantage of gcc's on-the-fly dependency generation
# See <http://gcc.gnu.org/gcc-3.0/features.html>.
dep_files_present := $(wildcard $(dep_files))
ifneq ($(dep_files_present),)
include $(dep_files_present)
endif
else
# Dependencies on header files, for platforms that do not support
# the gcc -MMD option.
#
# Dependencies on automatically generated headers such as common-cmds.h
# should _not_ be included here, since they are necessary even when
# building an object for the first time.
#
# XXX. Please check occasionally that these include all dependencies
# gcc detects!

$(GIT_OBJS): $(LIB_H)
builtin/branch.o builtin/checkout.o builtin/clone.o builtin/reset.o branch.o transport.o: branch.h
builtin/bundle.o bundle.o transport.o: bundle.h
builtin/bisect--helper.o builtin/rev-list.o bisect.o: bisect.h
builtin/clone.o builtin/fetch-pack.o transport.o: fetch-pack.h
builtin/grep.o: thread-utils.h
builtin/send-pack.o transport.o: send-pack.h
builtin/log.o builtin/shortlog.o: shortlog.h
builtin/prune.o builtin/reflog.o reachable.o: reachable.h
builtin/commit.o builtin/revert.o wt-status.o: wt-status.h
builtin/tar-tree.o archive-tar.o: tar.h
builtin/pack-objects.o: thread-utils.h
connect.o transport.o http-backend.o: url.h
http-fetch.o http-walker.o remote-curl.o transport.o walker.o: walker.h
http.o http-walker.o http-push.o http-fetch.o remote-curl.o: http.h

xdiff-interface.o $(XDIFF_OBJS): \
	xdiff/xinclude.h xdiff/xmacros.h xdiff/xdiff.h xdiff/xtypes.h \
	xdiff/xutils.h xdiff/xprepare.h xdiff/xdiffi.h xdiff/xemit.h

$(VCSSVN_OBJS): \
	vcs-svn/obj_pool.h vcs-svn/trp.h vcs-svn/string_pool.h \
	vcs-svn/line_buffer.h vcs-svn/repo_tree.h vcs-svn/fast_export.h \
	vcs-svn/svndump.h
endif

exec_cmd.s exec_cmd.o: EXTRA_CPPFLAGS = \
	'-DGIT_EXEC_PATH="$(gitexecdir_SQ)"' \
	'-DBINDIR="$(bindir_relative_SQ)"' \
	'-DPREFIX="$(prefix_SQ)"'

builtin/init-db.s builtin/init-db.o: EXTRA_CPPFLAGS = \
	-DDEFAULT_GIT_TEMPLATE_DIR='"$(template_dir_SQ)"'

config.s config.o: EXTRA_CPPFLAGS = -DETC_GITCONFIG='"$(ETC_GITCONFIG_SQ)"'

attr.s attr.o: EXTRA_CPPFLAGS = -DETC_GITATTRIBUTES='"$(ETC_GITATTRIBUTES_SQ)"'

http.s http.o: EXTRA_CPPFLAGS = -DGIT_HTTP_USER_AGENT='"git/$(GIT_VERSION)"'

ifdef NO_EXPAT
http-walker.s http-walker.o: EXTRA_CPPFLAGS = -DNO_EXPAT
endif

ifdef NO_REGEX
compat/regex/regex.o: EXTRA_CPPFLAGS = -DGAWK -DNO_MBSUPPORT
endif

ifdef USE_NED_ALLOCATOR
compat/nedmalloc/nedmalloc.o: EXTRA_CPPFLAGS = \
	-DNDEBUG -DOVERRIDE_STRDUP -DREPLACE_SYSTEM_ALLOCATOR
endif

git-%$X: %.o $(GITLIBS)
	$(QUIET_LINK)$(CC) $(ALL_CFLAGS) -o $@ $(ALL_LDFLAGS) $(filter %.o,$^) $(LIBS)

git-imap-send$X: imap-send.o $(GITLIBS)
	$(QUIET_LINK)$(CC) $(ALL_CFLAGS) -o $@ $(ALL_LDFLAGS) $(filter %.o,$^) \
		$(LIBS) $(OPENSSL_LINK) $(OPENSSL_LIBSSL)

git-http-fetch$X: revision.o http.o http-walker.o http-fetch.o $(GITLIBS)
	$(QUIET_LINK)$(CC) $(ALL_CFLAGS) -o $@ $(ALL_LDFLAGS) $(filter %.o,$^) \
		$(LIBS) $(CURL_LIBCURL)
git-http-push$X: revision.o http.o http-push.o $(GITLIBS)
	$(QUIET_LINK)$(CC) $(ALL_CFLAGS) -o $@ $(ALL_LDFLAGS) $(filter %.o,$^) \
		$(LIBS) $(CURL_LIBCURL) $(EXPAT_LIBEXPAT)

$(REMOTE_CURL_ALIASES): $(REMOTE_CURL_PRIMARY)
	$(QUIET_LNCP)$(RM) $@ && \
	ln $< $@ 2>/dev/null || \
	ln -s $< $@ 2>/dev/null || \
	cp $< $@

$(REMOTE_CURL_PRIMARY): remote-curl.o http.o http-walker.o $(GITLIBS)
	$(QUIET_LINK)$(CC) $(ALL_CFLAGS) -o $@ $(ALL_LDFLAGS) $(filter %.o,$^) \
		$(LIBS) $(CURL_LIBCURL) $(EXPAT_LIBEXPAT)

$(LIB_FILE): $(LIB_OBJS)
	$(QUIET_AR)$(RM) $@ && $(AR) rcs $@ $(LIB_OBJS)

$(XDIFF_LIB): $(XDIFF_OBJS)
	$(QUIET_AR)$(RM) $@ && $(AR) rcs $@ $(XDIFF_OBJS)

$(VCSSVN_LIB): $(VCSSVN_OBJS)
	$(QUIET_AR)$(RM) $@ && $(AR) rcs $@ $(VCSSVN_OBJS)

doc:
	$(MAKE) -C Documentation all

man:
	$(MAKE) -C Documentation man

html:
	$(MAKE) -C Documentation html

info:
	$(MAKE) -C Documentation info

pdf:
	$(MAKE) -C Documentation pdf

$(ETAGS_TARGET): FORCE
	$(RM) $(ETAGS_TARGET)
	$(FIND) . -name '*.[hcS]' -print | xargs etags -a -o $(ETAGS_TARGET)

tags: FORCE
	$(RM) tags
	$(FIND) . -name '*.[hcS]' -print | xargs ctags -a

cscope:
	$(RM) cscope*
	$(FIND) . -name '*.[hcS]' -print | xargs cscope -b

### Detect prefix changes
TRACK_CFLAGS = $(CC):$(subst ','\'',$(ALL_CFLAGS)):\
             $(bindir_SQ):$(gitexecdir_SQ):$(template_dir_SQ):$(prefix_SQ)

GIT-CFLAGS: FORCE
	@FLAGS='$(TRACK_CFLAGS)'; \
	    if test x"$$FLAGS" != x"`cat GIT-CFLAGS 2>/dev/null`" ; then \
		echo 1>&2 "    * new build flags or prefix"; \
		echo "$$FLAGS" >GIT-CFLAGS; \
            fi

# We need to apply sq twice, once to protect from the shell
# that runs GIT-BUILD-OPTIONS, and then again to protect it
# and the first level quoting from the shell that runs "echo".
GIT-BUILD-OPTIONS: FORCE
	@echo SHELL_PATH=\''$(subst ','\'',$(SHELL_PATH_SQ))'\' >$@
	@echo PERL_PATH=\''$(subst ','\'',$(PERL_PATH_SQ))'\' >>$@
	@echo DIFF=\''$(subst ','\'',$(subst ','\'',$(DIFF)))'\' >>$@
	@echo PYTHON_PATH=\''$(subst ','\'',$(PYTHON_PATH_SQ))'\' >>$@
	@echo TAR=\''$(subst ','\'',$(subst ','\'',$(TAR)))'\' >>$@
	@echo NO_CURL=\''$(subst ','\'',$(subst ','\'',$(NO_CURL)))'\' >>$@
	@echo NO_PERL=\''$(subst ','\'',$(subst ','\'',$(NO_PERL)))'\' >>$@
	@echo NO_PYTHON=\''$(subst ','\'',$(subst ','\'',$(NO_PYTHON)))'\' >>$@
ifdef GIT_TEST_CMP
	@echo GIT_TEST_CMP=\''$(subst ','\'',$(subst ','\'',$(GIT_TEST_CMP)))'\' >>$@
endif
ifdef GIT_TEST_CMP_USE_COPIED_CONTEXT
	@echo GIT_TEST_CMP_USE_COPIED_CONTEXT=YesPlease >>$@
endif

### Detect Tck/Tk interpreter path changes
ifndef NO_TCLTK
TRACK_VARS = $(subst ','\'',-DTCLTK_PATH='$(TCLTK_PATH_SQ)')

GIT-GUI-VARS: FORCE
	@VARS='$(TRACK_VARS)'; \
	    if test x"$$VARS" != x"`cat $@ 2>/dev/null`" ; then \
		echo 1>&2 "    * new Tcl/Tk interpreter location"; \
		echo "$$VARS" >$@; \
            fi
endif

test_bindir_programs := $(patsubst %,bin-wrappers/%,$(BINDIR_PROGRAMS_NEED_X) $(BINDIR_PROGRAMS_NO_X) $(TEST_PROGRAMS_NEED_X))

all:: $(TEST_PROGRAMS) $(test_bindir_programs)

bin-wrappers/%: wrap-for-bin.sh
	@mkdir -p bin-wrappers
	$(QUIET_GEN)sed -e '1s|#!.*/sh|#!$(SHELL_PATH_SQ)|' \
	     -e 's|@@BUILD_DIR@@|$(shell pwd)|' \
	     -e 's|@@PROG@@|$(@F)|' < $< > $@ && \
	chmod +x $@

# GNU make supports exporting all variables by "export" without parameters.
# However, the environment gets quite big, and some programs have problems
# with that.

export NO_SVN_TESTS

### Testing rules

test: all
	$(MAKE) -C t/ all

test-ctype$X: ctype.o

test-date$X: date.o ctype.o

test-delta$X: diff-delta.o patch-delta.o

test-line-buffer$X: vcs-svn/lib.a

test-parse-options$X: parse-options.o

test-string-pool$X: vcs-svn/lib.a

test-svn-fe$X: vcs-svn/lib.a

.PRECIOUS: $(TEST_OBJS)

test-%$X: test-%.o $(GITLIBS)
	$(QUIET_LINK)$(CC) $(ALL_CFLAGS) -o $@ $(ALL_LDFLAGS) $(filter %.o,$^) $(filter %.a,$^) $(LIBS)

check-sha1:: test-sha1$X
	./test-sha1.sh

check: common-cmds.h
	if sparse; \
	then \
		for i in *.c; \
		do \
			sparse $(ALL_CFLAGS) $(SPARSE_FLAGS) $$i || exit; \
		done; \
	else \
		echo 2>&1 "Did you mean 'make test'?"; \
		exit 1; \
	fi

remove-dashes:
	./fixup-builtins $(BUILT_INS) $(PROGRAMS) $(SCRIPTS)

### Installation rules

ifneq ($(filter /%,$(firstword $(template_dir))),)
template_instdir = $(template_dir)
else
template_instdir = $(prefix)/$(template_dir)
endif
export template_instdir

ifneq ($(filter /%,$(firstword $(gitexecdir))),)
gitexec_instdir = $(gitexecdir)
else
gitexec_instdir = $(prefix)/$(gitexecdir)
endif
gitexec_instdir_SQ = $(subst ','\'',$(gitexec_instdir))
export gitexec_instdir

install_bindir_programs := $(patsubst %,%$X,$(BINDIR_PROGRAMS_NEED_X)) $(BINDIR_PROGRAMS_NO_X)

install: all
	$(INSTALL) -d -m 755 '$(DESTDIR_SQ)$(bindir_SQ)'
	$(INSTALL) -d -m 755 '$(DESTDIR_SQ)$(gitexec_instdir_SQ)'
	$(INSTALL) $(ALL_PROGRAMS) '$(DESTDIR_SQ)$(gitexec_instdir_SQ)'
	$(INSTALL) -m 644 $(SCRIPT_LIB) '$(DESTDIR_SQ)$(gitexec_instdir_SQ)'
	$(INSTALL) $(install_bindir_programs) '$(DESTDIR_SQ)$(bindir_SQ)'
	$(MAKE) -C templates DESTDIR='$(DESTDIR_SQ)' install
ifndef NO_PERL
	$(MAKE) -C perl prefix='$(prefix_SQ)' DESTDIR='$(DESTDIR_SQ)' install
	$(MAKE) -C gitweb install
endif
ifndef NO_PYTHON
	$(MAKE) -C git_remote_helpers prefix='$(prefix_SQ)' DESTDIR='$(DESTDIR_SQ)' install
endif
ifndef NO_TCLTK
	$(MAKE) -C gitk-git install
	$(MAKE) -C git-gui gitexecdir='$(gitexec_instdir_SQ)' install
endif
ifneq (,$X)
	$(foreach p,$(patsubst %$X,%,$(filter %$X,$(ALL_PROGRAMS) $(BUILT_INS) git$X)), test '$(DESTDIR_SQ)$(gitexec_instdir_SQ)/$p' -ef '$(DESTDIR_SQ)$(gitexec_instdir_SQ)/$p$X' || $(RM) '$(DESTDIR_SQ)$(gitexec_instdir_SQ)/$p';)
endif

	bindir=$$(cd '$(DESTDIR_SQ)$(bindir_SQ)' && pwd) && \
	execdir=$$(cd '$(DESTDIR_SQ)$(gitexec_instdir_SQ)' && pwd) && \
	{ test "$$bindir/" = "$$execdir/" || \
	  for p in git$X $(filter $(install_bindir_programs),$(ALL_PROGRAMS)); do \
		$(RM) "$$execdir/$$p" && \
		test -z "$(NO_CROSS_DIRECTORY_HARDLINKS)" && \
		ln "$$bindir/$$p" "$$execdir/$$p" 2>/dev/null || \
		cp "$$bindir/$$p" "$$execdir/$$p" || exit; \
	  done; \
	} && \
	for p in $(filter $(install_bindir_programs),$(BUILT_INS)); do \
		$(RM) "$$bindir/$$p" && \
		ln "$$bindir/git$X" "$$bindir/$$p" 2>/dev/null || \
		ln -s "git$X" "$$bindir/$$p" 2>/dev/null || \
		cp "$$bindir/git$X" "$$bindir/$$p" || exit; \
	done && \
	for p in $(BUILT_INS); do \
		$(RM) "$$execdir/$$p" && \
		ln "$$execdir/git$X" "$$execdir/$$p" 2>/dev/null || \
		ln -s "git$X" "$$execdir/$$p" 2>/dev/null || \
		cp "$$execdir/git$X" "$$execdir/$$p" || exit; \
	done && \
	remote_curl_aliases="$(REMOTE_CURL_ALIASES)" && \
	for p in $$remote_curl_aliases; do \
		$(RM) "$$execdir/$$p" && \
		ln "$$execdir/git-remote-http$X" "$$execdir/$$p" 2>/dev/null || \
		ln -s "git-remote-http$X" "$$execdir/$$p" 2>/dev/null || \
		cp "$$execdir/git-remote-http$X" "$$execdir/$$p" || exit; \
	done && \
	./check_bindir "z$$bindir" "z$$execdir" "$$bindir/git-add$X"

install-gitweb:
	$(MAKE) -C gitweb install

install-doc:
	$(MAKE) -C Documentation install

install-man:
	$(MAKE) -C Documentation install-man

install-html:
	$(MAKE) -C Documentation install-html

install-info:
	$(MAKE) -C Documentation install-info

install-pdf:
	$(MAKE) -C Documentation install-pdf

quick-install-doc:
	$(MAKE) -C Documentation quick-install

quick-install-man:
	$(MAKE) -C Documentation quick-install-man

quick-install-html:
	$(MAKE) -C Documentation quick-install-html



### Maintainer's dist rules

git.spec: git.spec.in
	sed -e 's/@@VERSION@@/$(GIT_VERSION)/g' < $< > $@+
	mv $@+ $@

GIT_TARNAME=git-$(GIT_VERSION)
dist: git.spec git-archive$(X) configure
	./git-archive --format=tar \
		--prefix=$(GIT_TARNAME)/ HEAD^{tree} > $(GIT_TARNAME).tar
	@mkdir -p $(GIT_TARNAME)
	@cp git.spec configure $(GIT_TARNAME)
	@echo $(GIT_VERSION) > $(GIT_TARNAME)/version
	@$(MAKE) -C git-gui TARDIR=../$(GIT_TARNAME)/git-gui dist-version
	$(TAR) rf $(GIT_TARNAME).tar \
		$(GIT_TARNAME)/git.spec \
		$(GIT_TARNAME)/configure \
		$(GIT_TARNAME)/version \
		$(GIT_TARNAME)/git-gui/version
	@$(RM) -r $(GIT_TARNAME)
	gzip -f -9 $(GIT_TARNAME).tar

rpm: dist
	$(RPMBUILD) \
		--define "_source_filedigest_algorithm md5" \
		--define "_binary_filedigest_algorithm md5" \
		-ta $(GIT_TARNAME).tar.gz

htmldocs = git-htmldocs-$(GIT_VERSION)
manpages = git-manpages-$(GIT_VERSION)
dist-doc:
	$(RM) -r .doc-tmp-dir
	mkdir .doc-tmp-dir
	$(MAKE) -C Documentation WEBDOC_DEST=../.doc-tmp-dir install-webdoc
	cd .doc-tmp-dir && $(TAR) cf ../$(htmldocs).tar .
	gzip -n -9 -f $(htmldocs).tar
	:
	$(RM) -r .doc-tmp-dir
	mkdir -p .doc-tmp-dir/man1 .doc-tmp-dir/man5 .doc-tmp-dir/man7
	$(MAKE) -C Documentation DESTDIR=./ \
		man1dir=../.doc-tmp-dir/man1 \
		man5dir=../.doc-tmp-dir/man5 \
		man7dir=../.doc-tmp-dir/man7 \
		install
	cd .doc-tmp-dir && $(TAR) cf ../$(manpages).tar .
	gzip -n -9 -f $(manpages).tar
	$(RM) -r .doc-tmp-dir

### Cleaning rules

distclean: clean
	$(RM) configure

clean:
	$(RM) *.o block-sha1/*.o ppc/*.o compat/*.o compat/*/*.o xdiff/*.o vcs-svn/*.o \
		builtin/*.o $(LIB_FILE) $(XDIFF_LIB) $(VCSSVN_LIB)
	$(RM) $(ALL_PROGRAMS) $(SCRIPT_LIB) $(BUILT_INS) git$X
	$(RM) $(TEST_PROGRAMS)
	$(RM) -r bin-wrappers
	$(RM) -r $(dep_dirs)
	$(RM) *.spec *.pyc *.pyo */*.pyc */*.pyo common-cmds.h $(ETAGS_TARGET) tags cscope*
	$(RM) -r autom4te.cache
	$(RM) config.log config.mak.autogen config.mak.append config.status config.cache
	$(RM) -r $(GIT_TARNAME) .doc-tmp-dir
	$(RM) $(GIT_TARNAME).tar.gz git-core_$(GIT_VERSION)-*.tar.gz
	$(RM) $(htmldocs).tar.gz $(manpages).tar.gz
	$(MAKE) -C Documentation/ clean
ifndef NO_PERL
	$(MAKE) -C gitweb clean
	$(MAKE) -C perl clean
endif
ifndef NO_PYTHON
	$(MAKE) -C git_remote_helpers clean
endif
	$(MAKE) -C templates/ clean
	$(MAKE) -C t/ clean
ifndef NO_TCLTK
	$(MAKE) -C gitk-git clean
	$(MAKE) -C git-gui clean
endif
	$(RM) GIT-VERSION-FILE GIT-CFLAGS GIT-GUI-VARS GIT-BUILD-OPTIONS

.PHONY: all install clean strip
.PHONY: shell_compatibility_test please_set_SHELL_PATH_to_a_more_modern_shell
.PHONY: FORCE cscope

### Check documentation
#
check-docs::
	@(for v in $(ALL_PROGRAMS) $(SCRIPT_LIB) $(BUILT_INS) git gitk; \
	do \
		case "$$v" in \
		git-merge-octopus | git-merge-ours | git-merge-recursive | \
		git-merge-resolve | git-merge-subtree | \
		git-fsck-objects | git-init-db | \
		git-remote-* | git-stage | \
		git-?*--?* ) continue ;; \
		esac ; \
		test -f "Documentation/$$v.txt" || \
		echo "no doc: $$v"; \
		sed -e '/^#/d' command-list.txt | \
		grep -q "^$$v[ 	]" || \
		case "$$v" in \
		git) ;; \
		*) echo "no link: $$v";; \
		esac ; \
	done; \
	( \
		sed -e '/^#/d' \
		    -e 's/[ 	].*//' \
		    -e 's/^/listed /' command-list.txt; \
		ls -1 Documentation/git*txt | \
		sed -e 's|Documentation/|documented |' \
		    -e 's/\.txt//'; \
	) | while read how cmd; \
	do \
		case "$$how,$$cmd" in \
		*,git-citool | \
		*,git-gui | \
		*,git-help | \
		documented,gitattributes | \
		documented,gitignore | \
		documented,gitmodules | \
		documented,gitcli | \
		documented,git-tools | \
		documented,gitcore-tutorial | \
		documented,gitcvs-migration | \
		documented,gitdiffcore | \
		documented,gitglossary | \
		documented,githooks | \
		documented,gitrepository-layout | \
		documented,gitrevisions | \
		documented,gittutorial | \
		documented,gittutorial-2 | \
		documented,git-bisect-lk2009 | \
		documented,git-remote-helpers | \
		documented,gitworkflows | \
		sentinel,not,matching,is,ok ) continue ;; \
		esac; \
		case " $(ALL_PROGRAMS) $(SCRIPT_LIB) $(BUILT_INS) git gitk " in \
		*" $$cmd "*)	;; \
		*) echo "removed but $$how: $$cmd" ;; \
		esac; \
	done ) | sort

### Make sure built-ins do not have dups and listed in git.c
#
check-builtins::
	./check-builtins.sh

### Test suite coverage testing
#
.PHONY: coverage coverage-clean coverage-build coverage-report

coverage:
	$(MAKE) coverage-build
	$(MAKE) coverage-report

object_dirs := $(sort $(dir $(OBJECTS)))
coverage-clean:
	$(RM) $(addsuffix *.gcov,$(object_dirs))
	$(RM) $(addsuffix *.gcda,$(object_dirs))
	$(RM) $(addsuffix *.gcno,$(object_dirs))
	$(RM) coverage-untested-functions
	$(RM) -r cover_db/
	$(RM) -r cover_db_html/

COVERAGE_CFLAGS = $(CFLAGS) -O0 -ftest-coverage -fprofile-arcs
COVERAGE_LDFLAGS = $(CFLAGS)  -O0 -lgcov
GCOVFLAGS = --preserve-paths --branch-probabilities --all-blocks

coverage-build: coverage-clean
	$(MAKE) CFLAGS="$(COVERAGE_CFLAGS)" LDFLAGS="$(COVERAGE_LDFLAGS)" all
	$(MAKE) CFLAGS="$(COVERAGE_CFLAGS)" LDFLAGS="$(COVERAGE_LDFLAGS)" \
		-j1 test

coverage-report:
	$(QUIET_GCOV)for dir in $(object_dirs); do \
		$(GCOV) $(GCOVFLAGS) --object-directory=$$dir $$dir*.c || exit; \
	done

coverage-untested-functions: coverage-report
	grep '^function.*called 0 ' *.c.gcov \
		| sed -e 's/\([^:]*\)\.gcov: *function \([^ ]*\) called.*/\1: \2/' \
		> coverage-untested-functions

cover_db: coverage-report
	gcov2perl -db cover_db *.gcov

cover_db_html: cover_db
	cover -report html -outputdir cover_db_html cover_db<|MERGE_RESOLUTION|>--- conflicted
+++ resolved
@@ -68,14 +68,12 @@
 #
 # Define NO_MKSTEMPS if you don't have mkstemps in the C library.
 #
-<<<<<<< HEAD
 # Define NO_STRTOK_R if you don't have strtok_r in the C library.
-=======
+#
 # Define NO_FNMATCH if you don't have fnmatch in the C library.
 #
 # Define NO_FNMATCH_CASEFOLD if your fnmatch function doesn't have the
 # FNM_CASEFOLD GNU extension.
->>>>>>> 50906e04
 #
 # Define NO_LIBGEN_H if you don't have libgen.h.
 #
@@ -1062,11 +1060,8 @@
 	NO_UNSETENV = YesPlease
 	NO_STRCASESTR = YesPlease
 	NO_STRLCPY = YesPlease
-<<<<<<< HEAD
 	NO_STRTOK_R = YesPlease
-=======
 	NO_FNMATCH = YesPlease
->>>>>>> 50906e04
 	NO_MEMMEM = YesPlease
 	# NEEDS_LIBICONV = YesPlease
 	NO_ICONV = YesPlease
@@ -1121,11 +1116,8 @@
 	NO_UNSETENV = YesPlease
 	NO_STRCASESTR = YesPlease
 	NO_STRLCPY = YesPlease
-<<<<<<< HEAD
 	NO_STRTOK_R = YesPlease
-=======
 	NO_FNMATCH = YesPlease
->>>>>>> 50906e04
 	NO_MEMMEM = YesPlease
 	NEEDS_LIBICONV = YesPlease
 	OLD_ICONV = YesPlease
@@ -1146,12 +1138,8 @@
 	NO_REGEX = YesPlease
 	NO_PYTHON = YesPlease
 	BLK_SHA1 = YesPlease
-<<<<<<< HEAD
 	ETAGS_TARGET = ETAGS
-	COMPAT_CFLAGS += -D__USE_MINGW_ACCESS -DNOGDI -Icompat -Icompat/fnmatch -Icompat/win32
-=======
 	COMPAT_CFLAGS += -D__USE_MINGW_ACCESS -DNOGDI -Icompat -Icompat/win32
->>>>>>> 50906e04
 	COMPAT_CFLAGS += -DSTRIP_EXTENSION=\".exe\"
 	COMPAT_OBJS += compat/mingw.o compat/winansi.o compat/win32/pthread.o
 	EXTLIBS += -lws2_32
@@ -1360,11 +1348,10 @@
 ifdef NO_STRTOULL
 	COMPAT_CFLAGS += -DNO_STRTOULL
 endif
-<<<<<<< HEAD
 ifdef NO_STRTOK_R
 	COMPAT_CFLAGS += -DNO_STRTOK_R
 	COMPAT_OBJS += compat/strtok_r.o
-=======
+endif
 ifdef NO_FNMATCH
 	COMPAT_CFLAGS += -Icompat/fnmatch
 	COMPAT_CFLAGS += -DNO_FNMATCH
@@ -1375,7 +1362,6 @@
 	COMPAT_CFLAGS += -DNO_FNMATCH_CASEFOLD
 	COMPAT_OBJS += compat/fnmatch/fnmatch.o
 endif
->>>>>>> 50906e04
 endif
 ifdef NO_SETENV
 	COMPAT_CFLAGS += -DNO_SETENV
