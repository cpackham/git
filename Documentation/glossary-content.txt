[[def_alternate_object_database]]alternate object database::
	Via the alternates mechanism, a <<def_repository,repository>>
	can inherit part of its <<def_object_database,object database>>
	from another object database, which is called "alternate".

[[def_bare_repository]]bare repository::
	A bare repository is normally an appropriately
	named <<def_directory,directory>> with a `.git` suffix that does not
	have a locally checked-out copy of any of the files under
	revision control. That is, all of the `git`
	administrative and control files that would normally be present in the
	hidden `.git` sub-directory are directly present in the
	`repository.git` directory instead,
	and no other files are present and checked out. Usually publishers of
	public repositories make bare repositories available.

[[def_blob_object]]blob object::
	Untyped <<def_object,object>>, e.g. the contents of a file.

[[def_branch]]branch::
	A "branch" is an active line of development.  The most recent
	<<def_commit,commit>> on a branch is referred to as the tip of
	that branch.  The tip of the branch is referenced by a branch
	<<def_head,head>>, which moves forward as additional development
	is done on the branch.  A single git
	<<def_repository,repository>> can track an arbitrary number of
	branches, but your <<def_working_tree,working tree>> is
	associated with just one of them (the "current" or "checked out"
	branch), and <<def_HEAD,HEAD>> points to that branch.

[[def_cache]]cache::
	Obsolete for: <<def_index,index>>.

[[def_chain]]chain::
	A list of objects, where each <<def_object,object>> in the list contains
	a reference to its successor (for example, the successor of a
	<<def_commit,commit>> could be one of its <<def_parent,parents>>).

[[def_changeset]]changeset::
	BitKeeper/cvsps speak for "<<def_commit,commit>>". Since git does not
	store changes, but states, it really does not make sense to use the term
	"changesets" with git.

[[def_checkout]]checkout::
	The action of updating all or part of the
	<<def_working_tree,working tree>> with a <<def_tree_object,tree object>>
	or <<def_blob_object,blob>> from the
	<<def_object_database,object database>>, and updating the
	<<def_index,index>> and <<def_HEAD,HEAD>> if the whole working tree has
	been pointed at a new <<def_branch,branch>>.

[[def_cherry-picking]]cherry-picking::
	In <<def_SCM,SCM>> jargon, "cherry pick" means to choose a subset of
	changes out of a series of changes (typically commits) and record them
	as a new series of changes on top of a different codebase. In GIT, this is
	performed by the "git cherry-pick" command to extract the change introduced
	by an existing <<def_commit,commit>> and to record it based on the tip
	of the current <<def_branch,branch>> as a new commit.

[[def_clean]]clean::
	A <<def_working_tree,working tree>> is clean, if it
	corresponds to the <<def_revision,revision>> referenced by the current
	<<def_head,head>>. Also see "<<def_dirty,dirty>>".

[[def_commit]]commit::
	As a noun: A single point in the
	git history; the entire history of a project is represented as a
	set of interrelated commits.  The word "commit" is often
	used by git in the same places other revision control systems
	use the words "revision" or "version".  Also used as a short
	hand for <<def_commit_object,commit object>>.
+
As a verb: The action of storing a new snapshot of the project's
state in the git history, by creating a new commit representing the current
state of the <<def_index,index>> and advancing <<def_HEAD,HEAD>>
to point at the new commit.

[[def_commit_object]]commit object::
	An <<def_object,object>> which contains the information about a
	particular <<def_revision,revision>>, such as <<def_parent,parents>>, committer,
	author, date and the <<def_tree_object,tree object>> which corresponds
	to the top <<def_directory,directory>> of the stored
	revision.

[[def_core_git]]core git::
	Fundamental data structures and utilities of git. Exposes only limited
	source code management tools.

[[def_DAG]]DAG::
	Directed acyclic graph. The <<def_commit_object,commit objects>> form a
	directed acyclic graph, because they have parents (directed), and the
	graph of commit objects is acyclic (there is no <<def_chain,chain>>
	which begins and ends with the same <<def_object,object>>).

[[def_dangling_object]]dangling object::
	An <<def_unreachable_object,unreachable object>> which is not
	<<def_reachable,reachable>> even from other unreachable objects; a
	dangling object has no references to it from any
	reference or <<def_object,object>> in the <<def_repository,repository>>.

[[def_detached_HEAD]]detached HEAD::
	Normally the <<def_HEAD,HEAD>> stores the name of a
	<<def_branch,branch>>.  However, git also allows you to <<def_checkout,check out>>
	an arbitrary <<def_commit,commit>> that isn't necessarily the tip of any
	particular branch.  In this case HEAD is said to be "detached".

[[def_dircache]]dircache::
	You are *waaaaay* behind. See <<def_index,index>>.

[[def_directory]]directory::
	The list you get with "ls" :-)

[[def_dirty]]dirty::
	A <<def_working_tree,working tree>> is said to be "dirty" if
	it contains modifications which have not been <<def_commit,committed>> to the current
	<<def_branch,branch>>.

[[def_ent]]ent::
	Favorite synonym to "<<def_tree-ish,tree-ish>>" by some total geeks. See
	`http://en.wikipedia.org/wiki/Ent_(Middle-earth)` for an in-depth
	explanation. Avoid this term, not to confuse people.

[[def_evil_merge]]evil merge::
	An evil merge is a <<def_merge,merge>> that introduces changes that
	do not appear in any <<def_parent,parent>>.

[[def_fast_forward]]fast-forward::
	A fast-forward is a special type of <<def_merge,merge>> where you have a
	<<def_revision,revision>> and you are "merging" another
	<<def_branch,branch>>'s changes that happen to be a descendant of what
	you have. In such these cases, you do not make a new <<def_merge,merge>>
	<<def_commit,commit>> but instead just update to his
	revision. This will happen frequently on a
	<<def_remote_tracking_branch,remote-tracking branch>> of a remote
	<<def_repository,repository>>.

[[def_fetch]]fetch::
	Fetching a <<def_branch,branch>> means to get the
	branch's <<def_head_ref,head ref>> from a remote
	<<def_repository,repository>>, to find out which objects are
	missing from the local <<def_object_database,object database>>,
	and to get them, too.  See also linkgit:git-fetch[1].

[[def_file_system]]file system::
	Linus Torvalds originally designed git to be a user space file system,
	i.e. the infrastructure to hold files and directories. That ensured the
	efficiency and speed of git.

[[def_git_archive]]git archive::
	Synonym for <<def_repository,repository>> (for arch people).

[[def_grafts]]grafts::
	Grafts enables two otherwise different lines of development to be joined
	together by recording fake ancestry information for commits. This way
	you can make git pretend the set of <<def_parent,parents>> a <<def_commit,commit>> has
	is different from what was recorded when the commit was
	created. Configured via the `.git/info/grafts` file.

[[def_hash]]hash::
	In git's context, synonym to <<def_object_name,object name>>.

[[def_head]]head::
	A <<def_ref,named reference>> to the <<def_commit,commit>> at the tip of a
	<<def_branch,branch>>.  Heads are stored in
	`$GIT_DIR/refs/heads/`, except when using packed refs. (See
	linkgit:git-pack-refs[1].)

[[def_HEAD]]HEAD::
	The current <<def_branch,branch>>.  In more detail: Your <<def_working_tree,
	working tree>> is normally derived from the state of the tree
	referred to by HEAD.  HEAD is a reference to one of the
	<<def_head,heads>> in your repository, except when using a
	<<def_detached_HEAD,detached HEAD>>, in which case it may
	reference an arbitrary commit.

[[def_head_ref]]head ref::
	A synonym for <<def_head,head>>.

[[def_hook]]hook::
	During the normal execution of several git commands, call-outs are made
	to optional scripts that allow a developer to add functionality or
	checking. Typically, the hooks allow for a command to be pre-verified
	and potentially aborted, and allow for a post-notification after the
	operation is done. The hook scripts are found in the
	`$GIT_DIR/hooks/` directory, and are enabled by simply
	removing the `.sample` suffix from the filename. In earlier versions
	of git you had to make them executable.

[[def_index]]index::
	A collection of files with stat information, whose contents are stored
	as objects. The index is a stored version of your
	<<def_working_tree,working tree>>. Truth be told, it can also contain a second, and even
	a third version of a working tree, which are used
	when <<def_merge,merging>>.

[[def_index_entry]]index entry::
	The information regarding a particular file, stored in the
	<<def_index,index>>. An index entry can be unmerged, if a
	<<def_merge,merge>> was started, but not yet finished (i.e. if
	the index contains multiple versions of that file).

[[def_master]]master::
	The default development <<def_branch,branch>>. Whenever you
	create a git <<def_repository,repository>>, a branch named
	"master" is created, and becomes the active branch. In most
	cases, this contains the local development, though that is
	purely by convention and is not required.

[[def_merge]]merge::
	As a verb: To bring the contents of another
	<<def_branch,branch>> (possibly from an external
	<<def_repository,repository>>) into the current branch.  In the
	case where the merged-in branch is from a different repository,
	this is done by first <<def_fetch,fetching>> the remote branch
	and then merging the result into the current branch.  This
	combination of fetch and merge operations is called a
	<<def_pull,pull>>.  Merging is performed by an automatic process
	that identifies changes made since the branches diverged, and
	then applies all those changes together.  In cases where changes
	conflict, manual intervention may be required to complete the
	merge.
+
As a noun: unless it is a <<def_fast_forward,fast-forward>>, a
successful merge results in the creation of a new <<def_commit,commit>>
representing the result of the merge, and having as
<<def_parent,parents>> the tips of the merged <<def_branch,branches>>.
This commit is referred to as a "merge commit", or sometimes just a
"merge".

[[def_object]]object::
	The unit of storage in git. It is uniquely identified by the
	<<def_SHA1,SHA1>> of its contents. Consequently, an
	object can not be changed.

[[def_object_database]]object database::
	Stores a set of "objects", and an individual <<def_object,object>> is
	identified by its <<def_object_name,object name>>. The objects usually
	live in `$GIT_DIR/objects/`.

[[def_object_identifier]]object identifier::
	Synonym for <<def_object_name,object name>>.

[[def_object_name]]object name::
	The unique identifier of an <<def_object,object>>. The <<def_hash,hash>>
	of the object's contents using the Secure Hash Algorithm
	1 and usually represented by the 40 character hexadecimal encoding of
	the <<def_hash,hash>> of the object.

[[def_object_type]]object type::
	One of the identifiers "<<def_commit_object,commit>>",
	"<<def_tree_object,tree>>", "<<def_tag_object,tag>>" or
	"<<def_blob_object,blob>>" describing the type of an
	<<def_object,object>>.

[[def_octopus]]octopus::
	To <<def_merge,merge>> more than two <<def_branch,branches>>. Also denotes an
	intelligent predator.

[[def_origin]]origin::
	The default upstream <<def_repository,repository>>. Most projects have
	at least one upstream project which they track. By default
	'origin' is used for that purpose. New upstream updates
	will be fetched into remote <<def_remote_tracking_branch,remote-tracking branches>> named
	origin/name-of-upstream-branch, which you can see using
	`git branch -r`.

[[def_pack]]pack::
	A set of objects which have been compressed into one file (to save space
	or to transmit them efficiently).

[[def_pack_index]]pack index::
	The list of identifiers, and other information, of the objects in a
	<<def_pack,pack>>, to assist in efficiently accessing the contents of a
	pack.

[[def_pathspec]]pathspec::
       Pattern used to specify paths.
+
Pathspecs are used on the command line of "git ls-files", "git
<<<<<<< HEAD
ls-tree", "git grep", "git checkout", and many other commands to
=======
ls-tree", "git add", "git grep", "git diff", "git checkout",
and many other commands to
>>>>>>> 488201c8
limit the scope of operations to some subset of the tree or
worktree.  See the documentation of each command for whether
paths are relative to the current directory or toplevel.  The
pathspec syntax is as follows:

* any path matches itself
* the pathspec up to the last slash represents a
  directory prefix.  The scope of that pathspec is
  limited to that subtree.
* the rest of the pathspec is a pattern for the remainder
  of the pathname.  Paths relative to the directory
  prefix will be matched against that pattern using fnmatch(3);
  in particular, '*' and '?' _can_ match directory separators.
+
For example, Documentation/*.jpg will match all .jpg files
in the Documentation subtree,
including Documentation/chapter_1/figure_1.jpg.

<<<<<<< HEAD
=======
+
A pathspec that begins with a colon `:` has special meaning.  In the
short form, the leading colon `:` is followed by zero or more "magic
signature" letters (which optionally is terminated by another colon `:`),
and the remainder is the pattern to match against the path. The optional
colon that terminates the "magic signature" can be omitted if the pattern
begins with a character that cannot be a "magic signature" and is not a
colon.
+
In the long form, the leading colon `:` is followed by a open
parenthesis `(`, a comma-separated list of zero or more "magic words",
and a close parentheses `)`, and the remainder is the pattern to match
against the path.
+
The "magic signature" consists of an ASCII symbol that is not
alphanumeric.
+
--
top `/`;;
	The magic word `top` (mnemonic: `/`) makes the pattern match
	from the root of the working tree, even when you are running
	the command from inside a subdirectory.
--
+
Currently only the slash `/` is recognized as the "magic signature",
but it is envisioned that we will support more types of magic in later
versions of git.
+
A pathspec with only a colon means "there is no pathspec". This form
should not be combined with other pathspec.

>>>>>>> 488201c8
[[def_parent]]parent::
	A <<def_commit_object,commit object>> contains a (possibly empty) list
	of the logical predecessor(s) in the line of development, i.e. its
	parents.

[[def_pickaxe]]pickaxe::
	The term <<def_pickaxe,pickaxe>> refers to an option to the diffcore
	routines that help select changes that add or delete a given text
	string. With the `--pickaxe-all` option, it can be used to view the full
	<<def_changeset,changeset>> that introduced or removed, say, a
	particular line of text. See linkgit:git-diff[1].

[[def_plumbing]]plumbing::
	Cute name for <<def_core_git,core git>>.

[[def_porcelain]]porcelain::
	Cute name for programs and program suites depending on
	<<def_core_git,core git>>, presenting a high level access to
	core git. Porcelains expose more of a <<def_SCM,SCM>>
	interface than the <<def_plumbing,plumbing>>.

[[def_pull]]pull::
	Pulling a <<def_branch,branch>> means to <<def_fetch,fetch>> it and
	<<def_merge,merge>> it.  See also linkgit:git-pull[1].

[[def_push]]push::
	Pushing a <<def_branch,branch>> means to get the branch's
	<<def_head_ref,head ref>> from a remote <<def_repository,repository>>,
	find out if it is a direct ancestor to the branch's local
	head ref, and in that case, putting all
	objects, which are <<def_reachable,reachable>> from the local
	head ref, and which are missing from the remote
	repository, into the remote
	<<def_object_database,object database>>, and updating the remote
	head ref. If the remote <<def_head,head>> is not an
	ancestor to the local head, the push fails.

[[def_reachable]]reachable::
	All of the ancestors of a given <<def_commit,commit>> are said to be
	"reachable" from that commit. More
	generally, one <<def_object,object>> is reachable from
	another if we can reach the one from the other by a <<def_chain,chain>>
	that follows <<def_tag,tags>> to whatever they tag,
	<<def_commit_object,commits>> to their parents or trees, and
	<<def_tree_object,trees>> to the trees or <<def_blob_object,blobs>>
	that they contain.

[[def_rebase]]rebase::
	To reapply a series of changes from a <<def_branch,branch>> to a
	different base, and reset the <<def_head,head>> of that branch
	to the result.

[[def_ref]]ref::
	A 40-byte hex representation of a <<def_SHA1,SHA1>> or a name that
	denotes a particular <<def_object,object>>. These may be stored in
	`$GIT_DIR/refs/`.

[[def_reflog]]reflog::
	A reflog shows the local "history" of a ref.  In other words,
	it can tell you what the 3rd last revision in _this_ repository
	was, and what was the current state in _this_ repository,
	yesterday 9:14pm.  See linkgit:git-reflog[1] for details.

[[def_refspec]]refspec::
	A "refspec" is used by <<def_fetch,fetch>> and
	<<def_push,push>> to describe the mapping between remote
	<<def_ref,ref>> and local ref. They are combined with a colon in
	the format <src>:<dst>, preceded by an optional plus sign, +.
	For example: `git fetch $URL
	refs/heads/master:refs/heads/origin` means "grab the master
	<<def_branch,branch>> <<def_head,head>> from the $URL and store
	it as my origin branch head". And `git push
	$URL refs/heads/master:refs/heads/to-upstream` means "publish my
	master branch head as to-upstream branch at $URL". See also
	linkgit:git-push[1].

[[def_remote_tracking_branch]]remote-tracking branch::
	A regular git <<def_branch,branch>> that is used to follow changes from
	another <<def_repository,repository>>. A remote-tracking
	branch should not contain direct modifications or have local commits
	made to it. A remote-tracking branch can usually be
	identified as the right-hand-side <<def_ref,ref>> in a Pull:
	<<def_refspec,refspec>>.

[[def_repository]]repository::
	A collection of <<def_ref,refs>> together with an
	<<def_object_database,object database>> containing all objects
	which are <<def_reachable,reachable>> from the refs, possibly
	accompanied by meta data from one or more <<def_porcelain,porcelains>>. A
	repository can share an object database with other repositories
	via <<def_alternate_object_database,alternates mechanism>>.

[[def_resolve]]resolve::
	The action of fixing up manually what a failed automatic
	<<def_merge,merge>> left behind.

[[def_revision]]revision::
	A particular state of files and directories which was stored in the
	<<def_object_database,object database>>. It is referenced by a
	<<def_commit_object,commit object>>.

[[def_rewind]]rewind::
	To throw away part of the development, i.e. to assign the
	<<def_head,head>> to an earlier <<def_revision,revision>>.

[[def_SCM]]SCM::
	Source code management (tool).

[[def_SHA1]]SHA1::
	Synonym for <<def_object_name,object name>>.

[[def_shallow_repository]]shallow repository::
	A shallow <<def_repository,repository>> has an incomplete
	history some of whose <<def_commit,commits>> have <<def_parent,parents>> cauterized away (in other
	words, git is told to pretend that these commits do not have the
	parents, even though they are recorded in the <<def_commit_object,commit
	object>>). This is sometimes useful when you are interested only in the
	recent history of a project even though the real history recorded in the
	upstream is much larger. A shallow repository
	is created by giving the `--depth` option to linkgit:git-clone[1], and
	its history can be later deepened with linkgit:git-fetch[1].

[[def_symref]]symref::
	Symbolic reference: instead of containing the <<def_SHA1,SHA1>>
	id itself, it is of the format 'ref: refs/some/thing' and when
	referenced, it recursively dereferences to this reference.
	'<<def_HEAD,HEAD>>' is a prime example of a symref. Symbolic
	references are manipulated with the linkgit:git-symbolic-ref[1]
	command.

[[def_tag]]tag::
	A <<def_ref,ref>> pointing to a <<def_tag_object,tag>> or
	<<def_commit_object,commit object>>. In contrast to a <<def_head,head>>,
	a tag is not changed by a <<def_commit,commit>>. Tags (not
	<<def_tag_object,tag objects>>) are stored in `$GIT_DIR/refs/tags/`. A
	git tag has nothing to do with a Lisp tag (which would be
	called an <<def_object_type,object type>> in git's context). A
	tag is most typically used to mark a particular point in the
	commit ancestry <<def_chain,chain>>.

[[def_tag_object]]tag object::
	An <<def_object,object>> containing a <<def_ref,ref>> pointing to
	another object, which can contain a message just like a
	<<def_commit_object,commit object>>. It can also contain a (PGP)
	signature, in which case it is called a "signed tag object".

[[def_topic_branch]]topic branch::
	A regular git <<def_branch,branch>> that is used by a developer to
	identify a conceptual line of development. Since branches are very easy
	and inexpensive, it is often desirable to have several small branches
	that each contain very well defined concepts or small incremental yet
	related changes.

[[def_tree]]tree::
	Either a <<def_working_tree,working tree>>, or a <<def_tree_object,tree
	object>> together with the dependent <<def_blob_object,blob>> and tree objects
	(i.e. a stored representation of a working tree).

[[def_tree_object]]tree object::
	An <<def_object,object>> containing a list of file names and modes along
	with refs to the associated blob and/or tree objects. A
	<<def_tree,tree>> is equivalent to a <<def_directory,directory>>.

[[def_tree-ish]]tree-ish::
	A <<def_ref,ref>> pointing to either a <<def_commit_object,commit
	object>>, a <<def_tree_object,tree object>>, or a <<def_tag_object,tag
	object>> pointing to a tag or commit or tree object.

[[def_unmerged_index]]unmerged index::
	An <<def_index,index>> which contains unmerged
	<<def_index_entry,index entries>>.

[[def_unreachable_object]]unreachable object::
	An <<def_object,object>> which is not <<def_reachable,reachable>> from a
	<<def_branch,branch>>, <<def_tag,tag>>, or any other reference.

[[def_upstream_branch]]upstream branch::
	The default <<def_branch,branch>> that is merged into the branch in
	question (or the branch in question is rebased onto). It is configured
	via branch.<name>.remote and branch.<name>.merge. If the upstream branch
	of 'A' is 'origin/B' sometimes we say "'A' is tracking 'origin/B'".

[[def_working_tree]]working tree::
	The tree of actual checked out files.  The working tree normally
	contains the contents of the <<def_HEAD,HEAD>> commit's tree,
	plus any local changes that you have made but not yet committed.<|MERGE_RESOLUTION|>--- conflicted
+++ resolved
@@ -277,12 +277,8 @@
        Pattern used to specify paths.
 +
 Pathspecs are used on the command line of "git ls-files", "git
-<<<<<<< HEAD
-ls-tree", "git grep", "git checkout", and many other commands to
-=======
 ls-tree", "git add", "git grep", "git diff", "git checkout",
 and many other commands to
->>>>>>> 488201c8
 limit the scope of operations to some subset of the tree or
 worktree.  See the documentation of each command for whether
 paths are relative to the current directory or toplevel.  The
@@ -301,8 +297,6 @@
 in the Documentation subtree,
 including Documentation/chapter_1/figure_1.jpg.
 
-<<<<<<< HEAD
-=======
 +
 A pathspec that begins with a colon `:` has special meaning.  In the
 short form, the leading colon `:` is followed by zero or more "magic
@@ -334,7 +328,6 @@
 A pathspec with only a colon means "there is no pathspec". This form
 should not be combined with other pathspec.
 
->>>>>>> 488201c8
 [[def_parent]]parent::
 	A <<def_commit_object,commit object>> contains a (possibly empty) list
 	of the logical predecessor(s) in the line of development, i.e. its
