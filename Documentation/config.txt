--- conflicted
+++ resolved
@@ -459,7 +459,6 @@
 	to the value of `$HOME` and "{tilde}user/" to the specified user's
 	home directory.  See linkgit:gitignore[5].
 
-<<<<<<< HEAD
 core.askpass::
 	Some commands (e.g. svn and http interfaces) that interactively
 	ask for a password can be told to use an external program given
@@ -474,14 +473,13 @@
 	'.git/info/attributes', git looks into this file for attributes
 	(see linkgit:gitattributes[5]). Path expansions are made the same
 	way as for `core.excludesfile`.
-=======
+
 core.ignoredareprecious::
 	By default ignored (i.e. trashable) untracked files are
 	automatically removed from the working tree when they get in
 	the way of merge or switching between branches.  This option
 	declares that such files are precious instead, and prevents
 	merges and checkouts from succeeding.
->>>>>>> 01bfbdca
 
 core.editor::
 	Commands such as `commit` and `tag` that lets you edit
