--- conflicted
+++ resolved
@@ -68,12 +68,8 @@
 		{ "diff-files", cmd_diff_files },
 		{ "diff-index", cmd_diff_index },
 		{ "diff-stages", cmd_diff_stages },
-<<<<<<< HEAD
-		{ "diff-tree", cmd_diff_tree }
-=======
 		{ "diff-tree", cmd_diff_tree },
 		{ "cat-file", cmd_cat_file }
->>>>>>> 4868f372
 	};
 	int i;
 
