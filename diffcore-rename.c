--- conflicted
+++ resolved
@@ -60,12 +60,8 @@
 		memmove(rename_dst + first + 1, rename_dst + first,
 			(rename_dst_nr - first - 1) * sizeof(*rename_dst));
 	rename_dst[first].two = alloc_filespec(two->path);
-<<<<<<< HEAD
-	fill_filespec(rename_dst[first].two, two->sha1, two->sha1_valid, two->mode);
-=======
 	fill_filespec(rename_dst[first].two, two->oid.hash, two->oid_valid,
 		      two->mode);
->>>>>>> 6ebdac1b
 	rename_dst[first].pair = NULL;
 	return 0;
 }
@@ -265,14 +261,6 @@
 
 static unsigned int hash_filespec(struct diff_filespec *filespec)
 {
-<<<<<<< HEAD
-	if (!filespec->sha1_valid) {
-		if (diff_populate_filespec(filespec, 0))
-			return 0;
-		hash_sha1_file(filespec->data, filespec->size, "blob", filespec->sha1);
-	}
-	return sha1hash(filespec->sha1);
-=======
 	if (!filespec->oid_valid) {
 		if (diff_populate_filespec(filespec, 0))
 			return 0;
@@ -280,7 +268,6 @@
 			       filespec->oid.hash);
 	}
 	return sha1hash(filespec->oid.hash);
->>>>>>> 6ebdac1b
 }
 
 static int find_identical_files(struct hashmap *srcs,
@@ -302,11 +289,7 @@
 		struct diff_filespec *source = p->filespec;
 
 		/* False hash collision? */
-<<<<<<< HEAD
-		if (hashcmp(source->sha1, target->sha1))
-=======
 		if (oidcmp(&source->oid, &target->oid))
->>>>>>> 6ebdac1b
 			continue;
 		/* Non-regular files? If so, the modes must match! */
 		if (!S_ISREG(source->mode) || !S_ISREG(target->mode)) {
@@ -328,19 +311,11 @@
 		/* Too many identical alternatives? Pick one */
 		if (!--i)
 			break;
-<<<<<<< HEAD
 	}
 	if (best) {
 		record_rename_pair(dst_index, best->index, MAX_SCORE);
 		renames++;
 	}
-=======
-	}
-	if (best) {
-		record_rename_pair(dst_index, best->index, MAX_SCORE);
-		renames++;
-	}
->>>>>>> 6ebdac1b
 	return renames;
 }
 
@@ -493,11 +468,7 @@
 				 strcmp(options->single_follow, p->two->path))
 				continue; /* not interested */
 			else if (!DIFF_OPT_TST(options, RENAME_EMPTY) &&
-<<<<<<< HEAD
-				 is_empty_blob_sha1(p->two->sha1))
-=======
 				 is_empty_blob_sha1(p->two->oid.hash))
->>>>>>> 6ebdac1b
 				continue;
 			else if (add_rename_dst(p->two) < 0) {
 				warning("skipping rename detection, detected"
@@ -507,11 +478,7 @@
 			}
 		}
 		else if (!DIFF_OPT_TST(options, RENAME_EMPTY) &&
-<<<<<<< HEAD
-			 is_empty_blob_sha1(p->one->sha1))
-=======
 			 is_empty_blob_sha1(p->one->oid.hash))
->>>>>>> 6ebdac1b
 			continue;
 		else if (!DIFF_PAIR_UNMERGED(p) && !DIFF_FILE_VALID(p->two)) {
 			/*
@@ -574,11 +541,7 @@
 				rename_dst_nr * rename_src_nr, 50, 1);
 	}
 
-<<<<<<< HEAD
-	mx = xcalloc(st_mult(num_create, NUM_CANDIDATE_PER_DST), sizeof(*mx));
-=======
 	mx = xcalloc(st_mult(NUM_CANDIDATE_PER_DST, num_create), sizeof(*mx));
->>>>>>> 6ebdac1b
 	for (dst_cnt = i = 0; i < rename_dst_nr; i++) {
 		struct diff_filespec *two = rename_dst[i].two;
 		struct diff_score *m;
